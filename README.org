--- conflicted
+++ resolved
@@ -194,31 +194,8 @@
 The syntax for actions is not terribly well specified at the moment. You can say pretty much whatever you want.
 
 #+begin_src bnfc :noweb-ref l4bnfc
-<<<<<<< HEAD
-  rules   RuleBody  ::= "MATCHTYPE" "{" [MatchVars] "}";
-  rules   MatchVars ::= "MathExpr"    MathExpr
-                      | "MatchExpr"   MatchExpr
-                      | "RelBool"     RelBool
-                      | "VarExpr"     VarExpr
-                      | "Constraint"  Constraint
-                      | "Numberlike"  Numberlike
-                      | "BoolExp"     BoolExp
-                      | "ObjMethod"   ObjMethod
-                      | "ObjAttr"     ObjAttr
-                      | "ObjAttrElem" ObjAttrElem
-                      | "UnifyExpr"   UnifyExpr
-                      | "UnifyElem"   [UnifyElem]
-                      | "WhenLimb"    WhenLimb
-                      | "WhereLimb"   WhereLimb
-                      | "DeonticLimb" DeonticLimb
-                      | "BraceList"   BraceList
-                      | "ArrayOfBraces"   ArrayOfBraces
-                      | "HenceLimb"   HenceLimb;
-  separator nonempty MatchVars ";";
-=======
   ActionMulti.    ActionLimb  ::= LstExp [Blah] OptAsAlias ;
   ActionSingle.   ActionLimb  ::= Exp    [Blah] OptAsAlias ;
->>>>>>> f2f2c1ef
 #+end_src
 
 ***** Deadlines
@@ -579,70 +556,30 @@
 An optional rule that establishes priority when other rules conflict.
 
 #+begin_src bnfc :noweb-ref l4bnfc
-<<<<<<< HEAD
-  TU.        TypeUnify      ::= "::" "Unify";
-  TS.        TypeString     ::= "::" "String";
-  TB.        TypeBool       ::= "::" "Bool";
-  TM.        TypeMath       ::= "::" "Math";
-  TOM.       TypeObjMethod  ::= "::" "ObjMethod";
-  TT.        TypeTemporal   ::= "::" "Temporal";
-=======
 Meta0.       MetaLimb ::= ;
->>>>>>> f2f2c1ef
 #+end_src
 
 **** Notwithstanding
 
 #+begin_src bnfc :noweb-ref l4bnfc
-<<<<<<< HEAD
-
-  rules      VarExpr   ::= MathExpr | BoolExp | PlainVal;
-  rules      PlainVal  ::= String 
-                         | BraceList | ArrayOfBraces
-                         | DateTime | DateTime "to" DateTime;
-
-=======
 MetaNOTW.    MetaLimb ::= "NOTW" RuleDef ;
->>>>>>> f2f2c1ef
 #+end_src
 
 **** Subject To
 
 #+begin_src bnfc :noweb-ref l4bnfc
-<<<<<<< HEAD
-  rules      MathExpr   ::= MathExpr  "+" MathExpr1
-                          | MathExpr  "-" MathExpr1;
-  rules      MathExpr1  ::= MathExpr1 "*" MathExpr2
-                          | MathExpr1 "/" MathExpr2 ;
-  rules      MathExpr2  ::= CurrencyPrefix MathExpr3 ;
-  rules      MathExpr3  ::= Numberlike
-                          | ObjMethod TypeMath
-                          | ObjMethod ;
-  coercions  MathExpr 3;
-  rules      Numberlike ::=        Numeric
-                          |        Numeric "%";
-  rules      Numeric    ::= Integer | Double ;
-  NoCurrency.   CurrencyPrefix ::= ;
-  CurrCode.     CurrencyPrefix ::= ":" UIdent ":" ;
-  CurrDollar.   CurrencyPrefix ::= "$";
-=======
 MetaSubj.    MetaLimb ::= "SUBJ" RuleDef ;
->>>>>>> f2f2c1ef
 #+end_src
 
 **** TODO Scope
 
 We should probably handle scoping restrictions within DEFINE expressions, using the GIVEN limb to inspect the call stack.
 
-<<<<<<< HEAD
-We pretend that currency expressions are a subset of math expressions.
-=======
 **** TODO For the purposes of
 
 This can probably be done as a floating DEFINE.
 
 *** WHERE
->>>>>>> f2f2c1ef
 
 "Where" offers bindings similar to those found in Haskell. This is a convenient place to go into detail about concepts which are mentioned briefly in the main body.
 
@@ -668,13 +605,9 @@
 
 **** TODO ASSERT
 
-<<<<<<< HEAD
-Boolean expressions comparing strings
-=======
 A rule that describes, using LTL/CTL, certain properties of the obligation graph.
 
 Violations of these properties can be found by a model checker.
->>>>>>> f2f2c1ef
 
 The syntax for assertion rules has not yet been defined.
 
