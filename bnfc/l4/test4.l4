// this is auto-generated from README.org. Use C-c C-v C-t to output a fresh version of this file.

RULE showMatches
  MATCHTYPE -- :-(
            UnifyExpr Foo.bar
            ObjAttr foo.bar
            ObjAttr foo
            LstExp [ foo, bar ]
            LstExp [ foo=bar, bar=quux ]
            Exp "^\"\\d{9,10}[[:alpha:]]$\""
            Exp AT LEAST 2 OF Item.previousOwners SATISFY AT LEAST 1 OF [ isKing, isQueen ]
            Exp self.nationality
            Exp ["US", "SG"]
            Exp self.nationality IN ["US", "SG"]
            Exp CASE self.nationality MATCHES ["US", "SG"] -> "poop"
            UnifyElem Foo.bar
            UnifyElem     bar
            UnifyExpr Foo.bar.*
            UnifyExpr Foo.bar.[Poop]
            UnifyExpr Foo.bar.*.toots
            UnifyExpr Foo.bar.[Poop].toots
            ObjMethod Foo
            ObjMethod Foo.bar
            ObjMethod Foo.bar(moo=poo, baz=quux)
            UnifyExpr Foo.bar
            Exp quux
            Exp Quux
            Exp "quux"
            Exp [ "quux" ]
            Exp [ quux ]
            Exp [ Quux ]
            Exp [ quux, pouux ]
            BraceList { foo = bar }
            BraceList { baz = quux }
            BraceList { baz = "quux" }
            BraceList { baz = "quux", baz = "quux" }
            BraceList { foo=bar, baz=quux }
            ObjMethod foo.bar(moo=poo)
            ObjMethod foo
            ObjMethod foo.bar
<<<<<<< HEAD
            MathExpr 22
            MathExpr foo.bar :: Math
            RelBool IS
            RelBool ISA
            MatchExpr Foo.bar ISA Foo.bar
            BoolExp foo.bar :: Bool
            MatchExpr Foo ISA BAR
            BoolExp Foo IS Bar
            BoolExp Foo HAS Poo.Elem
            BoolExp Foo HAS Poo.Elem ~ [Junction]
            VarExpr $someCurrency.var * 10%
            MathExpr 10
            MathExpr 10 + 20
            MathExpr 10 + 20 * 30
            MathExpr (10 + 20) * 30
            MathExpr $10
            MathExpr $10 * 2
            MathExpr $10 + $10
            MathExpr 2 * $10
            MathExpr $10 + $2
            MathExpr $someCurrency.var * 10%
=======
            Exp 22
            Exp foo.bar
            Exp Foo.bar ISA Foo.bar
            Exp foo.bar
            Exp Foo ISA BAR
            Exp Foo IS Bar
            Exp Foo HAS Poo.Elem
            Exp Foo HAS Poo.Elem ~ [Junction]
	    Exp [ foo, bar ]
	    Exp [ foo & bar ]
	    Exp [ foo | bar ]
	    Exp [ foo , bar | quux ]
	    Exp [ { foo=bar } , { bar=baz } | { quux=q } ]
	    Exp [ { foo=bar, f=b } , { bar=baz } , { quux=q } ]
            Exp $someCurrency.var * 10%
            Exp 10
            Exp 10 + 20
            Exp 10 + 20 * 30
            Exp (10 + 20) * 30
            Exp $10
            Exp $10 * 2
            Exp $10 + $10
            Exp 2 * $10
            Exp $10 + $2
            Exp $someCurrency.var * 10%
>>>>>>> f2f2c1ef
            WhenLimb  WHEN Foo IS Bar
            WhenLimb  WHEN Foo.bar == "baz"
            WhereLimb WHERE Foo.bar = "baz"
            WhereLimb WHERE Foo.bar = $10 * 2
            WhereLimb WHERE Foo.bar = $some.currency.var * 2
            WhereLimb WHERE Foo.bar = $some.currency.var * (2 + 1)
            WhereLimb WHERE Foo.bar = $some.currency.var * 90%
            WhereLimb WHERE Foo = $10 * 2
            WhereLimb WHERE Foo = $tendollars * 2
            WhereLimb WHERE Foo.bar = objmethod(foo=bar)
<<<<<<< HEAD
            VarExpr $10 + $2
=======
            Exp $10 + $2
>>>>>>> f2f2c1ef
            DeonticLimb SHANT sell Item
            BinExp AT LEAST 2 OF Item.previousOwners EACH SATISFIES AT LEAST 1 OF [ isKing, isQueen, isPrince, isPrincess , isDuke, isDuchess, isEarl, isCountess ] DISTINCT,NO-REPEATS
            DefineLimb DEFINE Foo ISA Bar WITH fooness = True
            DefineLimb DEFINE Foo ISA Bar WITH fooness = { honk = True }
            Exp Foo=Bar
            ConstraintComma { Foo=Bar }
            ConstraintComma { Foo=Bar, Baz=Quux }
            ConstraintSemi  { Foo=Bar; Baz=Quux }
            ConstraintComma { moo=poo }
            ConstraintComma { vtime = 2010-01-02 }
            ConstraintComma { address = thing }
            ConstraintComma { address = [ Thing ] }
            ConstraintComma { address = [ Thing ] }
            ConstraintComma { address = [ Thing | asdf ] }
            DefineLimb ENTITY foo ISA Bar WITH fooness = True
                                               species  = "Solanum tuberosum"
                                               isEdible = true
                                               previousOwners = [ alice, bob, charlie, daryl ]
	    Rule RULE mkSpud2
                     ENTITY spud2
                        ISA Item
                       WITH species  = "Solanum tuberosum"
                            isEdible = true
                            previousOwners = [ alice, bob, charlie, daryl ]
	    Rule RULE mkSpud2
                     ENTITY spud1 ISA Nothing
                     ENTITY spud2
                        ISA Item
                       WITH species  = "Solanum tuberosum"
                            isEdible = true
                            previousOwners = [ alice, bob, charlie, daryl ]<|MERGE_RESOLUTION|>--- conflicted
+++ resolved
@@ -38,29 +38,6 @@
             ObjMethod foo.bar(moo=poo)
             ObjMethod foo
             ObjMethod foo.bar
-<<<<<<< HEAD
-            MathExpr 22
-            MathExpr foo.bar :: Math
-            RelBool IS
-            RelBool ISA
-            MatchExpr Foo.bar ISA Foo.bar
-            BoolExp foo.bar :: Bool
-            MatchExpr Foo ISA BAR
-            BoolExp Foo IS Bar
-            BoolExp Foo HAS Poo.Elem
-            BoolExp Foo HAS Poo.Elem ~ [Junction]
-            VarExpr $someCurrency.var * 10%
-            MathExpr 10
-            MathExpr 10 + 20
-            MathExpr 10 + 20 * 30
-            MathExpr (10 + 20) * 30
-            MathExpr $10
-            MathExpr $10 * 2
-            MathExpr $10 + $10
-            MathExpr 2 * $10
-            MathExpr $10 + $2
-            MathExpr $someCurrency.var * 10%
-=======
             Exp 22
             Exp foo.bar
             Exp Foo.bar ISA Foo.bar
@@ -86,7 +63,6 @@
             Exp 2 * $10
             Exp $10 + $2
             Exp $someCurrency.var * 10%
->>>>>>> f2f2c1ef
             WhenLimb  WHEN Foo IS Bar
             WhenLimb  WHEN Foo.bar == "baz"
             WhereLimb WHERE Foo.bar = "baz"
@@ -97,11 +73,7 @@
             WhereLimb WHERE Foo = $10 * 2
             WhereLimb WHERE Foo = $tendollars * 2
             WhereLimb WHERE Foo.bar = objmethod(foo=bar)
-<<<<<<< HEAD
-            VarExpr $10 + $2
-=======
             Exp $10 + $2
->>>>>>> f2f2c1ef
             DeonticLimb SHANT sell Item
             BinExp AT LEAST 2 OF Item.previousOwners EACH SATISFIES AT LEAST 1 OF [ isKing, isQueen, isPrince, isPrincess , isDuke, isDuchess, isEarl, isCountess ] DISTINCT,NO-REPEATS
             DefineLimb DEFINE Foo ISA Bar WITH fooness = True
