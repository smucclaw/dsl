--- conflicted
+++ resolved
@@ -34,11 +34,8 @@
 - prettyprinter-interp
 - fgl
 - graphviz
-<<<<<<< HEAD
 - effectful
-=======
 - string-interpolate
->>>>>>> 4fed1c00
 
 language: GHC2021
 
