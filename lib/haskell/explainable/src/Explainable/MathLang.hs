{-# LANGUAGE BlockArguments #-}
{-# LANGUAGE OverloadedStrings #-}
{-# LANGUAGE RecordWildCards #-}
{-# LANGUAGE QuasiQuotes #-}

module Explainable.MathLang
  ( Expr(..),
    MyState(..),
    (|===),
    (@|=),
    (@|?),
    (@|:),
    (@|.),
    (+||),
    (*||),
    (|+),
    dumpExplanationF,
    emptyState,
    eval,
    negativeElementsOf,
    positiveElementsOf,
    timesEach,
    timesPositives
  )
where

import Control.Monad (mapAndUnzipM, unless)
import Control.Monad.Trans (liftIO)
import Control.Monad.Trans.RWS
import Data.Bifunctor
import Data.Foldable (for_)
import Data.HashMap.Strict qualified as Map
import Data.Maybe (fromMaybe, mapMaybe)
import Data.String.Interpolate (i, __i)
-- import Data.Text qualified as T
import Data.Tree
import Explainable
  ( XP,
    ExplainableIO,
    drawTreeOrg,
    historypath,
    mkNod,
    pathSpec,
    retitle
  )
import Prettyprinter
import Prettyprinter.Interpolate (__di)
import Prelude hiding (pred)

-- * Now we do a deepish embedding of an eDSL.
-- See:
-- - https://drive.google.com/file/d/1QMR2vJRDrnef_PaE1rGLfPOcrFAFkOxD/view?usp=share_link
-- - https://drive.google.com/file/d/1ETMkvgrAC6RCyJgF8np3vci5u9gwG9jS/view?usp=share_link
-- for theoretical background on how to embed a simple DSL in Haskell.

-- | The State supports a symbol table in which variables and functions are tracked.
-- We have a couple different symbol tables, one for numeric and one for boolean functions.
-- In future we will have as many symbol tables as there are Expr types in our DSL.
-- Grab the `MyState` by calling @<- get@. If you know which symtab you want, you can call
-- @<- gets symtabX@.
type SymTab = Map.HashMap String
data MyState = MyState { symtabF :: SymTab (Expr     Float) -- numbers (numeric expressions)
                       , symtabP :: SymTab (Pred     Float) -- booleans (propositional expressions)
                       , symtabL :: SymTab (ExprList Float) -- lists of numeric expressions
                       , symtabS :: SymTab String
                       }
  deriving (Show, Eq)

emptyState :: MyState
emptyState = MyState Map.empty Map.empty Map.empty Map.empty


-- ** Simple Float Expressions

-- | Numeric expressions are things that evaluate to a number.
-- The @a@ here is pretty much always a @Float@.
data Expr a = Val      ExprLabel a                            -- ^ simple value
            | Parens   ExprLabel           (Expr a)           -- ^ parentheses for grouping
            | MathBin  ExprLabel MathBinOp (Expr a) (Expr a)  -- ^ binary arithmetic operation
            | MathVar            String                       -- ^ variable reference
            | MathSet            String    (Expr a)           -- ^ variable assignment
            | MathITE  ExprLabel  (Pred a) (Expr a) (Expr a)  -- ^ if-then-else
            | MathMax  ExprLabel           (Expr a) (Expr a)  -- ^ max of two expressions
            | MathMin  ExprLabel           (Expr a) (Expr a)  -- ^ min of two expressions
            | ListFold ExprLabel SomeFold (ExprList a)        -- ^ fold a list of expressions into a single expr value
            | Undefined ExprLabel -- ^ we realize, too late, that we needed an Expr ( Maybe Float ) or perhaps a Maybe (Expr Float)
            deriving (Eq)

instance (Show a) => Show (Expr a) where
  show (Val Nothing a) = "Val " <> parensIfNeg (show a)
  show (Val lbl a) = unwords ["Val", showlbl lbl, parensIfNeg (show a)]
  show (Parens lbl e) = unwords ["Parens", showlbl lbl, show e]
  show (MathBin lbl binop e1 e2) = unwords ["MathBinOp", showlbl lbl, show binop, show e1, show e2]
  show (MathVar str) = unwords ["MathVar", str]
  show (MathSet str e) = unwords ["MathSet", str, show e]
  show (MathITE lbl pred e1 e2) = unwords ["MathITE", showlbl lbl, show pred, show e1, show e2]
  show (MathMax lbl e1 e2) = unwords ["MathMax", showlbl lbl, show e1, show e2]
  show (MathMin lbl e1 e2) = unwords ["MathMin", showlbl lbl, show e1, show e2]
  show (ListFold lbl f el) = unwords ["ListFold", showlbl lbl, show f, show el]
  show (Undefined lbl) = unwords ["Undefined", showlbl lbl]

type ExprLabel = Maybe String

showlbl :: ExprLabel -> String
showlbl Nothing  = mempty
showlbl (Just l) = [i|(#{l})|]

parensIfNeg :: String -> String
parensIfNeg str@('-':_) = [i|(#{str})|]
parensIfNeg str = str

cappedBy :: Expr a -> Expr a -> Expr a
cappedBy = MathMin $ Just "capped by"

discountedBy :: Expr Float -> Expr Float -> Expr Float
discountedBy x y = x |* ("one hundred percent" @|. 1 |- y)

-- | shouldn't this move into the Exprlbl class?
getExprLabel :: Expr a -> ExprLabel
getExprLabel ( Undefined lbl       ) = lbl
getExprLabel ( Val      lbl  _     ) = lbl
getExprLabel ( Parens   lbl  _     ) = lbl
getExprLabel ( MathVar       lbl   ) = Just lbl
getExprLabel ( MathSet       lbl _ ) = Just lbl
getExprLabel ( MathMax  lbl  _ _   ) = lbl
getExprLabel ( MathMin  lbl  _ _   ) = lbl
getExprLabel ( ListFold lbl  _ _   ) = lbl
getExprLabel ( MathBin  lbl  _ _ _ ) = lbl
getExprLabel ( MathITE  lbl  _ _ _ ) = lbl


(<++>) :: Maybe String -> Maybe String -> Maybe String
(<++>) Nothing Nothing  = Nothing
(<++>) Nothing (Just y) = Just y
(<++>) (Just x) Nothing = Just x
(<++>) (Just x) (Just y) = Just [i|#{x}, #{y}|]

-- | basic binary operator for arithmetic
(|+),(|-),(|*),(|/) :: Expr Float -> Expr Float -> Expr Float
x |+ y = MathBin Nothing Plus   x y
x |- y = MathBin Nothing Minus  x y
x |* y = MathBin Nothing Times  x y
x |/ y = MathBin Nothing Divide x y

infixl 5 |*, |/
infixl 4 |+, |-

less :: Expr Float -> Expr Float -> Expr Float
less = (|-)

-- | fmap.
-- 
-- In Haskell, we would say @(+2) <$> [1,2,3]@
--
-- Here, we would say @2 +| [1,2,3]@
--
-- But this is crude. There's an alternative way to say it, using MathSections in an ExprList.

(+|),(-|),(*|),(/|) :: Expr Float -> [Expr Float] -> ExplainableIO r MyState [Float]
x +| ys = second (Node ([],[[i|mapping + #{x} over a list|]])) <$> mapAndUnzipM (eval . MathBin Nothing Plus   x) ys
x -| ys = second (Node ([],[[i|mapping - #{x} over a list|]])) <$> mapAndUnzipM (eval . MathBin Nothing Minus  x) ys
x *| ys = second (Node ([],[[i|mapping * #{x} over a list|]])) <$> mapAndUnzipM (eval . MathBin Nothing Times  x) ys
x /| ys = second (Node ([],[[i|mapping / #{x} over a list|]])) <$> mapAndUnzipM (eval . MathBin Nothing Divide x) ys

-- ** Function Sections and infrastructure for folds

-- | a function section is a unary math operator constructed from partial application of a binary.
-- for example, if we wanted to do a Haskell @(2*)@ we would say @MathSection Times (Val 2)@
data MathSection a
  = Id
  | MathSection MathBinOp (Expr a)
  deriving (Eq, Show)

data MathBinOp = Plus | Minus | Times | Divide
  deriving (Eq, Show)

-- | we can reduce a list of expressions to a single value...
data SomeFold = FoldSum      -- ^ by taking the sum
              | FoldProduct  -- ^ by taking the product
              | FoldMax      -- ^ by taking the maximum
              | FoldMin      -- ^ by taking the minimum
              deriving (Eq, Show)

-- ** Lists

-- | We can filter, map, and mapIf over lists of expressions. Here, @a@ is pretty much always a @Float@.
data ExprList a
  = MathList  ExprLabel [Expr a]                                    -- ^ a basic list of `Expr` expressions
  | ListMap   ExprLabel (MathSection a)               (ExprList a) -- ^ apply the function to everything
  | ListFilt  ExprLabel                 (Expr a) Comp (ExprList a) -- ^ eliminate the unwanted elements
  | ListMapIf ExprLabel (MathSection a) (Expr a) Comp (ExprList a) -- ^ leaving the unwanted elements unchanged
  | ListConcat ExprLabel [ExprList a] -- ^ [[a]] -> [a]
  | ListITE    ExprLabel (Pred a) (ExprList a) (ExprList a)        -- ^ if-then-else for expr lists
  deriving (Eq, Show)

-- * Some sugary constructors for expressions in our math language.

-- | An ExprList contains expressions which have been filtered by being less or greater than some threshold.
--
-- In Haskell, we would say @ filter (>0) [-2,-1,0,1,2] @
--
-- Here, we would say @ 0 <| [-2,-1,0,1,2] @

(<|),(|>) :: Expr Float -> ExprList Float -> ExprList Float
x <| ys = ListFilt Nothing x CLT ys
x |> ys = ListFilt Nothing x CGT ys

-- | To support our notion of Data.Ord and Eq
data Comp = CEQ | CGT | CLT | CGTE | CLTE | CNEQ
  deriving (Eq, Show)

-- | @show@ for comparisons
shw :: Comp -> String
shw CEQ  = "=="
shw CNEQ = "!="
shw CGT  = ">"
shw CGTE = ">="
shw CLT  = "<"
shw CLTE = "<="

-- * Syntactic Sugar

(+||),(*||),(<||),(>||) :: ExprList a -> Expr a
(+||)     = ListFold Nothing FoldSum
(*||)     = ListFold Nothing FoldProduct
(<||)     = ListFold Nothing FoldMin
(>||)     = ListFold Nothing FoldMax

sumOf,productOf,minOf,maxOf :: [Expr a] -> Expr a
sumOf     = (+||) . MathList Nothing
productOf = (*||) . MathList Nothing
minOf     = (<||) . MathList Nothing
maxOf     = (>||) . MathList Nothing

negativeElementsOf :: [Float] -> ExprList Float
negativeElementsOf xs = Val Nothing 0 |> MathList Nothing (Val Nothing <$> xs)

positiveElementsOf :: [Float] -> ExprList Float
positiveElementsOf xs = Val Nothing 0 <| MathList Nothing (Val Nothing <$> xs)

timesEach :: Float -> ExprList Float -> ExprList Float
timesEach n = ListMap Nothing $ MathSection Times (Val Nothing n)

timesPositives' :: Float -> ExprList Float -> ExprList Float
timesPositives' n = ListMapIf Nothing (MathSection Times (Val Nothing n)) (Val Nothing 0) CLT

timesPositives :: Float -> [Float] -> ExprList Float
timesPositives n ns = timesPositives' n $ MathList Nothing (Val Nothing <$> ns)

-- | logical not

(|!) :: Pred a -> Pred a
(|!) = PredNot $ Just "logical negation"

-- * Booleans

-- | A list of predicates

type PredList a = [Pred a]

-- | conditional predicates: things that evaluate to a boolean
data Pred a
  = PredVal  ExprLabel Bool
  | PredNot  ExprLabel (Pred a)                       -- ^ boolean not
  | PredComp ExprLabel Comp (Expr a) (Expr a)         -- ^ Ord comparisions: x < y
  | PredBin  ExprLabel PredBinOp (Pred a) (Pred a)    -- ^ predicate and / or / eq / ne
  | PredVar  String                                   -- ^ boolean variable retrieval
  | PredSet  String (Pred a)                          -- ^ boolean variable assignment
  | PredITE  ExprLabel (Pred a) (Pred a) (Pred a)     -- ^ if then else, booleans
  | PredFold ExprLabel AndOr (PredList a)             -- ^ and / or a list
  deriving (Eq, Show)

data AndOr = PLAnd | PLOr
  deriving (Eq, Show)

getPredLabel :: Pred a -> ExprLabel
getPredLabel ( PredVal      lbl  _     ) = lbl
getPredLabel ( PredNot      lbl  _     ) = lbl
getPredLabel ( PredBin      lbl  _ _ _ ) = lbl
getPredLabel ( PredComp     lbl  _ _ _ ) = lbl
getPredLabel ( PredVar      lbl        ) = Just lbl
getPredLabel ( PredSet      lbl  _     ) = Just lbl
getPredLabel ( PredITE      lbl  _ _ _ ) = lbl
getPredLabel ( PredFold     lbl  _ _   ) = lbl


-- | variables
data Var a
  = VarMath String (Expr a)
  | VarPred String (Pred a)
    deriving (Eq, Show)

-- * Evaluations

-- | Evaluate floats

eval,eval' :: Expr Float -> ExplainableIO r MyState Float
eval exprfloat = do
  (x, result) <- eval' exprfloat
  let lbl = getExprLabel exprfloat
  -- liftIO $ putStrLn $ "lbl = " ++ show lbl
  -- i really need to learn Lens / Optics
  unless (null lbl) $ modify \mystate -> mystate { symtabF = Map.insert (fromMaybe "" lbl) (Val lbl x) (symtabF mystate) }
  -- liftIO . print =<< get
  pure (x, result)

-- in the Haskell we default undefined to zero. In the typescript output we preserve undefined.
eval' (Undefined lbl) = do
  (history,path) <- asks historypath
  return (0, Node ([[i|#{unlines history}#{pathSpec path}: undefined as zero 0|]]
                  ,["undefined: " ++ fromMaybe "an explicit undefined value, defaulting to zero" lbl]) [])

eval' (Val lbl x) = do
  (history,path) <- asks historypath
  return (x, Node ([[i|#{unlines history}#{pathSpec path}: #{x}|]]
                  ,[[i|#{x}: #{fromMaybe "a leaf value" lbl}|]]) [])
eval' (MathBin _lbl Plus   x y) = binEval "addition"       (+) x y
eval' (MathBin _lbl Minus  x y) = binEval "subtraction"    (-) x y
eval' (MathBin _lbl Times  x y) = binEval "multiplication" (*) x y
eval' (MathBin _lbl Divide x y) = binEval "division"       (/) x y
eval' (Parens  _lbl x)          = unaEval "parentheses"    id  x
eval' (MathITE _lbl p x y)      = evalFP eval  p x y
eval' (MathMax  lbl x y)        = eval (ListFold lbl FoldMax (MathList lbl [x,y]))
eval' (MathMin  lbl x y)        = eval (ListFold lbl FoldMin (MathList lbl [x,y]))
eval' (MathVar      str) =
  let title = [i|variable expansion: #{str}|]
      (lhs,_rhs) = verbose title
  in retitle [i|#{title} #{str}|] do
    (xvar, xpl1) <- getvarF str
    (xval, xpl2) <- eval xvar
    pure (xval, Node ([], [[i|#{xval}: #{lhs} #{str}|]]) [xpl1, xpl2])
eval' (MathSet     str x) =
  let title :: String = [i|variable assignment: #{str}|]
  in retitle [i|#{title} #{str} := #{x}|] do
    symtab <- gets symtabF
    let newmap = Map.union (Map.singleton str x) symtab
    modify \ms -> ms { symtabF = newmap }
    (xval,xpl) <- eval x
    return (xval, Node ([], [[i|#{xval}: saved to #{str}|]]) [xpl])

eval' (ListFold _lbl FoldMin     xs) = doFold "min" minimum xs
eval' (ListFold _lbl FoldMax     xs) = doFold "max" maximum xs
eval' (ListFold _lbl FoldSum     xs) = doFold "sum" sum xs
eval' (ListFold _lbl FoldProduct xs) = doFold "product" product xs

-- | do a fold over an `ExprList`
doFold :: String -> ([Float] -> Float) -> ExprList Float -> ExplainableIO r MyState Float
doFold str f xs = retitle [i|listfold #{str}|] do
  (MathList _ylbl yvals,yexps) <- evalList xs
  zs <- eval `traverse` yvals
  let toreturn = f $ fst <$> zs
  pure (toreturn
         , Node ([],[i|#{toreturn} = #{str} of #{length zs} elements|]
                  : [ [i|- #{e}|] | e <- fst <$> zs ])
           (yexps : (snd <$> zs)))

-- | helper function, Unary evaluation of an `Expr` `Float` to some `Float`
unaEval :: String -> (Float -> Float) -> Expr Float -> ExplainableIO r MyState Float
unaEval title f x =
  let (lhs,_rhs) = verbose title
  in retitle title do
    (xval, xpl) <- eval x
    let toreturn = f xval
    return (toreturn, Node ([], [[i|#{toreturn}: #{lhs}|]]) [xpl])

-- | helper function, Binary evaluation
binEval :: String -> (Float -> Float -> Float) -> Expr Float -> Expr Float -> ExplainableIO r MyState Float
binEval title f x y = retitle title do
  -- liftIO putStrLn should be treated as more of a Debug.Trace.
  -- "normal" output gets returned in the fst part of the Node.
  -- normal output then gets output inside a #+begin_example/#+end_example block.
  -- liftIO $ putStrLn $ "eval " ++ title ++ ": path is " ++ intercalate " / " (reverse path)
  (xval, xpl) <- eval x
  (yval, ypl) <- local (\((h,p),r) -> ((h ++ [show xval],p),r)) (eval y)
   -- we sneak in monadic history of the upper evaluations
  let toreturn = f xval yval
      (lhs,rhs) = verbose title
  pure (toreturn, Node (fst (rootLabel xpl) ++ fst (rootLabel ypl)
                         , [[i|#{toreturn}: #{lhs}|]])
                    [xpl, mkNod rhs, ypl] )

-- | Evaluate predicates

evalP,evalP' :: Pred Float -> ExplainableIO r MyState Bool
evalP pred = do
  (x, result) <- evalP' pred
  let lbl = getPredLabel pred
  unless (null lbl) $
    modify \mystate -> mystate { symtabP = Map.insert (fromMaybe "" lbl) (PredVal lbl x) (symtabP mystate) }
  pure (x, result)

evalP' (PredVal lbl x) = do
  pure (x, Node ([], [[i|#{x}: a leaf value#{showlbl lbl}|]]) [])

evalP' (PredNot _lbl x) = do
  (xval,xpl) <- retitle "not" $ evalP x
  let toreturn = not xval
  pure (toreturn, Node ([] , [[i|#{toreturn}: logical not of|]]) [xpl])

evalP' (PredBin _lbl binop x y) = do
  (xval, xpl) <- evalP x
  (yval, ypl) <- evalP y
  let toreturn = case binop of
                   PredAnd -> xval && yval
                   PredOr  -> xval || yval
                   PredEq  -> xval == yval
                   PredNeq -> xval /= yval
  pure (toreturn, Node ([] , [[i|#{toreturn}: logical #{binop}|]]) [xpl, ypl])

evalP' (PredComp lbl c x y) =
  let title :: String = [i|comparison#{showlbl lbl}|]
  in retitle [i|#{title} #{shw c}|] do
    (xval, xpl) <- eval x
    (yval, ypl) <- eval y
    let c' = compare xval yval
        toreturn = case c of
          CEQ  | c' == EQ           -> True
          CGT  | c' == GT           -> True
          CLT  | c' == LT           -> True
          CGTE | c' `elem` [GT, EQ] -> True
          CLTE | c' `elem` [LT, EQ] -> True
          CNEQ | c' /= EQ           -> True
          _                         -> False
        (lhs,rhs) = verbose title
    pure (toreturn, Node ([]
                            ,[[i|#{toreturn} #{lhs} (#{shw c})|]])
                       [ xpl
                       , mkNod rhs
                       , ypl ])

evalP' (PredFold lbl andor ps) =
  let title :: String = [i|listfold#{showlbl lbl}|]
  in retitle [i|#{title} #{andor}|] do
    evalps <- evalP `traverse` ps
    let toreturn = case andor of
                     PLAnd -> all fst evalps
                     PLOr  -> any fst evalps
    pure (toreturn, Node ([]
                           , [[i|#{toreturn} #{andor}|]])
                      (snd <$> evalps ) )

evalP' (PredVar str) =
  let title :: String = [i|variable expansion: #{str}|]
      (lhs,_rhs) = verbose title
  in retitle [i|#{title} #{str}|] do
    (xvar, xpl1) <- getvarP str
    (xval, xpl2) <- evalP xvar
    pure (xval, Node ([], [[i|#{xval}: #{lhs} #{str}|]]) [xpl1, xpl2])

evalP' (PredSet str x) =
  let title :: String = [i|variable assignment: #{str}|]
  in retitle [i|#{title} #{str} := #{fromMaybe (show x) (getPredLabel x)}|] do
    symtab <- gets symtabP
    let newmap = Map.insert str x symtab
    modify \ms -> ms { symtabP = newmap }
    (xval,xpl) <- evalP x
    pure (xval, Node ([], [[i|#{xval}:  saved to #{str}|]]) [xpl])

evalP' (PredITE _lbl p x y) = evalFP evalP p x y

-- | Evaluate If-Then-Else by first evaluating the conditional, and then evaluating the chosen branch.
-- This works for both boolean Predicates and float Exprs.
evalFP :: Show t
       => (t -> ExplainableIO r MyState a)
       -> Pred Float
       -> t
       -> t
       -> ExplainableIO r MyState a
evalFP evf p x y = retitle "if-then-else" do
  (pval,pxpl) <- evalP p
  if pval
    then do
      (xval,xxpl) <- evf x
      pure (xval, Node ([],[[i|if #{p} then #{show x} else #{show y}|]]) [pxpl, mkNod "thus we choose the then branch", xxpl])
    else do
      (yval,yxpl) <- evf y
      pure (yval, Node ([],["if-then-else false"] ) [pxpl, mkNod "thus we choose the else branch", yxpl])

-- | Evaluate an `ExprList`

evalList :: ExprList Float -> ExplainableIO r MyState (ExprList Float)
evalList (MathList lbl a) = pure (MathList lbl a, Node (show <$> a,[[i|base MathList with #{length a} elements|]]) [])
evalList (ListFilt lbl1 x comp (MathList lbl2 ys)) = do
  origs <- eval `traverse` ys
  -- [TODO] exclude Undefined values from origs
  round1 <- (evalP . PredComp lbl1 comp x) `traverse` ys
  let round2 = [ if not r1
                 then (Nothing, Node ([show xval]
                                     , [[i|excluded #{xval} due to failing comparison test|]]) [xpl])
                 else (Just xval, Node ([show xval]
                                     , [[i|included #{xval} due to passing comparison test|]]) [xpl])
               | ((r1,xpl), xval) <- zip round1 ys
               ]
      round3 = mapMaybe fst round2
  pure ( MathList (lbl1 <++> lbl2) round3
         , Node ([]
                , [i|#{length round3} elements were reduced from an original #{length round1}|]
                  : [[i|- #{fst o}|] | o <- origs])
           $ fmap snd round2)
evalList (ListFilt lbl x comp lf2) = do
  (lf2val, lf2xpl) <- evalList lf2
  (lf3val, lf3xpl) <- evalList $ ListFilt lbl x comp lf2val
  pure (lf3val, Node ([],["recursing RHS ListFilt"]) [lf2xpl, mkNod "becomes", lf3xpl])

evalList (ListMap lbl Id ylist) = pure (ylist, mkNod ("id on ExprList" ++ showlbl lbl))

evalList (ListMap _lbl1 (MathSection binop x) ylist) = retitle "fmap mathsection" do
  (MathList lbl2 ylist', yxpl) <- evalList ylist
  pure ( MathList lbl2 [ MathBin Nothing binop x y | y <- ylist' ]
         , Node ([],[[i|fmap mathsection #{binop}#{x} over #{length ylist'} elements|]]) [yxpl] )

evalList (ListMapIf lbl Id _c _comp ylist) =
  retitle [i|fmap mathsection id#{showlbl lbl}|] $ evalList ylist

evalList (ListMapIf lbl1 (MathSection binop x) c comp ylist) =
  retitle ("fmap mathsection if" ++ showlbl lbl1) do
    (MathList lbl2 ylist', yxpl) <- evalList ylist
    liveElements <- (evalP . PredComp (lbl1 <++> lbl2) comp c) `traverse` ylist'

    pure ( MathList (Just "evaled list") [ if b then MathBin (Just "boolean true") binop x y else y
                                          | (y,b) <- zip ylist' (fst <$> liveElements) ]
          , Node ([],[[i|fmap mathsection #{binop}#{x} over #{length $ filter id (fst <$> liveElements)} relevant elements (who pass #{c} #{comp})|]])
            [ yxpl , Node ([],["selection of relevant elements"]) (snd <$> liveElements) ] )

evalList (ListConcat lbl xxs) = do
  mapped <- evalList `traverse` xxs
  pure ( MathList lbl (mconcat [ f | (MathList _lbl2 f,_) <- mapped ] )
         , Node ([], [[i|concatted #{length mapped} elements|]])
           (snd <$> mapped))

evalList (ListITE _lbl p y z) = evalFP evalList p y z

-- | deepEvalList means we reduce the `ExprList` to a plain haskell list of floats.
-- I supposed this is analogous to "unboxed" types.

deepEvalList :: (ExprList Float,XP) -> ExplainableIO r MyState [Float]
deepEvalList (MathList _lbl xs,xp) = do
  vals <- eval `traverse` xs
  pure (fst <$> vals, Node ([],["deep evaluation to floats"]) (xp : (snd <$> vals)))
deepEvalList (other,_xp) = deepEvalList =<< evalList other


-- * Variable retrieval and assignment into the symbol table.
-- At present we have no notion of scope.

-- | Get an @Expr Float@ variable

getvarF :: String -> ExplainableIO r MyState (Expr Float)
getvarF x = do
  symtab <- gets symtabF
  case x `Map.lookup` symtab of
    Nothing -> liftIO do
      putStrLn [i|getvarF: unable to find variable `#{x}` in symbol table|]
      error "MathLang fatal error in getvarF"
    Just v  -> pure (v, Node ([show v], [[i|variable `#{x}` has value #{v}|]]) [])

-- | Get a @Pred Float@ variable

getvarP :: String -> ExplainableIO r MyState (Pred Float)
getvarP x = do
  symtab <- gets symtabP
  pure (symtab Map.! x, Node ([show $ symtab Map.! x], [[i|looked up #{x}|]]) [])

-- [TODO] ExprLists too, i suppose

-- | given a title string, provide a generic template for its explanation
verbose :: String -> (String, String)
verbose "addition"       = ("which we obtain by adding", "to")
verbose "subtraction"    = ("which we obtain by taking", "minus")
verbose "division"       = ("which we obtain by dividing", "by")
verbose "multiplication" = ("which we obtain by multiplying", "by")
verbose "parentheses"    = ("which is a parenthesized", "")
verbose "negation"       = ("which is logical negation of", "")
verbose "comparison"     = ("is the result of comparing", "with")
verbose "variable expansion" = ("which comes from the variable", "")
verbose x                = (x, [i|{x} argument|])

(@|+),(@|-),(@|*),(@|/) :: String -> Expr Float -> Expr Float -> Expr Float
(@|+) lbl = MathBin (Just lbl) Plus
(@|-) lbl = MathBin (Just lbl) Minus
(@|*) lbl = MathBin (Just lbl) Times
(@|/) lbl = MathBin (Just lbl) Divide

class Exprlbl expr a where
  (@|=) :: String -> expr a -> expr a
  getvar, (@|$<) :: String -> expr a
  (@|$>) :: String -> expr a -> expr a
  getvar = (@|$<)

instance Exprlbl Expr a where
  (@|=) lbl ( Undefined Nothing      ) = Undefined (Just lbl)
  (@|=) lbl ( Val      Nothing x     ) = Val      (Just lbl) x
  (@|=) lbl ( Parens   Nothing x     ) = Parens   (Just lbl) x
  (@|=) lbl ( MathBin  Nothing x y z ) = MathBin  (Just lbl) x y z
  (@|=) _   ( MathVar          _     ) = error "use @|$< to label a variable reference"
  (@|=) _   ( MathSet          _ _   ) = error "use @|$> to label a variable assignment"
  (@|=) lbl ( MathITE  Nothing x y z ) = MathITE  (Just lbl) x y z
  (@|=) lbl ( MathMax  Nothing x y   ) = MathMax  (Just lbl) x y
  (@|=) lbl ( MathMin  Nothing x y   ) = MathMin  (Just lbl) x y
  (@|=) lbl ( ListFold Nothing x y   ) = ListFold (Just lbl) x y
  (@|=) lbl ( Undefined (Just _old)       ) = Undefined (Just lbl {- <++> Just ("previously " ++ old) -} )
  (@|=) lbl ( Val       (Just _old) x     ) = Val       (Just lbl {- <++> Just ("previously " ++ old) -} ) x
  (@|=) lbl ( Parens    (Just _old) x     ) = Parens    (Just lbl {- <++> Just ("previously " ++ old) -} ) x
  (@|=) lbl ( MathBin   (Just _old) x y z ) = MathBin   (Just lbl {- <++> Just ("previously " ++ old) -} ) x y z
  (@|=) lbl ( MathITE   (Just _old) x y z ) = MathITE   (Just lbl {- <++> Just ("previously " ++ old) -} ) x y z
  (@|=) lbl ( MathMax   (Just _old) x y   ) = MathMax   (Just lbl {- <++> Just ("previously " ++ old) -} ) x y
  (@|=) lbl ( MathMin   (Just _old) x y   ) = MathMin   (Just lbl {- <++> Just ("previously " ++ old) -} ) x y
  (@|=) lbl ( ListFold  (Just _old) x y   ) = ListFold  (Just lbl {- <++> Just ("previously " ++ old) -} ) x y

  (@|$<) lbl   = MathVar lbl
  (@|$>) lbl x = MathSet lbl x


(@|.) :: String -> a -> Expr a
(@|.) = Val . Just
infix 6 @|., @|.., @|??

undef,(@|??) :: String -> Expr Float
(@|??) = undef
undef = Undefined . Just

infixl 1 @|=
infixl 4 @|+, @|-
infixl 5 @|*, @|/

-- | syntactic sugar for ternary syntax. The trick is to join up the branches into a single thing
data TernaryRHS a = TRHS a a deriving (Eq, Show)

(@|:) :: expr -> expr -> TernaryRHS expr
(@|:) tbranch fbranch = TRHS tbranch fbranch

class ExprTernary expr a where
  (@|?) :: Pred a -> TernaryRHS (expr a) -> expr a

infixr 2 @|?
infixr 3 @|:

instance ExprTernary Expr a where
  (@|?) pred (TRHS tbranch fbranch) = MathITE Nothing pred tbranch fbranch

instance ExprTernary ExprList a where
  (@|?) pred (TRHS tbranch fbranch) = ListITE Nothing pred tbranch fbranch

instance ExprTernary Pred a where
  (@|?) pred (TRHS tbranch fbranch) = PredITE Nothing pred tbranch fbranch

-- | syntactic sugar for the predicate expressions
instance Exprlbl Pred a where
  (@|=) lbl ( PredVal  Nothing    x )     = PredVal  (Just lbl) x
  (@|=) lbl ( PredNot  Nothing    x )     = PredNot  (Just lbl) x
  (@|=) lbl ( PredBin  Nothing    x y z ) = PredBin  (Just lbl) x y z
  (@|=) lbl ( PredComp Nothing    x y z ) = PredComp (Just lbl) x y z
  (@|=) lbl ( PredFold Nothing    x y   ) = PredFold (Just lbl) x y
  (@|=) lbl ( PredITE  Nothing    x y z ) = PredITE  (Just lbl) x y z
  (@|=) _   ( PredVar             _ )     = error "use @|$< to label a variable reference"
  (@|=) _   ( PredSet             _ _ )   = error "use @|$> to label a variable assignment"
  (@|=) lbl ( PredVal  (Just old) x )     = PredVal  (Just lbl <++> Just ("previously " ++ old)) x
  (@|=) lbl ( PredNot  (Just old) x )     = PredNot  (Just lbl <++> Just ("previously " ++ old)) x
  (@|=) lbl ( PredBin  (Just old) x y z ) = PredBin  (Just lbl <++> Just ("previously " ++ old)) x y z
  (@|=) lbl ( PredComp (Just old) x y z ) = PredComp (Just lbl <++> Just ("previously " ++ old)) x y z
  (@|=) lbl ( PredFold (Just old) x y   ) = PredFold (Just lbl <++> Just ("previously " ++ old)) x y
  (@|=) lbl ( PredITE  (Just old) x y z ) = PredITE  (Just lbl <++> Just ("previously " ++ old)) x y z

  (@|$<) lbl   = PredVar lbl
  (@|$>) lbl x = PredSet lbl x


(@|..) :: String -> Bool -> Pred a
(@|..) = PredVal . Just

(|&&),(|||),(|==),(|/=),(|!=) :: Pred a -> Pred a -> Pred a
(|&&) x y = PredBin Nothing PredAnd x y
(|||) x y = PredBin Nothing PredOr  x y
(|==) x y = PredBin Nothing PredEq  x y
(|!=) x y = PredBin Nothing PredNeq x y
(|/=) x y = PredBin Nothing PredNeq x y
infix 2 |||, @|||
infix 3 |&&, @|&&
infix 4 |==, |/=, |!=, @|==, @|!=, @|/=

(|===),(|!==),(|/==) :: Expr a -> Expr a -> Pred a
(|===) = PredComp Nothing CEQ
(|/==) = PredComp Nothing CNEQ
(|!==) = PredComp Nothing CNEQ

(@|<),(@|>),(@|<=),(@|>=),(@|===),(@|!==),(@|/==) :: String -> Expr a -> Expr a -> Pred a
(@|<)  s = PredComp (Just s) CLT
(@|<=) s = PredComp (Just s) CLTE
(@|>)  s = PredComp (Just s) CGT
(@|>=) s = PredComp (Just s) CGTE
(@|===) s = PredComp (Just s) CEQ
(@|/==) s = PredComp (Just s) CNEQ
(@|!==) s = PredComp (Just s) CNEQ

(@|&&),(@|||),(@|==),(@|!=),(@|/=) :: String -> Pred a -> Pred a -> Pred a
(@|&&) s x y = PredBin (Just s) PredAnd  x y
(@|||) s x y = PredBin (Just s) PredOr   x y
(@|==) s x y = PredBin (Just s) PredEq   x y
(@|!=) s x y = PredBin (Just s) PredNeq  x y
(@|/=) s x y = PredBin (Just s) PredNeq  x y

(@|!) :: String -> Pred a -> Pred a
(@|!) s = PredNot (Just s)

data PredBinOp = PredAnd | PredOr | PredEq | PredNeq
  deriving (Eq, Show)

-- | some example runs
toplevel :: IO ()
toplevel = for_ [ Val (Just "two") 2 |+ (Val (Just "five") 5 |- Val (Just "one") 1)
                 , "my sum" @|= "two" @|. 2 |+ "three" @|. 3
                 , ListFold (Just "greater than 2") FoldSum $ Val (Just "two") 2 <| MathList (Just "one to four")
                   [Val Nothing 1, Val Nothing 2, Val Nothing 3, Val Nothing 4]
                 , ListFold (Just "positive 1") FoldSum $ Val (Just "zero") 0 <| ml23
                 , ListFold (Just "positive 2") FoldSum $ Val (Just "zero") 0 <| ml23
                 ] \topexpr -> do
  (_val, _xpl, _stab, _wlog) <- xplainF () emptyState topexpr
  pure ()
  where ml23 = MathList (Just "minus two to three")
               [Val Nothing (-2), Val Nothing (-1), Val Nothing 0, Val Nothing 1, Val Nothing 2, Val Nothing 3]
-- * Explainers  

-- | Explain an @Expr Float@
xplainF :: r -> MyState -> Expr Float -> IO (Float, XP, MyState, [String])
xplainF r s expr = do
  ((val,xpl), stab, wlog) <- runRWST
                             (eval expr)
                             (([],["toplevel"]),r)         -- reader: HistoryPath, actualReader
                             s

  putStrLn [__i|
    \#+begin_src haskell
    #{expr}
    \#+end_src
    - val :: #{val}
    - log :: #{wlog}
    - xpl :: #{val}
    #{drawTreeOrg 3 xpl}
  |]

  pure (val, xpl, stab, wlog)

-- | Explain an @ExprList Float@
xplainL :: r -> ExprList Float -> IO ([Float], XP, MyState, [String])
xplainL r exprList = do
  ((xl,xp), stab, wlog) <- runRWST
                           (deepEvalList (exprList,mkNod "deep eval"))
                           (([],["toplevel"]),r)         -- reader: HistoryPath, actualReader
                           emptyState -- state: MyState
  putStrLn [__i|
    \#+begin_src haskell
    #{xl}
    \#+end_src
    - val :: #{xl}
    - log :: #{wlog}
    - xpl :: #{xl}
    #{drawTreeOrg 3 xp}
  |]

  pure (xl, xp, stab, wlog) -- [TODO] note the explanation result from xs is discarded

unMathList :: Show a => ExprList a -> [Expr a]
unMathList (MathList _lbl xs) = xs
unMathList x                  = error [i|unMathList: expected exprList to be fully evaluated, but got #{x}|]

-- | dump an explanation of a mathlang expression
dumpExplanationF :: Int -> MyState -> Expr Float -> IO ()
dumpExplanationF depth s f = do
  (val, xpl, stab, wlog) <- xplainF () s f
<<<<<<< HEAD
  putStrLn (stars ++ " val" ); print val
  putStrLn (stars ++ " xpl" ); print xpl
  putStrLn (stars ++ " starting state"); print s
  putStrLn (stars ++ " ending SymTab"); print stab
  putStrLn (stars ++ " wlog"); print wlog
  putStrLn (stars ++ " typescript"); do
    putStrLn "#+BEGIN_SRC typescript :tangle from-hs.ts"
    print $ dumpTypescript "" s f
    putStrLn "#+END_SRC"


  where stars = replicate depth '*'

-- | Transforms MathLang expressions to Typescript
dumpTypescript :: Doc ann0 -> MyState -> Expr Float -> Doc ann1
dumpTypescript realign s f =
  [di|
=======

  let stars = replicate depth '*'
  putStrLn [i|
    #{stars} val
    #{val}
    #{stars} xpl
    #{xpl}
    #{stars} starting state
    #{s}
    #{stars} ending SymTab
    #{stab}
    #{stars} wlog
    #{wlog}
    #{stars} typescript
    \#+BEGIN_SRC typescript :tangle from-hs.ts
    #{dumpTypescript "" s f}
    \#+END_SRC
  |]

dumpTypescript :: Doc ann0 -> MyState -> Expr Float -> Doc ann1
dumpTypescript realign s f =
  [__di|
>>>>>>> 4fed1c00
    // this is machine generated from explainable/src/Explainable/MathLang.hs and also ToMathlang.hs

    import * as tsm from './mathlang';
    export { exprReduce, asDot } from './mathlang';

    export function myshow(expr: tsm.Expr<any>) : tsm.Expr<any> {
      console.log("** " + Math.round(expr.val))
      tsm.explTrace(expr, 3)

      console.log("** JSON of symTab")
      console.log("\#+NAME symtab")
      console.log("\#+BEGIN_SRC json")
      console.log(JSON.stringify(tsm.symTab,null,2))
      console.log("\#+END_SRC")
      return expr
    }
    #{ppst s realign}
    export const maxClaim = () => {
      return #{pp f} 
    }
  |]

-- * Prettty-printing to the Typescript version of the MathLang library
class ToTS expr a where
  pp :: (Show a) => expr a -> Doc ann


-- in future consider a new class tsm.Undefined -- would that more faithfully follow this representation?
instance ToTS Expr a where
  pp (Undefined lbl  )        = "new tsm.Num0"    <+> h0tupled [dquotes $ maybe ("undefined") pretty lbl, "undefined"]
  pp (Val      lbl x )        = "new tsm.Num0"    <+> h0tupled [dquotes $ maybe (viaShow x) pretty lbl, viaShow x]

  pp (Parens   _lbl x       ) = parens (pp x) -- discard the label, but [TODO] call SetVar to save it. TBH i don't think this ever actually gets used.
  pp (MathBin  lbl mbop x y ) = "new tsm.Num2"    <+> h0tupled [ dquotes $ maybe ("binop " <> viaShow mbop) pretty lbl
                                                                      , "tsm.NumBinOp." <> case mbop of { Plus -> "Add"; Minus -> "Sub"; Times -> "Mul"; Divide -> "Div" }
                                                                      , pp x , pp y ]
  pp (MathVar  str          ) = "new tsm.GetVar"  <+> h0parens ( dqpretty str)
  pp (MathSet  str x        ) = "new tsm.SetVar"  <+> h0tupled [ dqpretty str, parens (pp x) <> ".val" ]
  pp (MathITE  lbl p x y    ) = "new tsm.Bool3"   <+> h0tupled [ dquotes $ maybe "if-then-else" pretty lbl , "tsm.BoolTriOp.IfThenElse" , pp p, pp x, pp y ]
  pp (MathMax  lbl   x y    ) = "new tsm.Num2"    <+> h0tupled [ dquotes $ maybe "greater of"   pretty lbl , "tsm.NumBinOp.MaxOf2"      , pp x, pp y ]
  pp (MathMin  lbl   x y    ) = "new tsm.Num2"    <+> h0tupled [ dquotes $ maybe "lesser of"    pretty lbl , "tsm.NumBinOp.MinOf2"      , pp x, pp y ]
  pp (ListFold lbl f (MathList mlbl xs) ) = "new tsm.NumFold" <+> h0tupled [ dquotes $ maybe "list fold" pretty (lbl <++> mlbl)
                                                                           , "tsm.NumFoldOp." <> case f of { FoldSum -> "Sum"; FoldProduct -> "Product"; FoldMax -> "Max"; FoldMin -> "Min" }
                                                                           , hang 2 $ list (pp <$> xs) ]

  pp x = error $ "MathLang:ToTS pp unimplemented; " <> show x

instance ToTS Pred a where
  pp (PredVal  lbl a    ) = "new tsm.Bool0"      <+> h0tupled [ dquotes $ maybe (viaShow a) pretty lbl, tf a ]
  pp (PredNot  lbl x    ) = "new tsm.Bool1"      <+> h0tupled [ dquotes $ maybe (viaShow x) pretty lbl, "tsm.BoolUnaOp.BoolNot", pp x ]
  pp (PredComp lbl c x y) = "new tsm.NumToBool2" <+> h0tupled [ dquotes $ maybe (viaShow c) pretty lbl
                                                                     , "tsm.NumToBoolOp." <> case c of { CEQ -> "NBeq"; CNEQ -> "NBneq"; CLT -> "NBlt"; CLTE -> "NBlte"; CGT -> "NBgt"; CGTE -> "NBgte" }
                                                                     , pp x, pp y ]
  pp (PredBin  lbl o x y) = "new tsm.Bool2" <+> h0tupled [ dquotes $ maybe (viaShow o) pretty lbl
                                                                , "tsm.BoolBinOp." <> case o of { PredAnd -> "And"; PredOr -> "Or"; PredEq -> "BoolEq"; PredNeq -> "BoolNeq" }
                                                                , pp x, pp y ]
  pp (PredVar  str      ) = "new tsm.GetVar" <+> h0parens ( dqpretty str )
  pp (PredSet  str x    ) = "new tsm.SetVar" <+> h0tupled [ dqpretty str, parens (pp x) <> ".val" ]
  pp (PredITE  lbl p x y) = "new tsm.Bool3"  <+> h0tupled [ dquotes $ maybe "if-then-else" pretty lbl , "tsm.BoolTriOp.IfThenElse" , pp p, pp x, pp y ]
  pp (PredFold lbl p xs)  = "new tsm.BoolFold" <+> h0tupled [ dquotes $ maybe "any/all" pretty lbl
                                                            , "tsm.BoolFoldOp." <> case p of { PLAnd -> "All"; PLOr -> "Any" }
                                                            , hang 2 $ list ( pp <$> xs ) ]



ppst :: MyState -> Doc ann -> Doc ann
ppst (MyState{..}) realign =
  [__di|
    function realign (form_data : any) {
      var toreturn = {...form_data}
  |] <>  realign <> line <> "  return toreturn;\n}" <> line <>
   "export function setup (symtab : any) {" <> line <> indent 2 (
  "const realigned = realign(symtab);" <> line <>
  "tsm.initSymTab" <> hang 1
  ( encloseSep lparen rparen comma
    [ "{ ..." <> encloseSep lbrace rbrace comma (
      [ dquotes keyString <> colon <+> valString
      | (k,Val _lbl v) <- Map.toList symtabF
      , let keyString = pretty k
            valString = pretty v
      ]
      <>
      [ dquotes keyString <> colon <+> valString
      | (k,PredVal _lbl v) <- Map.toList symtabP
      , let keyString = pretty k
            valString = if v then "true" else "false"
      ]
      <>
      [ dquotes keyString <> colon <+> dquotes valString
      | (k,v) <- Map.toList symtabS
      , let keyString = pretty k
            valString = pretty v
      ] )
    , "...realigned }"
    ]
  ) ) <> line <> "}" <> line


dqpretty :: (Pretty a) => a -> Doc ann
dqpretty = dquotes . pretty

tf :: Bool -> Doc ann
tf True = "true"
tf False = "false"

h0parens :: Doc ann -> Doc ann
h0parens = hang 0 . parens
h0tupled :: [Doc ann] -> Doc ann
h0tupled = hang 0 . tupled


-- * data flow extraction
-- we don't care about the value returned, just the state graph traversed
-- [TODO] this allows us to return a full default emptyState symtab that tells the expert system
-- waht to ask the end user for.

allVars :: Expr Float -> ExplainableIO r MyState (Expr Float)
allVars inexpr = do
  return (inexpr, Node ([],[]) [])

<|MERGE_RESOLUTION|>--- conflicted
+++ resolved
@@ -767,25 +767,6 @@
 dumpExplanationF :: Int -> MyState -> Expr Float -> IO ()
 dumpExplanationF depth s f = do
   (val, xpl, stab, wlog) <- xplainF () s f
-<<<<<<< HEAD
-  putStrLn (stars ++ " val" ); print val
-  putStrLn (stars ++ " xpl" ); print xpl
-  putStrLn (stars ++ " starting state"); print s
-  putStrLn (stars ++ " ending SymTab"); print stab
-  putStrLn (stars ++ " wlog"); print wlog
-  putStrLn (stars ++ " typescript"); do
-    putStrLn "#+BEGIN_SRC typescript :tangle from-hs.ts"
-    print $ dumpTypescript "" s f
-    putStrLn "#+END_SRC"
-
-
-  where stars = replicate depth '*'
-
--- | Transforms MathLang expressions to Typescript
-dumpTypescript :: Doc ann0 -> MyState -> Expr Float -> Doc ann1
-dumpTypescript realign s f =
-  [di|
-=======
 
   let stars = replicate depth '*'
   putStrLn [i|
@@ -801,14 +782,13 @@
     #{wlog}
     #{stars} typescript
     \#+BEGIN_SRC typescript :tangle from-hs.ts
-    #{dumpTypescript "" s f}
+    #{print $ dumpTypescript "" s f}
     \#+END_SRC
   |]
 
 dumpTypescript :: Doc ann0 -> MyState -> Expr Float -> Doc ann1
 dumpTypescript realign s f =
   [__di|
->>>>>>> 4fed1c00
     // this is machine generated from explainable/src/Explainable/MathLang.hs and also ToMathlang.hs
 
     import * as tsm from './mathlang';
