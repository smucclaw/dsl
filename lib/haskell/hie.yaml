--- conflicted
+++ resolved
@@ -30,16 +30,8 @@
     - path: "natural4/test"
       component: "natural4:test:natural4-test"
 
-<<<<<<< HEAD
-    - path: "natural4/benchmarks/Bench.hs"
-      component: "natural4:bench:natural4-bench"
-
-    - path: "natural4/benchmarks/Paths_natural4.hs"
+    - path: "natural4/benchmarks"
       component: "natural4:bench:natural4-bench"
 
     - path: "natural4/bnfc"
-      component: "natural4:exe:l4-bnfc-exe"
-=======
-    - path: "natural4/benchmarks"
-      component: "natural4:bench:natural4-bench"
->>>>>>> ddff376d
+      component: "natural4:exe:l4-bnfc-exe"