{-# LANGUAGE ImportQualifiedPost #-}
{-# LANGUAGE OverloadedStrings #-}
<<<<<<< HEAD
{-# LANGUAGE QuasiQuotes #-}

module Main where
import qualified LS as SFL4
import Control.Monad.State
import Control.Applicative
import Data.List (partition, intercalate, isPrefixOf)
import Data.Time.ISO8601
import Options.Generic
import Text.Pretty.Simple (pPrint, pShowNoColor)
=======
>>>>>>> b96a97af

module Main
  ( main
  )
where

<<<<<<< HEAD
import LS.XPile.Logging
import qualified LS.XPile.Uppaal as Uppaal
import LS.XPile.Prolog ( sfl4ToProlog )
import LS.XPile.Petri
import qualified LS.XPile.SVG as AAS
import LS.XPile.VueJSON
import LS.XPile.Typescript
import LS.XPile.Purescript
import LS.XPile.Markdown
import LS.XPile.Maude.Maude qualified as Maude
import LS.XPile.NaturalLanguage
import LS.XPile.GFTrees

import LS.NLP.NLG (nlg, myNLGEnv, allLangs, getLang, printLangs, expandRulesForNLG)
import qualified Data.Text as Text
import qualified Data.Text.Lazy as TL
import qualified Data.Map  as Map
import Data.ByteString.Lazy.UTF8 (toString)
import qualified Data.ByteString.Lazy as ByteString (writeFile, ByteString)
=======
import AnyAll.BoolStruct (alwaysLabeled)
import AnyAll.SVGLadder (defaultAAVConfig)
import Control.Monad.State (when)
>>>>>>> b96a97af
import Data.Aeson.Encode.Pretty (encodePretty)
import Data.ByteString.Lazy qualified as ByteString (ByteString, writeFile)
import Data.ByteString.Lazy.UTF8 (toString)
import Data.Foldable qualified as DF
import Data.List (partition)
import Data.Map qualified as Map
import Data.Text qualified as Text
import Data.Text.Lazy qualified as TL
import Data.Time.Clock (getCurrentTime)
<<<<<<< HEAD
import AnyAll.SVGLadder (defaultAAVConfig)
import AnyAll.BoolStruct (alwaysLabeled)
import qualified Data.Foldable as DF
import qualified Text.XML.HXT.Core as HXT
import LS.XPile.DumpRule
import Data.Bifunctor (first)
=======
import Data.Time.ISO8601 (formatISO8601Millis)
import LS qualified as SFL4
import LS.Interpreter
  ( expandClauses,
    getAndOrTree,
    l4interpret,
    musings,
    onlyTheItems,
  )
import LS.NLP.NLG
  ( allLangs,
    expandRulesForNLG,
    getLang,
    myNLGEnv,
    nlg,
    printLangs,
  )
import LS.XPile.CoreL4
  ( sfl4ToASP,
    sfl4ToBabyl4,
    sfl4ToCorel4,
    sfl4ToDMN,
    sfl4ToEpilog,
  )
import LS.XPile.GFTrees (printTrees)
import LS.XPile.Markdown (bsMarkdown)
import LS.XPile.Maude qualified as Maude
import LS.XPile.NaturalLanguage (toNatLang)
import LS.XPile.Petri (toPetri, (|>))
import LS.XPile.Prolog (sfl4ToProlog)
import LS.XPile.Purescript (translate2PS)
import LS.XPile.SVG qualified as AAS
import LS.XPile.Typescript (asTypescript)
import LS.XPile.Uppaal qualified as Uppaal
import LS.XPile.VueJSON
  ( checklist,
    groundrules,
    itemRPToItemJSON,
    toVueRules,
  )
import Options.Generic (unwrapRecord)
import System.Directory
  ( createDirectoryIfMissing,
    createFileLink,
    renameFile,
  )
import System.IO.Unsafe (unsafeInterleaveIO)
import Text.Pretty.Simple (pPrint, pShowNoColor)
import Text.XML.HXT.Core qualified as HXT
>>>>>>> b96a97af


myTraceM :: String -> IO ()
myTraceM = SFL4.myTraceM

main :: IO ()
main = do
  opts     <- unwrapRecord "mp"
  rc       <- SFL4.getConfig opts
  nlgLangs <- unsafeInterleaveIO allLangs
  strLangs <- unsafeInterleaveIO $ printLangs allLangs
--  putStrLn "main: doing dumpRules"
  rules    <- SFL4.dumpRules opts
  let l4i  = l4interpret SFL4.defaultInterpreterOptions rules
  iso8601  <- now8601
  nlgEnv   <- unsafeInterleaveIO $ myNLGEnv l4i (getLang "NL4Eng") -- Only load the NLG environment if we need it.
  allNLGEnv <- unsafeInterleaveIO $ mapM (myNLGEnv l4i) nlgLangs
  let toworkdir   = not $ null $ SFL4.workdir opts
      workuuid    = SFL4.workdir opts <> "/" <> SFL4.uuiddir opts
      (toprologFN,  asProlog)  = (workuuid <> "/" <> "prolog",   show (sfl4ToProlog rules))
      (topetriFN,   asPetri)   = (workuuid <> "/" <> "petri",    Text.unpack $ toPetri rules)
      (toaasvgFN,   asaasvg)   = (workuuid <> "/" <> "aasvg",    AAS.asAAsvg defaultAAVConfig l4i rules)
      (tocorel4FN,  (asCoreL4, asCoreL4Err))  = (workuuid <> "/" <> "corel4",   xpLog (sfl4ToCorel4 rules))
      (tobabyl4FN,  asBabyL4)  = (workuuid <> "/" <> "babyl4",   sfl4ToBabyl4 l4i)
      (toaspFN,     (asASP, asASPErr))        = (workuuid <> "/" <> "asp",      xpLog $ sfl4ToASP rules)
      (toepilogFN,  (asEpilog, asEpilogErr))  = (workuuid <> "/" <> "epilog",   xpLog $ sfl4ToEpilog rules)
      (todmnFN,     (asDMN, asDMNErr))        = (workuuid <> "/" <> "dmn",      xpLog $ sfl4ToDMN rules)
      (tojsonFN,    asJSONstr)    = (workuuid <> "/" <> "json",        toString $ encodePretty   (alwaysLabeled   $ onlyTheItems l4i))
      (tovuejsonFN, asVueJSONrules) = (workuuid <> "/" <> "vuejson",     fmap xpLog <$> toVueRules rules)

      (topursFN,    (asPursstr, asPursErr)) = (workuuid <> "/" <> "purs",
                                               (<>)
                                               <$> xpLog (translate2PS allNLGEnv nlgEnv rules)
                                               <*> xpLog (pure ("\n\n" <> "allLang = [\"" <> strLangs <> "\"]")))
      (togftreesFN,    asGftrees) = (workuuid <> "/" <> "gftrees", printTrees nlgEnv rules)
      (totsFN,      asTSstr)   = (workuuid <> "/" <> "ts",       show (asTypescript rules))
      (togroundsFN, asGrounds) = (workuuid <> "/" <> "grounds",  show $ groundrules rc rules)
      (tomarkdownFN, asMD)     = (workuuid <> "/" <> "md",  bsMarkdown allNLGEnv rules)
      tochecklFN               =  workuuid <> "/" <> "checkl"
      (toOrgFN,     asOrg)     = (workuuid <> "/" <> "org",      Text.unpack (SFL4.myrender (musings l4i rules)))
      (toNL_FN,     asNatLang) = (workuuid <> "/" <> "natlang",  toNatLang l4i)
      (toMaudeFN, asMaude) = (workuuid <> "/" <> "maude", Maude.rules2maudeStr rules)
      (tonativeFN,  asNative)  = (workuuid <> "/" <> "native",   unlines
                                   [ "-- original rules:\n"
                                   , TL.unpack (pShowNoColor rules)

                                   , "-- variable-substitution expanded AnyAll rules\n"
                                   , TL.unpack (pShowNoColor $ [ r { SFL4.clauses = expandClauses l4i 1 (SFL4.clauses r) }
                                                               | r@SFL4.Hornlike{} <- rules
                                                               ])

                                   , "\n\n-- class hierarchy:\n"
                                   , TL.unpack (pShowNoColor (SFL4.classtable l4i))

                                   , "\n\n-- symbol table:\n"
                                   , TL.unpack (pShowNoColor (SFL4.scopetable l4i))

                                   , "-- getAndOrTrees"
                                   , unlines $ (\r -> "\n-- " <> show (SFL4.ruleLabelName r) <> "\n" <>
                                                 TL.unpack (pShowNoColor $ getAndOrTree l4i 1 r)) <$> rules

                                   , "-- traverse toList of the getAndOrTrees"
                                   , unlines $ TL.unpack . pShowNoColor . traverse DF.toList . getAndOrTree l4i 1 <$> rules

                                   , "-- onlyTheItems"
                                   , TL.unpack $ pShowNoColor (onlyTheItems l4i)

                                   , "-- ItemsByRule"
                                   , TL.unpack $ pShowNoColor (SFL4.itemsByRule l4i rules)

                                   ])




  -- if --workdir is specified, and there are no --only, then we run all the things
  -- however, we can flag specific exclusions by adding the --tomd option which, counterintuitively, disables tomd
  when (toworkdir && not (null $ SFL4.uuiddir opts) && (null $ SFL4.only opts)) $ do

    when (SFL4.tonative  opts) $ mywritefile True toOrgFN      iso8601 "org"  asOrg
    when (SFL4.tonative  opts) $ mywritefile True tonativeFN   iso8601 "hs"   asNative
    when (      SFL4.tocorel4  opts) $ mywritefile2 True tocorel4FN   iso8601 "l4"   (commentIfError "--" asCoreL4) asCoreL4Err
    when (not $ SFL4.tocorel4  opts) $ putStrLn "natural4: skipping corel4"
    when (      SFL4.tobabyl4  opts) $ mywritefile True tobabyl4FN   iso8601 "l4"   asBabyL4
    when (not $ SFL4.tobabyl4  opts) $ putStrLn "natural4: skipping babyl4"
    when (not $ SFL4.toasp     opts) $ putStrLn "natural4: skipping asp"
    when (SFL4.toasp     opts) $ putStrLn "natural4: will output asASP"
    when (SFL4.toasp     opts) $ mywritefile2 True toaspFN     iso8601 "lp"      (commentIfError "%%" asASP)    asASPErr
    when (SFL4.toepilog  opts) $ mywritefile2 True toepilogFN  iso8601 "lp"      (commentIfError "%%" asEpilog) asEpilogErr
    when (SFL4.todmn     opts) $ mywritefileDMN True todmnFN   iso8601 "dmn"  asDMN
    when (SFL4.tojson    opts) $ mywritefile True tojsonFN     iso8601 "json" asJSONstr
    when (SFL4.tovuejson opts) $ do
      -- [TODO] this is terrible. we should have a way to represent this inside of a data structure that gets prettyprinted. We should not be outputting raw JSON fragments.
      let toWriteVue =  [ ( case out' of
                              Right _ -> (show $ Text.unpack (SFL4.mt2text rname)) ++ ": \n"
                              Left  _ -> "" -- this little section is inelegant
                              -- If   error, dump // "!! error"
                              -- Else dump out' ++ ', \n"
                            ++ commentIfError "// !! error" out' ++ ", \n"
                          , err)
                        | (rname, (out, err)) <- asVueJSONrules
                        , let out' = (toString . encodePretty . itemRPToItemJSON) <$> out
                        ]

          vuePrefix = -- "# this is vuePrefix from natural4/app/Main.hs\n\n" ++
                      "{"
          vueSuffix = "}"
                      -- ++ "\n\n# this is vueSuffix from natural4/app/Main.hs"

          jsonProhibitsComments :: String -> String
          jsonProhibitsComments = unlines . filter (not . ("//" `isPrefixOf`)) . lines

          -- [TODO] Terrible hack to make it a legal json, to remove the last trailing comma
          removeLastComma :: String -> String
          removeLastComma unlined = 
            if length lined > 3 -- only if there's a valid json in there
               then unlines $ take (length lined - 3) lined ++ ["}"] ++ drop (length lined - 2) lined
               else unlined
            where lined = lines unlined

      mywritefile2 True tovuejsonFN iso8601 "vuejson"
        (removeLastComma $ jsonProhibitsComments $
           intercalate "\n" [vuePrefix, concatMap fst toWriteVue, vueSuffix])
        (concatMap snd toWriteVue)

    when (SFL4.topurs    opts) $ do
      mywritefile2 True topursFN     iso8601 "purs" asPursstr asPursErr
    when (SFL4.togftrees opts) $ mywritefile True togftreesFN iso8601 "gftrees" asGftrees
    when (SFL4.toprolog  opts) $ mywritefile True toprologFN   iso8601 "pl"   asProlog
    when (SFL4.topetri   opts) $ mywritefile True topetriFN    iso8601 "dot"  asPetri
    when (SFL4.tots      opts) $ mywritefile True totsFN       iso8601 "ts"   asTSstr
    when (SFL4.tonl      opts) $ mywritefile True toNL_FN      iso8601 "txt"  asNatLang
    when (SFL4.togrounds opts) $ mywritefile True togroundsFN  iso8601 "txt"  asGrounds
    when (SFL4.tomd      opts) $ mywritefile True tomarkdownFN iso8601 "md" =<< asMD
    when (SFL4.tomaude   opts) $ mywritefile True toMaudeFN iso8601 "natural4" asMaude
    when (SFL4.toaasvg   opts) $ do
      let dname = toaasvgFN <> "/" <> iso8601
      if null asaasvg
        then do
        createDirectoryIfMissing True dname
        appendFile (dname <> "/index.html") "<!-- this file intentionally left blank -->"
        else sequence_
             [ do
               mywritefile False dname (fname<>"-tiny")   ext (show svgtiny)
               mywritefile False dname (fname<>"-full")   ext (show svgfull)
               mywritefile False dname (fname<>"-anyall") "hs"   (TL.unpack $ pShowNoColor hsAnyAllTree)
               mywritefile False dname (fname<>"-anyall") "json" (toString $ encodePretty hsAnyAllTree)
               mywritefile False dname (fname<>"-qtree")  "hs"   (TL.unpack $ pShowNoColor hsQtree)
               mywritefile False dname (fname<>"-qjson")  "json" (toString $ encodePretty hsQtree)
               let fnamext = fname <> "." <> ext
                   displayTxt = Text.unpack $ SFL4.mt2text n
               appendFile (dname <> "/index.html") ("<li> " <> "<a target=\"aasvg\" href=\"" <> fnamext <> "\">" <> displayTxt
                                                    <> "</a></li>\n")
           | (n,(svgtiny,svgfull,hsAnyAllTree,hsQtree)) <- Map.toList asaasvg
           , let (fname, ext) = (take 127 (snakeScrub (SFL4.mtexpr2text <$> n)), "svg")
           ]
      myMkLink iso8601 (toaasvgFN <> "/" <> "LATEST")


    when (SFL4.tocheckl  opts) $ do -- this is deliberately placed here because the nlg stuff is slow to run, so let's leave it for last -- [TODO] move this to below, or eliminate this entirely
        let (asCheckl, asChecklErr) = xpLog $ checklist nlgEnv rc rules
        mywritefile2 True tochecklFN   iso8601 "txt" (show asCheckl) asChecklErr
    putStrLn "natural4: output to workdir done"

  -- some transpiler targets are a bit slow to run so we offer a way to call them specifically
  -- natural4-exe --workdir workdir --only md inputfile.csv
  -- will produce only the workdir output file
  when (toworkdir && not (null $ SFL4.uuiddir opts) && (not $ null $ SFL4.only opts)) $ do
    when (SFL4.only opts `elem` ["md", "tomd"]) $ mywritefile True tomarkdownFN iso8601 "md" =<< asMD

  -- when workdir is not specified, --only will dump to STDOUT
  when (not toworkdir) $ do
    when (SFL4.only opts == "petri")  $ putStrLn asPetri
    when (SFL4.only opts == "aatree") $ mapM_ pPrint (getAndOrTree l4i 1 <$> rules)

    when (SFL4.asJSON rc) $ putStrLn asJSONstr

    when (SFL4.toNLG rc && null (SFL4.only opts)) $ do
      mapM_ (\env -> do
        -- using expandRulesForNLG for demo purposes here
        -- I think it's better suited for questions, not full NLG
        -- because everything is so nested, not a good reading experience. Original is better, where it's split in different rules.
        naturalLangSents <- mapM (nlg env) (expandRulesForNLG env rules)
        mapM_ (putStrLn . Text.unpack) naturalLangSents)
        allNLGEnv

    when (SFL4.toBabyL4 rc) $ putStrLn $ commentIfError "--" asCoreL4

    when (SFL4.toUppaal rc) $ do
      pPrint $ Uppaal.toL4TA rules
      putStrLn $ Uppaal.taSysToString $ Uppaal.toL4TA rules

    when (SFL4.toGrounds rc) $ do
      pPrint $ groundrules rc rules

    when (SFL4.toChecklist rc) $ do
      let (checkls, checklsErr) = xpLog $ checklist nlgEnv rc rules
      pPrint checkls

    when (SFL4.toProlog rc) $ pPrint asProlog

    when (SFL4.toTS rc) $ print $ asTypescript rules

    when (SFL4.only opts == "" && SFL4.workdir opts == "") $ pPrint rules
    when (SFL4.only opts == "native")  $ pPrint rules
    when (SFL4.only opts == "classes") $ pPrint (SFL4.classtable l4i)
    when (SFL4.only opts == "symtab")  $ pPrint (SFL4.scopetable l4i)

    when (SFL4.only opts == "maude") $
      rules |> Maude.rules2maudeStr |> putStrLn

now8601 :: IO String
now8601 = formatISO8601Millis <$> getCurrentTime


writeBSfile :: Bool -> FilePath -> FilePath -> String -> ByteString.ByteString -> IO ()
writeBSfile doLink dirname filename ext s = do
  createDirectoryIfMissing True dirname
  let mypath = dirname <> "/" <> filename     <> "." <> ext
      mylink     = dirname <> "/" <> "LATEST" <> "." <> ext
  ByteString.writeFile mypath s
  when doLink $ myMkLink (filename <> "." <> ext) mylink


-- | output only "stdout" to outfile
mywritefile :: Bool -> FilePath -> FilePath -> String -> String -> IO ()
mywritefile doLink dirname filename ext s = do
  createDirectoryIfMissing True dirname
  let mypath = dirname <> "/" <> filename     <> "." <> ext
      mylink     = dirname <> "/" <> "LATEST" <> "." <> ext
  writeFile mypath s
  when doLink $ myMkLink (filename <> "." <> ext) mylink

-- | output both "stdout" to outfile and "stderr" to outfile.err
mywritefile2 :: Bool -> FilePath -> FilePath -> String -> String -> [String] -> IO ()
mywritefile2 doLink dirname filename ext s e = do
  createDirectoryIfMissing True dirname
  let mypath1    = dirname <> "/" <> filename <> "." <> ext
      mypath2    = dirname <> "/" <> filename <> "." <> "err"
      mylink     = dirname <> "/" <> "LATEST" <> "." <> ext
  writeFile mypath2 (intercalate "\n" e)
  writeFile mypath1 s
  when doLink $ myMkLink (filename <> "." <> ext) mylink


mywritefileDMN :: Bool -> FilePath -> FilePath -> String -> HXT.IOSLA (HXT.XIOState ()) HXT.XmlTree HXT.XmlTree -> IO ()
mywritefileDMN doLink dirname filename ext xmltree = do
  createDirectoryIfMissing True dirname
  let mypath = dirname <> "/" <> filename     <> "." <> ext
      mylink = dirname <> "/" <> "LATEST" <> "." <> ext
  _ <- HXT.runX ( xmltree HXT.>>> HXT.writeDocument [ HXT.withIndent HXT.yes ] mypath )
  when doLink $ myMkLink (filename <> "." <> ext) mylink

myMkLink :: FilePath -> FilePath -> IO ()
myMkLink filename mylink = do
  let mylink_tmp = mylink <> "-tmp"
  createFileLink filename mylink_tmp
  renameFile mylink_tmp mylink

snakeScrub :: [Text.Text] -> String
snakeScrub x = fst $ partition (`elem` ['a'..'z'] ++ ['A'..'Z'] ++ ['0'..'9'] ++ "_-") $
                Text.unpack $
                Text.replace " " "_" $
                Text.intercalate "-" x

-- | if the return value of an xpLog is a Left, dump to output file with the error message commented; otherwise dump the regular output.
commentIfError :: String -> Either XPileLogW String -> String
commentIfError comment (Left x) = concatMap ((comment ++ " ") ++) x
commentIfError _      (Right x) = x
<|MERGE_RESOLUTION|>--- conflicted
+++ resolved
@@ -1,66 +1,23 @@
 {-# LANGUAGE ImportQualifiedPost #-}
 {-# LANGUAGE OverloadedStrings #-}
-<<<<<<< HEAD
-{-# LANGUAGE QuasiQuotes #-}
-
-module Main where
-import qualified LS as SFL4
-import Control.Monad.State
-import Control.Applicative
-import Data.List (partition, intercalate, isPrefixOf)
-import Data.Time.ISO8601
-import Options.Generic
-import Text.Pretty.Simple (pPrint, pShowNoColor)
-=======
->>>>>>> b96a97af
 
 module Main
   ( main
   )
 where
 
-<<<<<<< HEAD
-import LS.XPile.Logging
-import qualified LS.XPile.Uppaal as Uppaal
-import LS.XPile.Prolog ( sfl4ToProlog )
-import LS.XPile.Petri
-import qualified LS.XPile.SVG as AAS
-import LS.XPile.VueJSON
-import LS.XPile.Typescript
-import LS.XPile.Purescript
-import LS.XPile.Markdown
-import LS.XPile.Maude.Maude qualified as Maude
-import LS.XPile.NaturalLanguage
-import LS.XPile.GFTrees
-
-import LS.NLP.NLG (nlg, myNLGEnv, allLangs, getLang, printLangs, expandRulesForNLG)
-import qualified Data.Text as Text
-import qualified Data.Text.Lazy as TL
-import qualified Data.Map  as Map
-import Data.ByteString.Lazy.UTF8 (toString)
-import qualified Data.ByteString.Lazy as ByteString (writeFile, ByteString)
-=======
 import AnyAll.BoolStruct (alwaysLabeled)
 import AnyAll.SVGLadder (defaultAAVConfig)
 import Control.Monad.State (when)
->>>>>>> b96a97af
 import Data.Aeson.Encode.Pretty (encodePretty)
 import Data.ByteString.Lazy qualified as ByteString (ByteString, writeFile)
 import Data.ByteString.Lazy.UTF8 (toString)
 import Data.Foldable qualified as DF
-import Data.List (partition)
+import Data.List (partition, intercalate, isPrefixOf)
 import Data.Map qualified as Map
 import Data.Text qualified as Text
 import Data.Text.Lazy qualified as TL
 import Data.Time.Clock (getCurrentTime)
-<<<<<<< HEAD
-import AnyAll.SVGLadder (defaultAAVConfig)
-import AnyAll.BoolStruct (alwaysLabeled)
-import qualified Data.Foldable as DF
-import qualified Text.XML.HXT.Core as HXT
-import LS.XPile.DumpRule
-import Data.Bifunctor (first)
-=======
 import Data.Time.ISO8601 (formatISO8601Millis)
 import LS qualified as SFL4
 import LS.Interpreter
@@ -86,6 +43,7 @@
     sfl4ToEpilog,
   )
 import LS.XPile.GFTrees (printTrees)
+import LS.XPile.Logging
 import LS.XPile.Markdown (bsMarkdown)
 import LS.XPile.Maude qualified as Maude
 import LS.XPile.NaturalLanguage (toNatLang)
@@ -110,7 +68,6 @@
 import System.IO.Unsafe (unsafeInterleaveIO)
 import Text.Pretty.Simple (pPrint, pShowNoColor)
 import Text.XML.HXT.Core qualified as HXT
->>>>>>> b96a97af
 
 
 myTraceM :: String -> IO ()
@@ -137,7 +94,7 @@
       (tobabyl4FN,  asBabyL4)  = (workuuid <> "/" <> "babyl4",   sfl4ToBabyl4 l4i)
       (toaspFN,     (asASP, asASPErr))        = (workuuid <> "/" <> "asp",      xpLog $ sfl4ToASP rules)
       (toepilogFN,  (asEpilog, asEpilogErr))  = (workuuid <> "/" <> "epilog",   xpLog $ sfl4ToEpilog rules)
-      (todmnFN,     (asDMN, asDMNErr))        = (workuuid <> "/" <> "dmn",      xpLog $ sfl4ToDMN rules)
+      (todmnFN,     asDMN)        = (workuuid <> "/" <> "dmn",      sfl4ToDMN rules)
       (tojsonFN,    asJSONstr)    = (workuuid <> "/" <> "json",        toString $ encodePretty   (alwaysLabeled   $ onlyTheItems l4i))
       (tovuejsonFN, asVueJSONrules) = (workuuid <> "/" <> "vuejson",     fmap xpLog <$> toVueRules rules)
 
