{-# LANGUAGE ImportQualifiedPost #-}
{-# LANGUAGE OverloadedStrings #-}
<<<<<<< HEAD
{-# LANGUAGE QuasiQuotes #-}
{-# LANGUAGE TypeApplications #-}
=======
>>>>>>> de548127

module Main where
import qualified LS as SFL4
import Control.Monad.State
import Control.Applicative
import Data.List
import Data.Time.ISO8601
import Options.Generic
import Text.Pretty.Simple (pPrint, pShowNoColor)

import LS.XPile.CoreL4
import LS.Interpreter

import qualified LS.XPile.Uppaal as Uppaal
import LS.XPile.Prolog ( sfl4ToProlog )
import LS.XPile.Petri
import qualified LS.XPile.SVG as AAS
import LS.XPile.VueJSON
import LS.XPile.Typescript
import LS.XPile.Purescript
import LS.XPile.Markdown
import LS.XPile.Maude qualified as Maude
import LS.XPile.NaturalLanguage

import LS.NLP.NLG (nlg,myNLGEnv)
import qualified Data.Text as Text
import qualified Data.Text.Lazy as TL
import qualified Data.Map  as Map
import Data.ByteString.Lazy.UTF8 (toString)
import Data.Aeson.Encode.Pretty (encodePretty)
import System.IO.Unsafe (unsafeInterleaveIO)
import System.Directory (createDirectoryIfMissing, createFileLink, renameFile)
import Data.Time.Clock (getCurrentTime)
import AnyAll.SVGLadder (defaultAAVConfig)
import AnyAll.BoolStruct (alwaysLabeled)
import qualified Data.Foldable as DF
import qualified Text.XML.HXT.Core as HXT
import LS.XPile.DumpRule

myTraceM :: String -> IO ()
myTraceM = SFL4.myTraceM

main :: IO ()
main = do
  opts     <- unwrapRecord "mp"
  rc       <- SFL4.getConfig opts
  nlgEnv   <- unsafeInterleaveIO myNLGEnv -- Only load the NLG environment if we need it.
--  putStrLn "main: doing dumpRules"
  rules    <- SFL4.dumpRules opts
--  putStrLn "main: done with dumpRules"
  iso8601  <- now8601
  let toworkdir   = not $ null $ SFL4.workdir opts
      l4i         = l4interpret SFL4.defaultInterpreterOptions rules
      workuuid    = SFL4.workdir opts <> "/" <> SFL4.uuiddir opts
      (toprologFN,  asProlog)  = (workuuid <> "/" <> "prolog",   show (sfl4ToProlog rules))
      (topetriFN,   asPetri)   = (workuuid <> "/" <> "petri",    Text.unpack $ toPetri rules)
      (toaasvgFN,   asaasvg)   = (workuuid <> "/" <> "aasvg",    AAS.asAAsvg defaultAAVConfig l4i rules)
      (tocorel4FN,  asCoreL4)  = (workuuid <> "/" <> "corel4",   sfl4ToCorel4 rules)
      (tobabyl4FN,  asBabyL4)  = (workuuid <> "/" <> "babyl4",   sfl4ToBabyl4 l4i)
      (toaspFN,     asASP)     = (workuuid <> "/" <> "asp",      sfl4ToASP rules)
      (todmnFN,     asDMN)     = (workuuid <> "/" <> "dmn",      sfl4ToDMN rules)
      (tojsonFN,    asJSONstr) = (workuuid <> "/" <> "json",     toString $ encodePretty             (alwaysLabeled $ onlyTheItems l4i))
      (topursFN,    asPursstr) = (workuuid <> "/" <> "purs",     translate2PS nlgEnv rules)
      (totsFN,      asTSstr)   = (workuuid <> "/" <> "ts",       show (asTypescript rules))
      (togroundsFN, asGrounds) = (workuuid <> "/" <> "grounds",  show $ groundrules rc rules)
      (tomarkdownFN, asMD) = (workuuid <> "/" <> "md",  markdown nlgEnv rules)
      tochecklFN               =  workuuid <> "/" <> "checkl"
      (toOrgFN,     asOrg)     = (workuuid <> "/" <> "org",      Text.unpack (SFL4.myrender (musings l4i rules)))
      (toNL_FN,     asNatLang) = (workuuid <> "/" <> "natlang",  toNatLang l4i)
<<<<<<< HEAD
      (toMaudeFN, asMaude) = (workuuid <> "/" <> "maude", Maude.rules2maudeStr rules)
      (tonativeFN,  asNative)  = (workuuid <> "/" <> "native",   unlines
                                   [ "-- original rules:\n"
                                   , TL.unpack (pShowNoColor rules)

                                   , "-- variable-substitution expanded AnyAll rules\n"
                                   , TL.unpack (pShowNoColor $ [ r { SFL4.clauses = expandClauses l4i 1 (SFL4.clauses r) }
                                                               | r@SFL4.Hornlike{} <- rules
                                                               ])

                                   , "\n\n-- class hierarchy:\n"
                                   , TL.unpack (pShowNoColor (SFL4.classtable l4i))

                                   , "\n\n-- symbol table:\n"
                                   , TL.unpack (pShowNoColor (SFL4.scopetable l4i))

                                   , "-- getAndOrTrees"
                                   , unlines $ (\r -> "\n-- " <> show (SFL4.ruleLabelName r) <> "\n" <>
                                                 TL.unpack (pShowNoColor $ getAndOrTree l4i 1 r)) <$> rules

                                   , "-- traverse toList of the getAndOrTrees"
                                   , unlines $ TL.unpack . pShowNoColor . traverse DF.toList . getAndOrTree l4i 1 <$> rules

                                   , "-- onlyTheItems"
                                   , TL.unpack $ pShowNoColor (onlyTheItems l4i)

                                   , "-- ItemsByRule"
                                   , TL.unpack $ pShowNoColor (SFL4.itemsByRule l4i rules)

                                   ])



=======
      (tonativeFN,  asNative)  = (workuuid <> "/" <> "native",   rules2String l4i rules)
>>>>>>> de548127

  -- if --workdir is specified, and there are no --only, then we run all the things
  -- however, we can flag specific exclusions by adding the --tomd option which, counterintuitively, disables tomd
  -- putStrLn $ "natural4: only = " <> SFL4.only opts
  when (toworkdir && not (null $ SFL4.uuiddir opts) && (null $ SFL4.only opts)) $ do

    when (SFL4.tonative  opts) $ mywritefile True toOrgFN      iso8601 "org"  asOrg
    when (SFL4.tonative  opts) $ mywritefile True tonativeFN   iso8601 "hs"   asNative
    when (SFL4.tocorel4  opts) $ mywritefile True tocorel4FN   iso8601 "l4"   asCoreL4
    when (not $ SFL4.tocorel4  opts) $ putStrLn "skipping corel4"
    when (SFL4.tobabyl4  opts) $ mywritefile True tobabyl4FN   iso8601 "l4"   asBabyL4
    when (not $ SFL4.tobabyl4  opts) $ putStrLn "skipping babyl4"
    when (SFL4.toasp     opts) $ mywritefile True toaspFN      iso8601 "lp"   asASP
    when (SFL4.todmn     opts) $ mywritefileDMN True todmnFN   iso8601 "dmn"  asDMN
    when (SFL4.tojson    opts) $ mywritefile True tojsonFN     iso8601 "json" asJSONstr
    when (SFL4.topurs    opts) $ mywritefile True topursFN     iso8601 "purs" asPursstr
    when (SFL4.toprolog  opts) $ mywritefile True toprologFN   iso8601 "pl"   asProlog
    when (SFL4.topetri   opts) $ mywritefile True topetriFN    iso8601 "dot"  asPetri
    when (SFL4.tots      opts) $ mywritefile True totsFN       iso8601 "ts"   asTSstr
    when (SFL4.tonl      opts) $ mywritefile True toNL_FN      iso8601 "txt"  asNatLang
    when (SFL4.togrounds opts) $ mywritefile True togroundsFN  iso8601 "txt"  asGrounds
    when (SFL4.tomd      opts) $ mywritefile True tomarkdownFN iso8601 "md" =<< asMD
    when (SFL4.tomaude   opts) $ mywritefile True toMaudeFN iso8601 "natural4" asMaude
    when (SFL4.toaasvg   opts) $ do
      let dname = toaasvgFN <> "/" <> iso8601
      if null asaasvg
        then do
        createDirectoryIfMissing True dname
        appendFile (dname <> "/index.html") "<!-- this file intentionally left blank -->"
        else sequence_
             [ do
               mywritefile False dname (fname<>"-tiny")   ext (show svgtiny)
               mywritefile False dname (fname<>"-full")   ext (show svgfull)
               mywritefile False dname (fname<>"-anyall") "hs"   (TL.unpack $ pShowNoColor hsAnyAllTree)
               mywritefile False dname (fname<>"-anyall") "json" (toString $ encodePretty hsAnyAllTree)
               mywritefile False dname (fname<>"-qtree")  "hs"   (TL.unpack $ pShowNoColor hsQtree)
               mywritefile False dname (fname<>"-qjson")  "json" (toString $ encodePretty hsQtree)
               let fnamext = fname <> "." <> ext
                   displayTxt = Text.unpack $ SFL4.mt2text n
               appendFile (dname <> "/index.html") ("<li> " <> "<a target=\"aasvg\" href=\"" <> fnamext <> "\">" <> displayTxt
                                                    <> "</a></li>\n")
           | (n,(svgtiny,svgfull,hsAnyAllTree,hsQtree)) <- Map.toList asaasvg
           , let (fname, ext) = (take 20 (snake_scrub (SFL4.mtexpr2text <$> n)), "svg")
           ]
      myMkLink iso8601 (toaasvgFN <> "/" <> "LATEST")


    when (SFL4.tocheckl  opts) $ do -- this is deliberately placed here because the nlg stuff is slow to run, so let's leave it for last -- [TODO] move this to below, or eliminate this entirely
        asCheckl <- show <$> checklist nlgEnv rc rules
        mywritefile True tochecklFN   iso8601 "txt" asCheckl
    putStrLn "natural4: output to workdir done"

  -- some transpiler targets are a bit slow to run so we offer a way to call them specifically
  -- natural4-exe --workdir workdir --only md inputfile.csv
  -- will produce only the workdir output file
  when (toworkdir && not (null $ SFL4.uuiddir opts) && (not $ null $ SFL4.only opts)) $ do
    when (SFL4.only opts `elem` ["md", "tomd"]) $ mywritefile True tomarkdownFN iso8601 "md" =<< asMD

  -- when workdir is not specified, --only will dump to STDOUT
  when (not toworkdir) $ do
    when (SFL4.only opts == "petri")  $ putStrLn asPetri
    when (SFL4.only opts == "aatree") $ mapM_ pPrint (getAndOrTree l4i 1 <$> rules)

    when (SFL4.asJSON rc) $ putStrLn $ asJSONstr
    when (SFL4.toNLG rc && null (SFL4.only opts)) $ do
      naturalLangSents <- mapM (nlg nlgEnv) rules
      mapM_ (putStrLn . Text.unpack) naturalLangSents

    when (SFL4.toBabyL4 rc) $ putStrLn $ asCoreL4

    when (SFL4.toUppaal rc) $ do
      pPrint $ Uppaal.toL4TA rules
      putStrLn $ Uppaal.taSysToString $ Uppaal.toL4TA rules

    when (SFL4.toGrounds rc) $ do
      pPrint $ groundrules rc rules

    when (SFL4.toChecklist rc) $ do
      checkls <- checklist nlgEnv rc rules
      pPrint checkls

    when (SFL4.toProlog rc) $ pPrint $ asProlog

    when (SFL4.toTS rc) $ print $ asTypescript rules

    when (SFL4.only opts == "" && SFL4.workdir opts == "") $ pPrint rules
    when (SFL4.only opts `elem` ["native"])  $ pPrint rules
    when (SFL4.only opts `elem` ["classes"]) $ print (SFL4.classtable l4i)
    when (SFL4.only opts `elem` ["symtab"])  $ print (SFL4.scopetable l4i)

    when (SFL4.toVue rc) $ do
      -- putStrLn $ toString $ encodePretty $ rulesToRuleJSON rules
      putStrLn $ toString $ encodePretty $ itemRPToItemJSON $ toVueRules rules
      -- pPrint $ itemRPToItemJSON  $ toVueRules rules

    -- when (SFL4.toHTML rc) $ do
    --   mkdn <- mapM (toMarkdown nlgEnv) rules
    --   let htm = concatMap toHTML mkdn
    --   writeFile "output.html" htm
    --   pPrint htm

    -- when (SFL4.toPDF rc) $ do
    --   mkdn <- mapM (toMarkdown nlgEnv) rules
    --   pdf <- toPDF (Text.concat mkdn)
    --   Byte.writeFile "output.pdf" pdf

    when (SFL4.only opts `elem` ["native"]) $ pPrint rules

-- file2rules :: Opts Unwrapped -> [FileName] -> IO [Rule]
-- file2rules opts

now8601 :: IO String
now8601 = formatISO8601Millis <$> getCurrentTime

mywritefile :: Bool -> FilePath -> FilePath -> String -> String -> IO ()
mywritefile doLink dirname filename ext s = do
  createDirectoryIfMissing True dirname
  let mypath = dirname <> "/" <> filename     <> "." <> ext
      mylink     = dirname <> "/" <> "LATEST" <> "." <> ext
  -- putStrLn ("mywritefile: outputting to " <> mypath)
  writeFile mypath s
  -- do the symlink more atomically by renaming
  when doLink $ myMkLink (filename <> "." <> ext) mylink

mywritefileDMN :: Bool -> FilePath -> FilePath -> String -> HXT.IOSLA (HXT.XIOState ()) HXT.XmlTree HXT.XmlTree -> IO ()
mywritefileDMN doLink dirname filename ext xmltree = do
  createDirectoryIfMissing True dirname
  let mypath = dirname <> "/" <> filename     <> "." <> ext
      mylink     = dirname <> "/" <> "LATEST" <> "." <> ext
  -- putStrLn ("mywritefile: outputting to " <> mypath)
  -- to replace writeFile mypath s
  _ <- HXT.runX ( xmltree HXT.>>> HXT.writeDocument [ HXT.withIndent HXT.yes ] mypath )

  -- do the symlink more atomically by renaming
  when doLink $ myMkLink (filename <> "." <> ext) mylink

myMkLink :: FilePath -> FilePath -> IO ()
myMkLink filename mylink = do
  let mylink_tmp = mylink <> "-tmp"
  createFileLink filename mylink_tmp
  renameFile mylink_tmp mylink

snake_scrub :: [Text.Text] -> String
snake_scrub x = fst $ partition (`elem` ['a'..'z'] ++ ['A'..'Z'] ++ ['0'..'9'] ++ "_-") $
                Text.unpack $
                Text.replace " " "_" $
                Text.intercalate "-" x<|MERGE_RESOLUTION|>--- conflicted
+++ resolved
@@ -1,10 +1,6 @@
 {-# LANGUAGE ImportQualifiedPost #-}
 {-# LANGUAGE OverloadedStrings #-}
-<<<<<<< HEAD
 {-# LANGUAGE QuasiQuotes #-}
-{-# LANGUAGE TypeApplications #-}
-=======
->>>>>>> de548127
 
 module Main where
 import qualified LS as SFL4
@@ -74,7 +70,6 @@
       tochecklFN               =  workuuid <> "/" <> "checkl"
       (toOrgFN,     asOrg)     = (workuuid <> "/" <> "org",      Text.unpack (SFL4.myrender (musings l4i rules)))
       (toNL_FN,     asNatLang) = (workuuid <> "/" <> "natlang",  toNatLang l4i)
-<<<<<<< HEAD
       (toMaudeFN, asMaude) = (workuuid <> "/" <> "maude", Maude.rules2maudeStr rules)
       (tonativeFN,  asNative)  = (workuuid <> "/" <> "native",   unlines
                                    [ "-- original rules:\n"
@@ -108,9 +103,6 @@
 
 
 
-=======
-      (tonativeFN,  asNative)  = (workuuid <> "/" <> "native",   rules2String l4i rules)
->>>>>>> de548127
 
   -- if --workdir is specified, and there are no --only, then we run all the things
   -- however, we can flag specific exclusions by adding the --tomd option which, counterintuitively, disables tomd
