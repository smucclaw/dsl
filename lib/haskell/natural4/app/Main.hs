--- conflicted
+++ resolved
@@ -20,12 +20,9 @@
 import LS.XPile.VueJSON
 import LS.XPile.Typescript
 import LS.XPile.Purescript
-<<<<<<< HEAD
 import LS.XPile.Markdown
-=======
 import LS.XPile.NaturalLanguage
 
->>>>>>> 4f5fcb6f
 import LS.NLP.NLG (nlg,myNLGEnv)
 import qualified Data.Text as Text
 import qualified Data.Text.Lazy as TL
@@ -42,11 +39,8 @@
 import qualified Data.Foldable as DF
 -- import qualified Data.Traversable as DT
 
-<<<<<<< HEAD
-=======
 myTraceM :: String -> IO ()
 myTraceM = SFL4.myTraceM
->>>>>>> 4f5fcb6f
 
 main :: IO ()
 main = do
@@ -106,21 +100,7 @@
 
   when (toworkdir && not (null $ SFL4.uuiddir opts)) $ do
 --    putStrLn "going to start dumping to workdir outputs"
-<<<<<<< HEAD
-    unless (not (SFL4.tonative  opts)) $ mywritefile True toOrgFN      iso8601 "org"  asOrg
-    unless (not (SFL4.tonative  opts)) $ mywritefile True tonativeFN   iso8601 "hs"   asNative
-    unless (not (SFL4.tocorel4  opts)) $ mywritefile True tocorel4FN   iso8601 "l4"   asCoreL4
-    unless (not (SFL4.tojson    opts)) $ mywritefile True tojsonFN     iso8601 "json" asJSONstr
-    unless (not (SFL4.topurs    opts)) $ mywritefile True topursFN     iso8601 "purs" asPursstr
-    unless (not (SFL4.toprolog  opts)) $ mywritefile True toprologFN   iso8601 "pl"   asProlog
-    unless (not (SFL4.topetri   opts)) $ mywritefile True topetriFN    iso8601 "dot"  asPetri
-    unless (not (SFL4.tots      opts)) $ mywritefile True totsFN       iso8601 "ts"   asTSstr
-    unless (not (SFL4.tomd opts)) $ do
-      md <- asMD
-      mywritefile True tomarkdownFN  iso8601 "md" md
-    unless (not (SFL4.togrounds opts)) $ mywritefile True togroundsFN  iso8601 "txt"  asGrounds
-    unless (not (SFL4.toaasvg   opts)) $ do
-=======
+
     when (SFL4.tonative  opts) $ mywritefile True toOrgFN      iso8601 "org"  asOrg
     when (SFL4.tonative  opts) $ mywritefile True tonativeFN   iso8601 "hs"   asNative
     when (SFL4.tocorel4  opts) $ mywritefile True tocorel4FN   iso8601 "l4"   asCoreL4
@@ -131,8 +111,10 @@
     when (SFL4.tots      opts) $ mywritefile True totsFN       iso8601 "ts"   asTSstr
     when (SFL4.tonl      opts) $ mywritefile True toNL_FN      iso8601 "txt"  asNatLang
     when (SFL4.togrounds opts) $ mywritefile True togroundsFN  iso8601 "txt"  asGrounds
+    when (SFL4.tomd opts) $ do
+      md <- asMD
+      mywritefile True tomarkdownFN  iso8601 "md" md
     when (SFL4.toaasvg   opts) $ do
->>>>>>> 4f5fcb6f
       let dname = toaasvgFN <> "/" <> iso8601
       if null asaasvg
         then do
