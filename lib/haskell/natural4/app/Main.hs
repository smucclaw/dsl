--- conflicted
+++ resolved
@@ -45,14 +45,10 @@
 main = do
   opts     <- unwrapRecord "mp"
   rc       <- SFL4.getConfig opts
-<<<<<<< HEAD
   nlgLangs <- unsafeInterleaveIO allLangs
   nlgEnv   <- unsafeInterleaveIO $ myNLGEnv (getLang "NL4Eng") -- Only load the NLG environment if we need it.
 --  putStrLn "main: doing dumpRules"
   allNLGEnv <- unsafeInterleaveIO $ mapM myNLGEnv nlgLangs
-=======
-  nlgEnv   <- unsafeInterleaveIO myNLGEnv
->>>>>>> 13d72ea7
   rules    <- SFL4.dumpRules opts
   iso8601  <- now8601
   let toworkdir   = not $ null $ SFL4.workdir opts
@@ -66,12 +62,8 @@
       (toaspFN,     asASP)     = (workuuid <> "/" <> "asp",      sfl4ToASP rules)
       (todmnFN,     asDMN)     = (workuuid <> "/" <> "dmn",      sfl4ToDMN rules)
       (tojsonFN,    asJSONstr) = (workuuid <> "/" <> "json",     toString $ encodePretty             (alwaysLabeled $ onlyTheItems l4i))
-<<<<<<< HEAD
-      (topursFN,    asPursstr) = (workuuid <> "/" <> "purs",     psPrefix <> (((tail . init) $ (TL.unpack) ((pShowNoColor . (map alwaysLabeled)) (biggestQ nlgEnv rules)))) <> "\n\n" <> psSuffix <> "\n\n" <> (intercalate "\n\n" $ [asPurescript l rules | l <- allNLGEnv]))
+      (topursFN,    asPursstr) = (workuuid <> "/" <> "purs", translate2PS allNLGEnv rules)
       (togftreesFN,    asGftrees) = (workuuid <> "/" <> "gftrees", printTrees nlgEnv rules)
-=======
-      (topursFN,    asPursstr) = (workuuid <> "/" <> "purs",     translate2PS nlgEnv rules)
->>>>>>> 13d72ea7
       (totsFN,      asTSstr)   = (workuuid <> "/" <> "ts",       show (asTypescript rules))
       (togroundsFN, asGrounds) = (workuuid <> "/" <> "grounds",  show $ groundrules rc rules)
       (tomarkdownFN, asMD)     = (workuuid <> "/" <> "md",  markdown nlgEnv rules)
