{-# LANGUAGE BlockArguments #-}
{-# LANGUAGE OverloadedStrings #-}
{-# LANGUAGE QuasiQuotes #-}

module Main (main) where

import AnyAll.BoolStruct (alwaysLabeled)
import AnyAll.SVGLadder (defaultAAVConfig)
import Control.Arrow ((>>>))
import Control.Monad (liftM, unless, when)
import Data.Aeson.Encode.Pretty (encodePretty)
import Data.Bifunctor (first)
import Data.ByteString.Lazy qualified as ByteString (ByteString, writeFile)
import Data.ByteString.Lazy.UTF8 (toString)
import Data.Either (lefts, rights)
import Data.Foldable qualified as DF
import Data.HashMap.Strict qualified as Map
import Data.List (intercalate, isPrefixOf, partition, sortOn)
import Data.String.Interpolate (i, __i)
import Data.Text qualified as Text
import Data.Text.Lazy qualified as TL
import Data.Time.Clock (getCurrentTime)
import Data.Time.ISO8601 (formatISO8601Millis)
import LS qualified as SFL4
import LS.DataFlow (dataFlowAsDot)
import LS.Interpreter
  ( expandClauses,
    getAndOrTree,
    l4interpret,
    onlyTheItems,
  )
import LS.NLP.NLG
  ( allLangs,
    expandRulesForNLG,
    langEng,
    myNLGEnv,
    nlg,
    printLangs,
  )
import LS.XPile.CoreL4
  ( sfl4ToASP,
    sfl4ToBabyl4,
    sfl4ToCorel4,
    sfl4ToDMN,
    sfl4ToEpilog,
  )
<<<<<<< HEAD
import LS.XPile.ASTToJSON
  ( rulesToJsonSchema )
=======
import LS.XPile.Edn.L4ToEdn qualified as Edn
>>>>>>> 6514a8c8
import LS.XPile.ExportTypes
  ( rulesToHaskellTp,
    rulesToPrologTp,
    rulesToUISchema,
  )
import LS.XPile.GFTrees (gftrees)
import LS.XPile.IntroBase (toBase)
import LS.XPile.IntroBasic (toBasic)
import LS.XPile.IntroLog (toLog)
import LS.XPile.IntroReader (defaultReaderEnv, toReader)
import LS.XPile.IntroShoehorn (toShoehorn)
import LS.XPile.IntroTrivial (toTrivial)
import LS.XPile.JSONRanges (asJSONRanges)
import LS.XPile.Logging
  ( XPileLogW,
    fmapE,
    mutter,
    pShowNoColorS,
    xpLog,
  )
import LS.XPile.LogicalEnglish (toLE)
import LS.XPile.Markdown (bsMarkdown)
import LS.XPile.MathLang (toMathLangGen, toMathLangMw)
import LS.XPile.Maude qualified as Maude
import LS.XPile.NaturalLanguage (toNatLang)
import LS.XPile.Org (toOrg)
import LS.XPile.Petri (toPetri)
import LS.XPile.Prolog (rulesToProlog, rulesToSCasp)
import LS.XPile.Purescript (translate2PS)
import LS.XPile.SVG qualified as AAS
import LS.XPile.Typescript (asTypescript)
import LS.XPile.Uppaal qualified as Uppaal
import LS.XPile.VueJSON
  ( checklist,
    groundrules,
    itemRPToItemJSON,
    toVueRules,
  )
import Options.Generic (unwrapRecord)
import System.Directory
  ( createDirectoryIfMissing,
    createFileLink,
    renameFile,
  )
import System.FilePath ((-<.>), (</>))
import System.IO.Unsafe (unsafeInterleaveIO)
import Text.Pretty.Simple (pPrint, pShowNoColor)
import Text.Regex.PCRE.Heavy qualified as PCRE
import Text.XML.HXT.Core qualified as HXT


myTraceM :: String -> IO ()
myTraceM = SFL4.myTraceM

main :: IO ()
main = do
  opts     <- unwrapRecord "mp"
  rc       <- SFL4.getConfig opts
--  putStrLn "main: doing dumpRules"
  rules    <- SFL4.dumpRules opts
  let l4i  = l4interpret SFL4.defaultInterpreterOptions rules
  iso8601  <- now8601

  let toworkdir   = not $ null $ SFL4.workdir opts
      workuuid    = SFL4.workdir opts </> SFL4.uuiddir opts

  -- Bits that have to do with natural language processing and generation
  nlgLangs <- unsafeInterleaveIO allLangs               -- [TODO] Edsko is not a fan and has a whole talk about why we should not use this.
  strLangs <- unsafeInterleaveIO $ printLangs allLangs
  (engE,engErr) <- xpLog <$> langEng
  -- [NOTE] the Production Haskell book gives better ways to integrate Logging with IO
  case engE of
    Left err -> putStrLn $ unlines $ "natural4: encountered error when obtaining langEng" : err
    Right eng -> do
      (nlgEnv, nlgEnvErr)  <- unsafeInterleaveIO $ xpLog <$> myNLGEnv l4i eng -- Only load the NLG environment if we need it.
      (allNLGEnv, allNLGEnvErr) <- unsafeInterleaveIO do
        xps <- traverse (myNLGEnv l4i) nlgLangs
        return (xpLog $ sequenceA xps)

    -- codepath that depends on nlgEnv succeeding
      case nlgEnv of
        Left  err     -> putStrLn $ unlines $ "natural4: encountered error while obtaining myNLGEnv" : err
        Right nlgEnvR -> do

          when (SFL4.toChecklist rc) do
            let (checkls, checklsErr) = xpLog $ checklist nlgEnvR rc rules
            pPrint checkls

          when (SFL4.tocheckl  opts) do -- this is deliberately placed here because the nlg stuff is slow to run, so let's leave it for last -- [TODO] move this to below, or eliminate this entirely
            let (asCheckl, asChecklErr) = xpLog $ checklist nlgEnvR rc rules
                tochecklFN              =  workuuid </> "checkl"
            mywritefile2 True tochecklFN   iso8601 "txt" (show asCheckl) asChecklErr

          when (SFL4.togftrees opts) do
            let (togftreesFN,    (asGftrees, asGftreesErr)) = (workuuid </> "gftrees"
                                                              , xpLog $ gftrees nlgEnvR rules)
            mywritefile2 True togftreesFN iso8601 "gftrees" (pShowNoColorS asGftrees) asGftreesErr

          let allNLGEnvErrors = mconcat $ lefts allNLGEnv
          unless (null allNLGEnvErrors) do
            putStrLn "natural4: encountered error while obtaining allNLGEnv"
            DF.traverse_ putStrLn allNLGEnvErrors

          let allNLGEnvR = rights allNLGEnv

          when (SFL4.tomd      opts) do
            let (tomarkdownFN, asMD)     = (workuuid </> "md",  bsMarkdown allNLGEnvR rules)
            mywritefile True tomarkdownFN iso8601 "md" =<< asMD

          -- some transpiler targets are a bit slow to run so we offer a way to call them specifically
          -- natural4-exe --workdir workdir --only md inputfile.csv
          -- will produce only the workdir output file
            when (toworkdir && not (null $ SFL4.uuiddir opts) && not (null $ SFL4.only opts)) do
              when (SFL4.only opts `elem` ["md", "tomd"]) $ mywritefile True tomarkdownFN iso8601 "md" =<< asMD

          when (SFL4.topurs    opts) do
            let (topursFN,    (asPursstr, asPursErr)) =
                  (workuuid </> "purs"
                  , xpLog $ mutter "* main calling translate2PS" >>
                    fmapE (<> ("\n\n" <> "allLang = [\"" <> strLangs <> "\"]")) (translate2PS allNLGEnvR nlgEnvR rules)
                  )

            mywritefile2 True topursFN     iso8601 "purs" (commentIfError "-- ! -- " asPursstr) (engErr <> allNLGEnvErr <> asPursErr)



          when (SFL4.toNLG rc && null (SFL4.only opts)) do
            DF.for_ allNLGEnvR \env -> do
                      -- using expandRulesForNLG for demo purposes here
                     -- I think it's better suited for questions, not full NLG
                      -- because everything is so nested, not a good reading experience. Original is better, where it's split in different rules.
                      naturalLangSents <- nlg env `traverse` expandRulesForNLG env rules
                      DF.for_ naturalLangSents $ putStrLn . Text.unpack

  -- end of the section that deals with NLG

  let (toprologFN,  asProlog)                 = (workuuid </> "prolog",   rulesToProlog rules)
      (toprologTpFN,asPrologTp)               = (workuuid </> "prologTp", rulesToPrologTp rules)
      (tohaskellTpFN,asHaskellTp)             = (workuuid </> "haskellTp", rulesToHaskellTp rules)
      (tojsonTpFN,  asJsonTp)                 = (workuuid </> "jsonTp",   rulesToJsonSchema l4i)
      (tojsonUIFN,  asJsonUI)                 = (workuuid </> "jsonUI",   rulesToUISchema rules)
      (toscaspFN,   asSCasp)                  = (workuuid </> "scasp",    rulesToSCasp rules)
      (topetriFN,   (asPetri, asPetriErr))    = (workuuid </> "petri",    xpLog $ toPetri rules)
      (toaasvgFN,   asaasvg)                  = (workuuid </> "aasvg",    AAS.asAAsvg defaultAAVConfig l4i rules)
      (tocorel4FN,  (asCoreL4, asCoreL4Err))  = (workuuid </> "corel4",   xpLog (sfl4ToCorel4 rules))
      (tobabyl4FN,  asBabyL4)                 = (workuuid </> "babyl4",   sfl4ToBabyl4 l4i)
      (toaspFN,     (asASP, asASPErr))        = (workuuid </> "asp",      xpLog $ sfl4ToASP rules)
      (toepilogFN,  (asEpilog, asEpilogErr))  = (workuuid </> "epilog",   xpLog $ sfl4ToEpilog rules)
      (todmnFN,     asDMN)                    = (workuuid </> "dmn",      sfl4ToDMN rules)
      (tojsonFN,    asJSONstr)                = (workuuid </> "json",     toString $ encodePretty   (alwaysLabeled   $ onlyTheItems l4i))
      (tovuejsonFN, asVueJSONrules)           = (workuuid </> "vuejson",  fmap xpLog <$> toVueRules rules)

      (toIntro1FN,  asTrivial)                   = (workuuid </> "intro1",   toTrivial l4i)
      (toIntro2FN,  asBasic)                     = (workuuid </> "intro2",   toBasic   l4i)
      (toIntro3FN,  asReader)                    = (workuuid </> "intro3",   toReader  l4i defaultReaderEnv)
      (toIntro4FN,  (asLog, asLogErr))           = (workuuid </> "intro4",   xpLog $ toLog l4i defaultReaderEnv)
      (toIntro5FN,  (asShoehorn, asShoehornErr)) = (workuuid </> "intro5",   toShoehorn l4i defaultReaderEnv)
      (toIntro6FN,  (asBase,     asBaseErr))     = (workuuid </> "intro6",   toBase l4i defaultReaderEnv)

      (toMathLangGenFN,  (asMathLangGen,     asMathLangGenErr))     = (workuuid </> "mathlangGen",   toMathLangGen l4i ) 
      -- will upstream a generic xpiler + app env in the future, 
      -- and have `toMathLangGen` take that as one of its inputs

      (toMathLangMwTSFN,  (asMathLangMwTS,     asMathLangMwTSErr))     = (workuuid </> "mathlangTS",   toMathLangMw l4i defaultReaderEnv)

      (tojsrFN,     (asJSRpretty, asJSRerr))  = (workuuid </> "jsonranges",  xpLog $ asJSONRanges l4i)
      (totsFN,      (asTSpretty, asTSerr))    = (workuuid </> "ts",       xpLog $ asTypescript l4i)
      (togroundsFN, asGrounds)                = (workuuid </> "grounds",  show $ groundrules rc rules)
      (toOrgFN,     asOrg)                    = (workuuid </> "org",      toOrg l4i rules)
      (toDFGFN,     (asDFG, asDFGerr))        = (workuuid </> "dataflow", xpLog $ dataFlowAsDot l4i)

      (toLEFN, asLE)                          = (workuuid </> "logical_english",         toLE rules)
      (toNL_FN,     asNatLang)                = (workuuid </> "natlang",  toNatLang l4i)
      (toMaudeFN,   asMaude)                  = (workuuid </> "maude", Maude.rules2maudeStr rules)
      (toEdnFN, asEdn)                        = (workuuid </> "edn", Edn.l4rulesToEdnStr rules)
      (tonativeFN,  asNative)  = (workuuid </> "native",   unlines
                                   [ "-- original rules:\n"
                                   , TL.unpack (pShowNoColor rules)

                                   , "-- variable-substitution expanded AnyAll rules\n"
                                   , TL.unpack (pShowNoColor $ [ r { SFL4.clauses = expandClauses l4i 1 (SFL4.clauses r) }
                                                               | r@SFL4.Hornlike{} <- rules
                                                               ])

                                   , "\n\n-- class hierarchy:\n"
                                   , TL.unpack (pShowNoColor (SFL4.classtable l4i))

                                   , "\n\n-- symbol table:\n"
                                   , TL.unpack (pShowNoColor (SFL4.scopetable l4i))

                                   , "-- getAndOrTrees"
                                   , unlines $ (\r -> "\n-- " <> show (SFL4.ruleLabelName r) <> "\n" <>
                                                 TL.unpack (pShowNoColor $ getAndOrTree l4i 1 r)) <$> rules

                                   , "-- traverse toList of the getAndOrTrees"
                                   , unlines $ TL.unpack . pShowNoColor . traverse DF.toList . getAndOrTree l4i 1 <$> rules

                                   , "-- onlyTheItems"
                                   , TL.unpack $ pShowNoColor (onlyTheItems l4i)

                                   , "-- ItemsByRule"
                                   , TL.unpack $ pShowNoColor (SFL4.itemsByRule l4i rules)

                                   ])




  -- if --workdir is specified, and there are no --only, then we run all the things
  -- however, we can flag specific exclusions by adding the --tomd option which, counterintuitively, disables tomd
  when (toworkdir && not (null $ SFL4.uuiddir opts) && null (SFL4.only opts)) do

    when (SFL4.tonative  opts) $ mywritefile2 True toDFGFN     iso8601 "dot"  asDFG asDFGerr
    when (SFL4.tologicalenglish      opts) $ mywritefile True toLEFN      iso8601 "le"  asLE
    when (SFL4.tonative  opts) $ mywritefile True toOrgFN      iso8601 "org"  asOrg
    when (SFL4.tonative  opts) $ mywritefile True tonativeFN   iso8601 "hs"   asNative
    when (      SFL4.tocorel4  opts) $ mywritefile2 True tocorel4FN   iso8601 "l4"   (commentIfError "--" asCoreL4) asCoreL4Err
    unless (SFL4.tocorel4  opts) $ putStrLn "natural4: skipping corel4"
    when (      SFL4.tobabyl4  opts) $ mywritefile True tobabyl4FN   iso8601 "l4"   asBabyL4
    unless (SFL4.tobabyl4  opts) $ putStrLn "natural4: skipping babyl4"
    unless (SFL4.toasp     opts) $ putStrLn "natural4: skipping asp"
    when (SFL4.toasp     opts) $ putStrLn "natural4: will output asASP"
    when (SFL4.toasp     opts) $ mywritefile2 True toaspFN     iso8601 "lp"      (commentIfError "%%" asASP)    asASPErr
    when (SFL4.toepilog  opts) $ mywritefile2 True toepilogFN  iso8601 "lp"      (commentIfError "%%" asEpilog) asEpilogErr
    when (SFL4.todmn     opts) $ mywritefileDMN True todmnFN   iso8601 "dmn"  asDMN
    when (SFL4.tojson    opts) $ mywritefile True tojsonFN     iso8601 "json" asJSONstr

    when (SFL4.tointro  opts) do
      mywritefile  True toIntro1FN   iso8601 "txt"  asTrivial
      mywritefile  True toIntro2FN   iso8601 "txt"  asBasic
      mywritefile  True toIntro3FN   iso8601 "txt"  asReader
      mywritefile2 True toIntro4FN   iso8601 "txt"  asLog        asLogErr
      mywritefile2 True toIntro5FN   iso8601 "txt"  asShoehorn   asShoehornErr
      mywritefile2 True toIntro6FN   iso8601 "txt"  asBase       asBaseErr

    when (SFL4.tomathlangmw opts) do
      mywritefile2 True toMathLangMwTSFN   iso8601 "ts"  asMathLangMwTS       asMathLangMwTSErr

    -- temporarily use .txt
    when (SFL4.togenmathlang opts) do
      mywritefile2 True toMathLangGenFN   iso8601 "txt"  asMathLangGen       asMathLangGenErr


    when (SFL4.tovuejson opts) do
      -- [TODO] this is terrible. we should have a way to represent this inside of a data structure that gets prettyprinted. We should not be outputting raw JSON fragments.
      let toWriteVue =  [ ( case out' of
                              Right _ -> [__i|
                                SFL4.mt2text #{rname}:
                              |]
                              Left  _ -> "" -- this little section is inelegant
                              -- If   error, dump // "!! error"
                              -- Else dump out' <> ', \n"
                            <> commentIfError "// !! error" out' <> ", \n"
                          , err)
                        | (rname, (out, err)) <- asVueJSONrules
                        , let out' = toString . encodePretty . itemRPToItemJSON <$> out
                        ]

          vuePrefix = -- "# this is vuePrefix from natural4/app/Main.hs\n\n" <>
                      "{"
          vueSuffix = "}"
                      -- <> "\n\n# this is vueSuffix from natural4/app/Main.hs"

          jsonProhibitsComments :: String -> String
          jsonProhibitsComments = unlines . filter (not . ("//" `isPrefixOf`)) . lines

          -- [TODO] Terrible hack to make it a legal json, to remove the last trailing comma
          removeLastComma :: String -> String
          removeLastComma unlined
            | length lined > 3 = -- only if there's a valid json in there
              unlines $ take (length lined - 3) lined <> ["}"] <> drop (length lined - 2) lined
            | otherwise = unlined
            where lined = lines unlined

      mywritefile2 True tovuejsonFN iso8601 "vuejson"
        (removeLastComma $ jsonProhibitsComments $
           intercalate "\n" [vuePrefix, foldMap fst toWriteVue, vueSuffix])
        (foldMap snd toWriteVue)

    when (SFL4.toprolog  opts) $ mywritefile  True toprologFN   iso8601 "pl"   asProlog
    when (SFL4.toprologTp opts) $ mywritefile  True toprologTpFN  iso8601 "pl" asPrologTp
    when (SFL4.tohaskellTp opts) $ mywritefile True tohaskellTpFN  iso8601 "hs" asHaskellTp
    when (SFL4.tojsonTp opts)  $ mywritefile  True tojsonTpFN   iso8601 "json" asJsonTp
    when (SFL4.tojsonUI opts)  $ mywritefile  True tojsonUIFN   iso8601 "json" asJsonUI
    when (SFL4.toscasp   opts) $ mywritefile  True toscaspFN    iso8601 "pl"   asSCasp
    when (SFL4.topetri   opts) $ mywritefile2 True topetriFN    iso8601 "dot"  (commentIfError "//" asPetri) asPetriErr
    when (SFL4.tojsr     opts) $ mywritefile2 True tojsrFN      iso8601 "json" (show asJSRpretty) asJSRerr
    when (SFL4.tots      opts) $ mywritefile2 True totsFN       iso8601 "ts"   (show asTSpretty) asTSerr
    when (SFL4.tonl      opts) $ mywritefile  True toNL_FN      iso8601 "txt"  asNatLang
    when (SFL4.togrounds opts) $ mywritefile  True togroundsFN  iso8601 "txt"  asGrounds
    when (SFL4.tomaude   opts) $ mywritefile  True toMaudeFN iso8601 "natural4" asMaude
    when (SFL4.toedn     opts) $ mywritefile  True toEdnFN iso8601 "edn" asEdn
    when (SFL4.toaasvg   opts) do
      let dname = toaasvgFN </> iso8601
      if null asaasvg
        then do
        createDirectoryIfMissing True dname
        appendFile (dname </> "index" -<.> "html") "<!-- this file intentionally left blank -->"
        else DF.sequenceA_
             [ do
               mywritefile False dname (fname<>"-tiny")   ext (show svgtiny)
               mywritefile False dname (fname<>"-full")   ext (show svgfull)
               mywritefile False dname (fname<>"-anyall") "hs"   [i|#{pShowNoColor hsAnyAllTree}|]
               mywritefile False dname (fname<>"-anyall") "json" [i|#{encodePretty hsAnyAllTree}|]
               mywritefile False dname (fname<>"-qtree")  "hs"   [i|#{pShowNoColor hsQtree}|]
               mywritefile False dname (fname<>"-qjson")  "json" [i|#{encodePretty hsQtree}|]
               let fnamext = fname -<.> ext
                   displayTxt = Text.unpack $ SFL4.mt2text n
               appendFile (dname </> "index" -<.> "html")
                  [__i|
                    <li>
                      <a target="aasvg" href="#{fnamext}">
                        #{displayTxt}
                      </a>
                    </li>
                  |]
                -- "<li> " <> "<a target=\"aasvg\" href=\"" <> fnamext <> "\">" <> displayTxt <> "</a></li>\n"
           | (n,(svgtiny,svgfull,hsAnyAllTree,hsQtree)) <- sortOn (fmap SFL4.mtexpr2text . fst) $ Map.toList asaasvg
           , let (fname, ext) = (take 127 (snakeScrub (SFL4.mtexpr2text <$> n)), "svg")
           ]
      myMkLink iso8601 $ toaasvgFN </> "LATEST"

    putStrLn "natural4: output to workdir done"

  -- when workdir is not specified, --only will dump to STDOUT
  unless toworkdir do
    when (SFL4.only opts == "petri")  $
      putStrLn $ commentIfError "//" asPetri
    when (SFL4.only opts == "aatree") $
      DF.for_ rules $ pPrint . getAndOrTree l4i 1

    when (SFL4.asJSON rc) $ putStrLn asJSONstr

    when (SFL4.toBabyL4 rc) $ putStrLn $ commentIfError "--" asCoreL4

    when (SFL4.toUppaal rc) do
      pPrint $ Uppaal.toL4TA rules
      putStrLn $ Uppaal.taSysToString $ Uppaal.toL4TA rules

    when (SFL4.toGrounds rc) do
      pPrint $ groundrules rc rules

    when (SFL4.toProlog rc) $ pPrint asProlog
    when (SFL4.toSCasp  rc) $ pPrint asSCasp

    when (SFL4.only opts == "" && SFL4.workdir opts == "") $ pPrint rules
    when (SFL4.only opts == "native")  $ pPrint rules
    when (SFL4.only opts == "classes") $ pPrint $ SFL4.classtable l4i
    when (SFL4.only opts == "symtab")  $ pPrint $ SFL4.scopetable l4i

    when (SFL4.only opts == "maude") $
      putStrLn $ Maude.rules2maudeStr rules

now8601 :: IO String
now8601 = formatISO8601Millis <$> getCurrentTime

writeBSfile :: Bool -> FilePath -> FilePath -> String -> ByteString.ByteString -> IO ()
writeBSfile doLink dirname filename ext s = do
  createDirectoryIfMissing True dirname
  let mypath = dirname </> filename -<.> ext
      mylink = dirname </> "LATEST" -<.> ext
  ByteString.writeFile mypath s
  when doLink $ myMkLink (filename -<.> ext) mylink

-- | output only "stdout" to outfile
mywritefile :: Bool -> FilePath -> FilePath -> String -> String -> IO ()
mywritefile doLink dirname filename ext s = do
  createDirectoryIfMissing True dirname
  let mypath = dirname </> filename -<.> ext
      mylink = dirname </> "LATEST" -<.> ext
  writeFile mypath s
  when doLink $ myMkLink (filename -<.> ext) mylink

-- | output both "stdout" to outfile and "stderr" to outfile.err.
-- Note that if the "s" argument is itself an Either, we need to process a little bit to dump the Lefts as comments
-- and the Rights as actual desired output.
mywritefile2 :: Bool -> FilePath -> FilePath -> String -> String -> [String] -> IO ()
mywritefile2 doLink dirname filename ext s e = do
  createDirectoryIfMissing True dirname
  let mypath1    = dirname </> filename -<.> ext
      mypath2    = dirname </> filename -<.> if ext == "org" then "err" else "org"
      mylink     = dirname </> "LATEST" -<.> ext
  writeFile mypath2 (intercalate "\n" e)
  writeFile mypath1 s
  when doLink $ myMkLink (filename -<.> ext) mylink


mywritefileDMN :: Bool -> FilePath -> FilePath -> String -> HXT.IOSLA (HXT.XIOState ()) HXT.XmlTree HXT.XmlTree -> IO ()
mywritefileDMN doLink dirname filename ext xmltree = do
  createDirectoryIfMissing True dirname
  let mypath = dirname </> filename -<.> ext
      mylink = dirname </> "LATEST" -<.> ext
  HXT.runX ( xmltree HXT.>>> HXT.writeDocument [ HXT.withIndent HXT.yes ] mypath )
  when doLink $ myMkLink (filename -<.> ext) mylink

myMkLink :: FilePath -> FilePath -> IO ()
myMkLink filename mylink = do
  let mylink_tmp = [i|#{mylink}-tmp|]
  createFileLink filename mylink_tmp
  renameFile mylink_tmp mylink

snakeScrub :: [Text.Text] -> String
snakeScrub =
  Text.intercalate "-"
    >>> PCRE.gsub [PCRE.re|[^a-zA-Z0-9_\-]|\s+|] ("" :: Text.Text)
    >>> Text.unpack
    -- >>> partition (`elem` ['a' .. 'z'] <> ['A' .. 'Z'] <> ['0' .. '9'] <> "_-")
    -- >>> fst

-- | if the return value of an xpLog is a Left, dump to output file with the error message commented; otherwise dump the regular output.
commentIfError :: String -> Either XPileLogW String -> String
commentIfError commentPrefix = either (foldMap prependCommentPrefix) id
  -- Disjunction elimination, prepending the comment prefix to each line before
  -- concating when eliminating the error log (ie XPileLogW) to String.
  where
    prependCommentPrefix str = [i|#{commentPrefix} #{str}|]<|MERGE_RESOLUTION|>--- conflicted
+++ resolved
@@ -44,12 +44,9 @@
     sfl4ToDMN,
     sfl4ToEpilog,
   )
-<<<<<<< HEAD
+import LS.XPile.Edn.L4ToEdn qualified as Edn
 import LS.XPile.ASTToJSON
   ( rulesToJsonSchema )
-=======
-import LS.XPile.Edn.L4ToEdn qualified as Edn
->>>>>>> 6514a8c8
 import LS.XPile.ExportTypes
   ( rulesToHaskellTp,
     rulesToPrologTp,
