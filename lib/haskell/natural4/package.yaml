--- conflicted
+++ resolved
@@ -64,11 +64,8 @@
 - directory
 - fgl
 - raw-strings-qq
-<<<<<<< HEAD
 - pandoc
-=======
 - regex-tdfa
->>>>>>> 1d861a9a
 
 ghc-options: -Wall -Wno-missed-extra-shared-lib
 
