name: natural4
version: 0.1.0.0
github: "smucclaw/dsl"
license: BSD3
author: "Wong Meng Weng"
maintainer: "mwwong@smu.edu.sg"
copyright: "2022"

extra-source-files:
  - README.org
  - ChangeLog.md

data-files:
  - src/LS/XPile/templates/default.latex

# Metadata used when publishing your package
# synopsis:            Short description of your package
# category:            Web

# To avoid duplicated efforts in documentation and dealing with the
# complications of embedding Haddock markup inside cabal files, it is
# common to point users to the README.md file.
description: natural4 parses a Legal Spreadsheet's CSV and transpiles to multiple output formats. For more details, please see <https://github.com/smucclaw/dsl/lib/haskell/natural4>

dependencies:
<<<<<<< HEAD
- base >= 4.7 && < 5
- containers
- flow
- text
- hspec
- megaparsec
- hspec-megaparsec
- hxt
- mtl
- cassava
- vector
- bytestring
- pretty-simple
- prettyprinter
- boxes
- anyall
- split
- generic-data
- parsers
- aeson
- aeson-pretty
- utf8-string
- gf
- optparse-generic
- prolog
- typed-process
- stm
- replace-megaparsec
- parser-combinators
- fgl
- graphviz
- wordnet
- edit-distance
- extra
- lens
- QuickCheck
- generic-arbitrary
- async
- time
- iso8601-time
- directory
- fgl
- raw-strings-qq
- regex-tdfa
- baby-l4
- quickcheck-text
- explainable
- witherable
- monad-validate
- mono-traversable
- string-interpolate
- prettyprinter-interp
- tuple
=======
  - base >= 4.7 && < 5
  - containers
  - flow
  - text
  - hspec
  - megaparsec
  - hspec-megaparsec
  - hxt
  - mtl
  - cassava
  - vector
  - bytestring
  - pretty-simple
  - prettyprinter
  - boxes
  - anyall
  - split
  - generic-data
  - parsers
  - aeson
  - aeson-pretty
  - utf8-string
  - gf
  - optparse-generic
  - prolog
  - typed-process
  - stm
  - replace-megaparsec
  - parser-combinators
  - fgl
  - graphviz
  - wordnet
  - edit-distance
  - extra
  - lens
  - QuickCheck
  - generic-arbitrary
  - async
  - time
  - iso8601-time
  - directory
  - fgl
  - raw-strings-qq
  - regex-tdfa
  - baby-l4
  - quickcheck-text
  - explainable
  - witherable
  - monad-validate
  - mono-traversable
  - string-interpolate
  - prettyprinter-interp
  - pandoc
  - pandoc-types
>>>>>>> ac7541c3

ghc-options: -Wdefault -Wno-missed-extra-shared-lib -fconstraint-solver-iterations=10 -fwrite-ide-info -hiedir hie

library:
  source-dirs: src

executables:
  natural4-exe:
    main: Main.hs
    source-dirs: app
    ghc-options:
      - -threaded
      - -rtsopts
      - '"-with-rtsopts=-N -H500M -qg"'
    dependencies:
      - natural4

tests:
  natural4-test:
    main: Spec.hs
    source-dirs: test
    ghc-options:
      - -threaded
      - -rtsopts
      - '"-with-rtsopts=-N -H500M -qg"'
    dependencies:
      - natural4

benchmarks:
  natural4-bench:
    source-dirs: benchmarks
    main: Bench.hs
    dependencies:
      - natural4
      - criterion
      - deepseq<|MERGE_RESOLUTION|>--- conflicted
+++ resolved
@@ -23,61 +23,6 @@
 description: natural4 parses a Legal Spreadsheet's CSV and transpiles to multiple output formats. For more details, please see <https://github.com/smucclaw/dsl/lib/haskell/natural4>
 
 dependencies:
-<<<<<<< HEAD
-- base >= 4.7 && < 5
-- containers
-- flow
-- text
-- hspec
-- megaparsec
-- hspec-megaparsec
-- hxt
-- mtl
-- cassava
-- vector
-- bytestring
-- pretty-simple
-- prettyprinter
-- boxes
-- anyall
-- split
-- generic-data
-- parsers
-- aeson
-- aeson-pretty
-- utf8-string
-- gf
-- optparse-generic
-- prolog
-- typed-process
-- stm
-- replace-megaparsec
-- parser-combinators
-- fgl
-- graphviz
-- wordnet
-- edit-distance
-- extra
-- lens
-- QuickCheck
-- generic-arbitrary
-- async
-- time
-- iso8601-time
-- directory
-- fgl
-- raw-strings-qq
-- regex-tdfa
-- baby-l4
-- quickcheck-text
-- explainable
-- witherable
-- monad-validate
-- mono-traversable
-- string-interpolate
-- prettyprinter-interp
-- tuple
-=======
   - base >= 4.7 && < 5
   - containers
   - flow
@@ -132,7 +77,6 @@
   - prettyprinter-interp
   - pandoc
   - pandoc-types
->>>>>>> ac7541c3
 
 ghc-options: -Wdefault -Wno-missed-extra-shared-lib -fconstraint-solver-iterations=10 -fwrite-ide-info -hiedir hie
 
