--- conflicted
+++ resolved
@@ -85,14 +85,11 @@
   - log-effectful
   - diagnose
   - tuple
-<<<<<<< HEAD
-  - safe-money
-=======
   - hedn
   - recursion-schemes
   - monadic-recursion-schemes
   - deque
->>>>>>> 6514a8c8
+  - safe-money
   # - unbound-generics
   # - holmes
 # Note: when adding `extra-deps` in `stack.yaml`, have to add them under the relevant package in `package.yaml` too
