name: natural4
version: 0.1.0.0
github: "smucclaw/dsl"
license: BSD3
author: "Wong Meng Weng"
maintainer: "mwwong@smu.edu.sg"
copyright: "2022"

extra-source-files:
  - README.org
  - ChangeLog.md

data-files:
  - grammars/NL4.pgf

# Metadata used when publishing your package
# synopsis:            Short description of your package
# category:            Web

# To avoid duplicated efforts in documentation and dealing with the
# complications of embedding Haddock markup inside cabal files, it is
# common to point users to the README.md file.
description: natural4 parses a Legal Spreadsheet's CSV and transpiles to multiple output formats. For more details, please see <https://github.com/smucclaw/dsl/lib/haskell/natural4>

dependencies:
  - base >= 4.7 && < 5
  - containers
  - unordered-containers
  - hashable
  - flow
  - text
  - hspec
  - megaparsec
  - hspec-megaparsec
  - hxt
  - mtl
  - cassava
  - vector
  - bytestring
  - pretty-simple
  - prettyprinter
  - boxes
  - anyall
  - split
  - generic-data
  - parsers
  - aeson
  - aeson-pretty
  - utf8-string
  - gf
  - optparse-generic
  - prolog
  - replace-megaparsec
  - parser-combinators
  - fgl
  - graphviz
  - extra
  - QuickCheck
  - generic-arbitrary
  - time
  - iso8601-time
  - directory
  - fgl
  - regex-tdfa
  - baby-l4
  - quickcheck-text
  - explainable
  - witherable
  - monad-validate
  - mono-traversable
  - string-interpolate
  - prettyprinter-interp
  - json
<<<<<<< HEAD
  - jsonlogic
  - optics
=======
>>>>>>> c030fa63

language: GHC2021

ghc-options: -Wdefault -Wno-missed-extra-shared-lib -fconstraint-solver-iterations=10 -fwrite-ide-info -hiedir hie

library:
  source-dirs: src
  dependencies:
      - filepath
      - filemanip
# the file stuff is for the interactive repl utils
# it's a bit misleading to list them as dependencies of the lib, but there doesn't seem to be any real alternative if we're using stack, at least according to discord

executables:
  natural4-exe:
    main: Main.hs
    source-dirs: app
    ghc-options:
      - -threaded
      - -rtsopts
      - '"-with-rtsopts=-N -H500M -qg"'
    dependencies:
      - natural4

tests:
  natural4-test:
    main: Spec.hs
    source-dirs: test
    ghc-options:
      - -threaded
      - -rtsopts
      - '"-with-rtsopts=-N -H500M -qg"'
    dependencies:
      - natural4
      - filepath
      - filemanip

benchmarks:
  natural4-bench:
    source-dirs: benchmarks
    main: Bench.hs
    dependencies:
      - natural4
      - criterion
      - deepseq<|MERGE_RESOLUTION|>--- conflicted
+++ resolved
@@ -71,11 +71,7 @@
   - string-interpolate
   - prettyprinter-interp
   - json
-<<<<<<< HEAD
-  - jsonlogic
   - optics
-=======
->>>>>>> c030fa63
 
 language: GHC2021
 
