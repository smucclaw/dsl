--- conflicted
+++ resolved
@@ -326,21 +326,6 @@
                               ]
 
 
-<<<<<<< HEAD
--- | structure the rules as a graph.
--- in the simple case, the graph is one or more trees, each rooted at a "top-level" rule which is not "used" by any another rule.
-
--- if we walk the roots, we will sooner or later encounter all the decision elements relevant to each root.
--- in a less simple case, the graph is cyclic! everything depends on everything else! but we can recognize that as an error condition.
---
--- note that a regulative rule R1 HENCE R2 is recorded as a single rule, even if we think of the R2 as a separate rule
--- perhaps we should have a notion of anonymous rules, that are internally labelled and structured, so R2 is equal to R1 in the graph.
-
-type RuleGraphEdgeLabel = ()
-type RuleGraph = Gr Rule RuleGraphEdgeLabel
-
-=======
->>>>>>> a6b15fb6
 -- | used by `ruleDecisionGraph`; a map from a rule to a unique integer identifier for that rule, used in the `RuleGraph`
 type RuleIDMap = Map.HashMap Rule Int
 
@@ -991,20 +976,3 @@
                     T.strip <$> T.splitOn "'s" (T.replace "'s" "'s" $ mt2text $ DL.init mt)
                    , mt2text [DL.last mt])
 
-
--- * Data Flow Analysis
---
--- the previous generation of Nubbed Decision Roots worked for
--- boolean propositions. Now we want to analyze the roots that involve
--- more complicated RelationalPredicates, involving not only booleans
--- but also numbers.
-
--- | entryPoints returns those data elements that are not used by any other.
---
-entryPoints :: Interpreted -> XPileLog [RelationalPredicate]
-entryPoints l4i = do
-  mutter "entryPoints running."
-
-  
-  
-  return []
