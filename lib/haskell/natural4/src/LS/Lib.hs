{-# LANGUAGE BlockArguments #-}
{-# LANGUAGE DataKinds #-}
{-# LANGUAGE DerivingVia #-}
{-# LANGUAGE OverloadedStrings #-}
{-# LANGUAGE RecordWildCards #-}
{-# LANGUAGE TypeFamilies #-}

{-|
Parser functions not organized into their own separate modules elsewhere.

This includes some top-leve parsers like pRules and pBoolStruct.
-}

module LS.Lib where

-- import qualified Data.Tree      as Tree
-- import Data.Text.Encoding (decodeUtf8)

import AnyAll qualified as AA
-- import LS.XPile.CoreL4
-- import Data.ByteString.Lazy.UTF8 (toString)

import Control.Monad
import Control.Monad.Combinators.Expr
import Control.Monad.Writer.Lazy
import Data.ByteString.Lazy (ByteString)
import Data.ByteString.Lazy qualified as BS
import Data.Csv qualified as Cassava
import Data.Either (rights)
import Data.List (transpose)
import Data.List.NonEmpty qualified as NE
import Data.List.Split qualified as DLS
import Data.Maybe (listToMaybe, maybeToList)
import Data.Text qualified as Text
import Data.Text.Lazy qualified as LT
import Data.Vector ((!), (!?))
import Data.Vector qualified as V
import Data.Void (Void)
import Flow ((|>))
import LS.Error (errorBundlePrettyCustom)
import LS.Parser
  ( MyBoolStruct,
    MyItem (MyAll, MyAny, MyLabel, MyLeaf, MyNot),
    binary,
    expr,
    prefix,
  )
import LS.RelationalPredicates
import LS.Rule
import LS.Tokens
import LS.Types
import LS.Utils ((|$>))
import Options.Generic
  ( Generic,
    ParseFields (..),
    ParseRecord,
    Unwrapped,
    Wrapped,
    type (:::),
    type (<!>),
    type (<?>),
  )
import System.Environment (lookupEnv)
import Text.Megaparsec
  ( MonadParsec (eof, lookAhead, notFollowedBy, try),
    ParseErrorBundle,
    SourcePos (SourcePos, sourceColumn, sourceLine),
    anySingle,
    choice,
    many,
    mkPos,
    optional,
    pos1,
    some,
    unPos,
    (<?>),
    (<|>),
  )
import Text.Parser.Permutation (permute, (<$$>), (<|?>), (<||>))
import Text.Pretty.Simple (pPrintString, pStringNoColor)
import Text.PrettyPrint.Boxes (nullBox, render)
import Text.PrettyPrint.Boxes qualified as Box

-- our task: to parse an input CSV into a collection of Rules.
-- example "real-world" input can be found at https://docs.google.com/spreadsheets/d/1qMGwFhgPYLm-bmoN2es2orGkTaTN382pG2z3RjZ_s-4/edit

-- the wrapping 'w' here is needed for <!> defaults and <?> documentation
data Opts w = Opts { demo :: w ::: Bool <!> "False"
                   , only :: w ::: String <!> "" <?> "native | tree | svg | babyl4 | corel4 | prolog | uppaal | vue | grounds | checklist"

                   , workdir   :: w ::: String <!> ""  <?> "workdir to save all the output files to"
                   , uuiddir   :: w ::: String <!> "no-uuid"  <?> "uuid prefix to follow the workdir"
                   , toprolog  :: w ::: Bool   <!> "True"  <?> "prolog-like syntax representing the predicate logic"
                   , toprologTp :: w ::: Bool  <!> "True"  <?> "prolog-like syntax from type declarations"
                   , tohaskellTp :: w ::: Bool  <!> "True"  <?> "haskell-like syntax from type declarations"
                   , tojsonTp  :: w ::: Bool   <!> "True"  <?> "json-like syntax from type declarations"
                   , tojsonUI  :: w ::: Bool   <!> "True"  <?> "json-like syntax from type declarations for web form"
                   , toscasp   :: w ::: Bool   <!> "True"  <?> "sCasp-like syntax representing the predicate logic"
                   , tonative  :: w ::: Bool   <!> "True"  <?> "native Haskell data structure of the AST"
                   , topetri   :: w ::: Bool   <!> "True"  <?> "a petri-net Dot file of the state graph"
                   , toaasvg   :: w ::: Bool   <!> "True"  <?> "an anyall SVG of the decision trees"
                   , tocorel4  :: w ::: Bool   <!> "True"  <?> "in core-l4 syntax"
                   , tobabyl4  :: w ::: Bool   <!> "True"  <?> "in baby-l4 syntax (directly via AST)"
                   , toasp     :: w ::: Bool   <!> "True"  <?> "in ASP syntax"
                   , toepilog  :: w ::: Bool   <!> "True"  <?> "in Epilog syntax"
                   , todmn     :: w ::: Bool   <!> "True"  <?> "in DMN syntax"
                   , tojson    :: w ::: Bool   <!> "True"  <?> "anyall representation dumped as raw JSON"
                   , tovuejson :: w ::: Bool   <!> "True"  <?> "anyall representation dumped as JSON for the web app (currently Vue) to pick up"
                   , topurs    :: w ::: Bool   <!> "True"  <?> "anyall representation dumped as Purescript source code for mv'ing into RuleLib/*.purs"
                   , tomd      :: w ::: Bool   <!> "True"  <?> "nlg markdown"
                   , togftrees      :: w ::: Bool   <!> "True"  <?> "nlg trees"
                   , togrounds :: w ::: Bool   <!> "True"  <?> "ground terms"
                   , tots      :: w ::: Bool   <!> "True"  <?> "typescript"
                   , tojsr     :: w ::: Bool   <!> "False" <?> "JSON ranges for QuickCheck-style testing"
                   , tonl      :: w ::: Bool   <!> "True"  <?> "natural language"
                   , tomaude   :: w ::: Bool   <!> "True"  <?> "maude"
                   , tocheckl  :: w ::: Bool   <!> "False" <?> "ground terms phrased in checklist syntax"
                   , tologicalenglish      :: w ::: Bool   <!> "True"  <?> "logical english"
                   , tomathlang      :: w ::: Bool   <!> "True"  <?> "typed lambda calculus with arithmetic ops and convenience hofs"

                   , tointro   :: w ::: Bool   <!> "True" <?> "introduction to transpilation"

                   , dbug :: w ::: Bool <!> "False"
                   , extd :: w ::: Bool <!> "False" <?> "unhide grounds carrying typical values"
                   , file :: w ::: NoLabel [String] <?> "filename..."
                   , dstream :: w ::: Bool <!> "False"
                   }
  deriving (Generic)

instance ParseRecord (Opts Wrapped)
deriving instance Show (Opts Unwrapped)

-- [TODO]
-- | a convention for representing a transpiler's interface
-- - what comment syntax do we use?
-- - what file extension do we use?
-- - what is the command line parameter?
-- (this can also be a typeclass if we want.)
data Transpiler = XPiler
  { comment   :: ()
  , extension :: ()
  , cliParam  :: ()
  }
  deriving (Show)

-- technique for getting varargs argv https://github.com/Gabriel439/Haskell-Optparse-Generic-Library/issues/65
newtype NoLabel a = NoLabel a
  deriving (Generic, Show)

instance ParseFields a => ParseRecord (NoLabel a)
instance ParseFields a => ParseFields (NoLabel a) where
  parseFields msg _ _ def = NoLabel <$> parseFields msg Nothing Nothing def



getConfig :: Opts Unwrapped -> IO RunConfig
getConfig o = do
  mpd <- lookupEnv "MP_DEBUG"
  mpn <- lookupEnv "MP_NLG"
<<<<<<< HEAD
  return RC
        { debug       = maybe (dbug o) (read :: String -> Bool) mpd
        , printstream = maybe (dstream o) (read :: String -> Bool) mpd
        , callDepth = 0
        , oldDepth = 0
        , parseCallStack = []
        , sourceURL = "STDIN"
        , asJSON = only o == "json" -- maybe False (read :: String -> Bool) mpj
        , toNLG = maybe False (read :: String -> Bool) mpn
        , toBabyL4  = only o == "babyl4" || only o == "corel4"
        , toASP     = only o == "asp"
        , toProlog  = only o == "prolog"
        , toPrologTp  = only o == "prologTp"
        , toJsonTp  = only o == "jsonTp"
        , toJsonUI  = only o == "jsonUI"
        , toMaude = only o == "maude"
        , toMathLang = only o == "mathlang"
        , toLogicalEnglish = only o == "LogicalEnglish"
        , toSCasp   = only o == "scasp"
        , toUppaal  = only o == "uppaal"
        , toGrounds = only o == "grounds"
        , toChecklist = only o == "checklist"
        , toVue     = only o == "vue"
        , toHTML    = only o == "html"
        , toTS      = only o `elem` words "typescript ts"
        , saveAKA = False
        , wantNotRules = False
        , extendedGrounds = extd o
        , runNLGtests = False
        }
=======
  let str2bool :: String -> Bool = read
  pure RC
    { debug       = maybe (dbug o) str2bool mpd
    , printstream = maybe (dstream o) str2bool mpd
    , callDepth = 0
    , oldDepth = 0
    , parseCallStack = []
    , sourceURL = "STDIN"
    , asJSON = only o == "json" -- maybe False (read :: String -> Bool) mpj
    , toNLG = maybe False str2bool mpn
    , toBabyL4  = only o == "babyl4" || only o == "corel4"
    , toASP     = only o == "asp"
    , toProlog  = only o == "prolog"
    , toPrologTp  = only o == "prologTp"
    , toJsonTp  = only o == "jsonTp"
    , toJsonUI  = only o == "jsonUI"
    , toMaude = only o == "maude"
    , toLogicalEnglish = only o == "LogicalEnglish"
    , toSCasp   = only o == "scasp"
    , toUppaal  = only o == "uppaal"
    , toGrounds = only o == "grounds"
    , toChecklist = only o == "checklist"
    , toVue     = only o == "vue"
    , toHTML    = only o == "html"
    , toTS      = only o `elem` words "typescript ts"
    , saveAKA = False
    , wantNotRules = False
    , extendedGrounds = extd o
    , runNLGtests = False
    }
>>>>>>> ddce84e0


-- | Each stanza gets parsed separately, which is why we have a top-level IO [Rule].
--
-- At some point we added functionality that allowed sub-rules to be defined inline within a top-level rule, which is why we now have IO [... [Rule]].
--
-- Note that sub-rules are themselves rules, which is why we only have one Rule type here.
--
-- Shouldn't the idea of sub-rules and top-level rules be reflected in a type hierarchy?
--
parseRules :: Opts Unwrapped -> IO [Either (ParseErrorBundle MyStream Void) [Rule]] -- [TODO] why inner [Rule] and not just a plain Rule? Give explanation in comment.
parseRules o = do
  runConfig <- getConfig o
  let files = getNoLabel $ file o
  if null files
  then parseSTDIN runConfig { sourceURL="STDIN" }
  else files
        |> traverse (\file -> parseFile runConfig {sourceURL=Text.pack file} file)
        |$> mconcat
  where
    getNoLabel (NoLabel x) = x
    getBS "-"   = BS.getContents
    getBS other = BS.readFile other
    parseSTDIN rc = do
      bs <- BS.getContents
      traverse (parseStream rc "STDIN") (exampleStreams bs)
    parseFile rc filename = do
      bs <- getBS filename
      traverse (parseStream rc filename) (exampleStreams bs)
    parseStream rc filename stream = do
      case runMyParser id rc pToplevel filename stream of
        Left bundle -> do
          putStrLn $ "* error while parsing " ++ filename
          putStrLn (errorBundlePrettyCustom bundle)
          putStrLn "** stream"
          printStream stream
          return (Left bundle)
        -- Left bundle -> putStr (errorBundlePretty bundle)
        -- Left bundle -> pPrint bundle
        Right ([], []) -> return $ Right []
        Right (xs, xs') -> do
          when (printstream rc) $ printStream stream
          pure $ Right $ xs <> xs'


dumpRules :: Opts Unwrapped -> IO [Rule]
dumpRules opts = mconcat . rights <$> parseRules opts


printStream :: MonadIO m => MyStream -> m ()
printStream = pPrintString . renderStream

renderStream :: MyStream -> String
renderStream stream = unwords $ renderToken . tokenVal <$> unMyStream stream

pRenderStream :: MyStream -> String
pRenderStream = Text.unpack . LT.toStrict . pStringNoColor . renderStream

exampleStream :: ByteString -> MyStream
exampleStream = head . exampleStreams

exampleStreams :: ByteString -> [MyStream]
exampleStreams s = case getStanzas <$> asCSV s of
                    Left errstr -> error errstr
                    Right rawsts -> stanzaAsStream <$> rawsts

    -- the raw input looks like this:
dummySing :: ByteString
dummySing =
  -- ",,,,\n,EVERY,person,,\n,WHO,walks,// comment,continued comment should be ignored\n,AND,runs,,\n,AND,eats,,\n,AND,drinks,,\n,MUST,,,\n,->,sing,,\n"
  -- ",,,,\n,EVERY,person,,\n,WHO,eats,,\n,OR,drinks,,\n,MUST,,,\n,->,sing,,\n"
  ",,,,\n,EVERY,person,,\n,WHO,walks,// comment,continued comment should be ignored\n,AND,runs,,\n,AND,eats,,\n,OR,drinks,,\n,MUST,,,\n,->,sing,,\n"

indentedDummySing :: ByteString
indentedDummySing =
  ",,,,\n,EVERY,person,,\n,WHO,walks,,\n,AND,runs,,\n,AND,eats,,\n,OR,,drinks,\n,,AND,swallows,\n,MUST,,,\n,>,sing,,\n"


--
-- the desired output has type Rule
--


--
-- we begin by stripping comments and extracting the stanzas. Cassava gives us Vector Vector Text.
--

asBoxes :: RawStanza -> String
asBoxes _rs =
  render $ nullBox Box.<> nullBox Box.<> nullBox Box.<> Box.char 'a' Box.<> Box.char 'b' Box.<> Box.char 'c'


asCSV :: ByteString -> Either String RawStanza
asCSV s =
  let decoded = Cassava.decode Cassava.NoHeader s :: Either String RawStanza
  in equalizeLines <$> preprocess decoded
  where
    preprocess :: Either String RawStanza -> Either String RawStanza
    preprocess x = do
      vvt <- x
      -- process // comments by setting all righter elements to empty.
      -- if we ever need to maximize efficiency we can consider rewriting this to not require a Vector -> List -> Vector trip.
      return $ rewriteDitto $ fmap trimLegalSource . trimComment False . V.toList <$> vvt
    -- ignore the () at the beginning of the line. Here it actually trims any (...) from any position but this is good enough for now
    trimLegalSource x = let asChars = Text.unpack x
                        in if not (null asChars)
                              && head asChars == '('
                              && last asChars == ')'
                           then ""
                           else x
    trimComment _       []                           = V.empty
    trimComment True  (_x:xs)                        = V.cons "" $ trimComment True xs
    trimComment False (x:xs) | Text.take 2 (Text.dropWhile (== ' ') x)
                               `elem` Text.words "// -- ##"
                                                     = trimComment True (x:xs) -- a bit baroque, why not just short-circuit here?
    trimComment False (x:xs)                         = V.cons x $ trimComment False xs

-- [TODO]: left trim all blank columns

-- | Make sure all lines have the same length
equalizeLines :: RawStanza -> RawStanza
equalizeLines stanza = fmap (pad maxLen) stanza
  where
    maxLen = maximum $ fmap length stanza

pad :: Int -> V.Vector Text.Text -> V.Vector Text.Text
pad n v = v <> V.replicate (n - V.length v) ""


rewriteDitto :: V.Vector (V.Vector Text.Text) -> RawStanza
rewriteDitto vvt = V.imap (V.imap . rD) vvt
  where
    rD :: Int -> Int -> Text.Text -> Text.Text
    rD row col "\"" = -- first non-blank above
      let aboves = V.filter (`notElem` ["", "\""]) $ (! col) <$> V.slice 0 row vvt
      in if V.null aboves
         then error $ "line " ++ show (row+1) ++ " column " ++ show (col+1) ++ ": ditto lacks referent (upward nonblank cell)"
         else V.last aboves
    rD _   _   orig = orig


getStanzas :: RawStanza -> [RawStanza]
getStanzas rs = splitPilcrows `foldMap` chunks
  where chunks = getChunks rs

splitPilcrows :: RawStanza -> [RawStanza]
splitPilcrows rs = map (listsToStanza . transpose) splitted
  where
    listsToStanza = V.fromList . map V.fromList
    stanzaToLists = map V.toList . V.toList
    rst = transpose $ stanzaToLists rs
    splitted = (DLS.split . DLS.dropDelims . DLS.whenElt) (all (== "¶")) rst

-- highlight each chunk using range attribute.
-- method: cheat and use Data.List.Split's splitWhen to chunk on paragraphs separated by newlines
getChunks :: RawStanza -> [RawStanza]
getChunks rs = [rs]
  -- let listChunks = (DLS.split . DLS.keepDelimsR . DLS.whenElt) emptyRow [ 0 .. V.length rs - 1 ]
  --     containsMagicKeyword rowNr = V.any (`elem` magicKeywords) (rs ! rowNr)
  --     emptyRow rowNr = V.all Text.null (rs ! rowNr)
  --     wantedChunks = [ firstAndLast neRows
  --                    | rows <- listChunks
  --                    ,    any containsMagicKeyword rows
  --                      || all emptyRow rows
  --                    , Just neRows <- pure $ NE.nonEmpty rows
  --                    ]
  --     toreturn = extractLines rs <$> glueLineNumbers wantedChunks
  -- in -- trace ("getChunks: input = " ++ show [ 0 .. V.length rs - 1 ])
  --    -- trace ("getChunks: listChunks = " ++ show listChunks)
  --    -- trace ("getChunks: wantedChunks = " ++ show wantedChunks)
  --    -- trace ("getChunks: returning " ++ show (length toreturn) ++ " stanzas: " ++ show toreturn)
  -- toreturn

firstAndLast :: NE.NonEmpty Int -> (Int, Int)
firstAndLast xs = (NE.head xs, NE.last xs)

-- because sometimes a chunk followed by another chunk is really part of the same chunk.
-- so we glue contiguous chunks together.
glueLineNumbers :: [(Int,Int)] -> [(Int,Int)]
glueLineNumbers ((a0, a1) : (b0, b1) : xs)
  | a1 + 1 == b0 = glueLineNumbers $ (a0, b1) : xs
  | otherwise = (a0, a1) : glueLineNumbers ((b0, b1) : xs)
glueLineNumbers [x] = [x]
glueLineNumbers [] = []

extractLines :: RawStanza -> (Int,Int) -> RawStanza
extractLines rs (y0, yLast) = V.slice y0 (yLast - y0 + 1) rs

vvlookup :: RawStanza -> (Int, Int) -> Maybe Text.Text
vvlookup rs (x,y) = rs !? y >>= (!? x)


-- gaze Down 1 (== "UNLESS") >> gaze rs Right 1





-- a multistanza is multiple stanzas separated by pilcrow symbols

-- a stanza is made up of:
--    a stanza head followed by
--      zero or more (one or more blank lines followed by
--                    a stanza fragment)
-- a stanza fragment is
--    a line starting with a BoolConnector or an IF
--    followed by one or more blank lines
--    followed by other keywords we recognize, like a MUST
-- a stanza head is
--    a group of lines where the left-most nonblank, noncitation, nonITIS column contains one of EVERY / WHEN / IF etc
--    or the leftmost nonblank, noncitation column is IT IS

--
-- putting the above together, we arrive at a MyStream object ready for proper parsing.
--

stanzaAsStream :: RawStanza -> MyStream
stanzaAsStream rs =
  let vvt = rs
  in
  -- MyStream (Text.unpack $ decodeUtf8 s) [ WithPos {..}
  MyStream rs $ parenthesize [ WithPos {..}
             | y <- [ 0 .. V.length vvt       - 1 ]
             , x <- [ 0 .. V.length (vvt ! y) - 1 ]
             , let pos = SourcePos "" (mkPos $ y + 1) (mkPos $ x + 1)
                   rawToken = vvt ! y ! x
                   tokenLength = 1
                   parserCtx = Nothing
                  --  tokenLength = fromIntegral $ Text.length rawToken + 1 & \r -> Debug.trace (show r) r
                  --  tokenLength = fromIntegral $ Text.length rawToken + 1 & Debug.trace <$> show <*> id  -- same as above line, but with reader applicative
                  --  tokenLength = fromIntegral $ Text.length rawToken + 1  -- without debugging
             , tokenVal <- toToken (Text.strip rawToken) -- strip leading and trailing whitespace from tokens. If you want a bare "IS" your best bet is to say "is".
             , tokenVal `notElem` [ Empty, TokTrue, TokFalse ] -- ignore TRUE and FALSE values ... so long as our policy is to ignore checkboxes, that is.
             ]
  where
    parenthesize :: [WithPos MyToken] -> [WithPos MyToken]
    parenthesize mys =
      tail . concat $ zipWith insertParen (withSOF:mys) (mys ++ [withEOF]) -- [TODO] this may be a source of slowness. Consider switching to Text, and if that doesn't help, to Data.Array?
    eofPos = SourcePos "" pos1 pos1
    withEOF = WithPos eofPos 1 Nothing EOF
    withSOF = WithPos eofPos 1 Nothing SOF
    insertParen a@WithPos { pos = aPos }
                b@WithPos { pos = bPos }
      | tokenVal a /= SOF &&
        aCol <  bCol &&
        aLin <  bLin =  -- trace ("Lib preprocessor: inserting EOL between " <> show (tokenVal a) <> " and " <> show (tokenVal b)) $
                        a : a { tokenVal = EOL }            --- | foo |     |    | foo   EOL | -- special case: we add an EOL to show the indentation crosses multiple lines.
                        : (goDp <$> [1 .. (bCol - aCol)])   --- |     | bar | -> |     ( bar | -- for example, in a ParamText, the "bar" line gives a parameter to the "foo" line

      | aCol <  bCol =  a                                   --- | foo | bar | -> | foo ( bar | -- ordinary case: every indentation adds a GoDeeper.
                        : (goDp <$> [1 .. (bCol - aCol)])

      | aCol >  bCol =  a                                   --- |     | foo |                  -- ordinary case: every outdentation adds an UnDeeper; no EOL added.
                        : (unDp <$> [1 .. (aCol - bCol)])   --- | bar |     | -> | foo ) bar |

      | otherwise    = [a]                                  --- | foo |       -> | foo   bar | -- at the same level, no ( or ) added.
                                                            --- | bar |
      where
        aCol = unPos . sourceColumn $ aPos
        bCol = unPos . sourceColumn $ bPos
        aLin = unPos . sourceLine   $ aPos
        bLin = unPos . sourceLine   $ bPos
        goDp n = let newPos = aPos { sourceColumn = mkPos (aCol + n) }
                 in b { tokenVal = GoDeeper, pos = newPos }
        unDp n = let newPos = bPos { sourceColumn = mkPos (bCol + n) }
                 in a { tokenVal = UnDeeper, pos = newPos }
-- MyStream is the primary input for our Parsers below.
--

pToplevel :: Parser [Rule]
pToplevel = pRules <* eof

-- do not allow NotARule parsing

pRules, pRulesOnly, pRulesAndNotRules :: Parser [Rule]
pRulesOnly = do
  debugName "pRulesOnly: some" $ concat <$>
    some (debugName "trying semicolon *> pRule" $
          try (debugName "semicolon" semicolonBetweenRules
               *> optional dnl
               *> manyIndentation (sameDepth (try pRule))
               <* optional dnl)
         )
    <* semicolonBetweenRules
    <* eof

semicolonBetweenRules :: Parser [MyToken]
semicolonBetweenRules = many (manyIndentation (Semicolon <$ some (pToken Semicolon)))

pRules = pRulesOnly

pRulesAndNotRules = do
  wanted   <- try $ many pRule
  notarule <- optional (notFollowedBy eof *> pNotARule)
  next <- [] <$ eof <|> pRules
  wantNotRules <- asks wantNotRules
  return $ wanted ++ next ++
    if wantNotRules then maybeToList notarule else []

pNotARule :: Parser Rule
pNotARule = debugName "pNotARule" do
  myTraceM "pNotARule: starting"
  toreturn <- NotARule <$> manyDeep getTokenNonDeep
  myTraceM "pNotARule: returning"
  return toreturn

-- the goal is tof return a list of Rule, which an be either regulative or constitutive:
pRule :: Parser Rule
pRule = debugName "pRule" do
  _ <- debugName "many dnl" $ many dnl
  notFollowedBy eof

  leftY  <- lookAhead pYLocation -- this is the column where we expect IF/AND/OR etc.
  leftX  <- lookAhead pXLocation -- this is the column where we expect IF/AND/OR etc.
  srcurl <- asks sourceURL
  let srcref = SrcRef srcurl srcurl leftX leftY Nothing

  foundRule <- (pRegRule <?> "regulative rule")
    <|> try (pTypeDeclaration   <?> "type declaration -- ontology definition")
    <|> try (pVarDefn           <?> "variable definition")
    <|> try (c2hornlike <$> pConstitutiveRule <?> "constitutive rule")
    <|> try (pScenarioRule <?> "scenario rule")
    <|> try (pHornlike <?> "DECIDE ... IS ... Horn rule")
    <|> ((\rl -> RuleGroup (Just rl) Nothing) <$> pRuleLabel <?> "standalone rule section heading")

  return $ foundRule { srcref = Just srcref }


-- TypeDecl
pTypeDeclaration :: Parser Rule
pTypeDeclaration = debugName "pTypeDeclaration" do
  maybeLabel <- optional pRuleLabel -- TODO: Handle the SL
  (proto,g,u) <- permute $ (,,)
    <$$> pToken Declare *> someIndentation declareLimb
    <|?> (Nothing, givenLimb)
    <|?> (Nothing, uponLimb)
  return $ proto { given = snd <$> g, upon = snd <$> u, rlabel = maybeLabel }
  where
    -- [TODO] this doesn't correctly parse something that looks like
    -- DECLARE whatever
    --     HAS this
    --     HAS that

    -- it treats the "that" as a child of "this", which is wrong.
    -- workaround: remove the "HAS" from the "that" line
    -- but it would be better to fix up the parser here so that we don't allow too many undeepers.

    parseHas = debugName "parseHas" $ concat <$> many (flip const $>| pToken Has |>| sameDepth declareLimb)
    declareLimb = do
      ((name,super),has) <- debugName "pTypeDeclaration/declareLimb: sameOrNextLine slKeyValuesAka parseHas" $ slKeyValuesAka |&| parseHas
      myTraceM $ "got name = " <> show name
      myTraceM $ "got super = " <> show super
      myTraceM $ "got has = " <> show has
      enums <- optional pOneOf
      myTraceM $ "got enums = " <> show enums
      return $ TypeDecl
        { name = NE.toList name
        , super
        , has
        , enums
        , given = Nothing
        , upon = Nothing
        , rlabel  = noLabel
        , lsource = noLSource
        , srcref  = noSrcRef
        , defaults = mempty, symtab = mempty
        }

    givenLimb = debugName "pTypeDeclaration/givenLimb" . pretendEmpty $ Just <$> preambleParamText [Given]
    uponLimb  = debugName "pTypeDeclaration/uponLimb"  . pretendEmpty $ Just <$> preambleParamText [Upon]


-- VarDefn gets turned into a Hornlike rule
pVarDefn :: Parser Rule
pVarDefn = debugName "pVarDefn" do
  maybeLabel <- optional pRuleLabel
  (proto,g,u,w) <- permute $ (,,,)
    <$$> pToken Define *> defineLimb
    <|?> (Nothing, givenLimb)
    <|?> (Nothing, uponLimb)
    <|?> (Nothing, whenCase)
  return $ proto { given = snd <$> g, upon = snd <$> u, rlabel = maybeLabel
                 -- this is the same as addWhen from RelationalPredicates
                 , clauses = if not (null (clauses proto))
                             then [ hc2 { hBody = hBody hc2 <> w }
                                  | hc2 <- clauses proto
                                  ]
                             -- this really should be restricted to only MEANS and IS
                             else [ ]
                 }
  where
    defineLimb = debugName "pVarDefn/defineLimb" do
      (name,mytype) <- manyIndentation pKeyValuesAka
      myTraceM $ "got name = " <> show name
      myTraceM $ "got mytype = " <> show mytype
      hases   <- mconcat <$> some (pToken Has *> someIndentation (debugName "sameDepth pParamTextMustIndent" $ sameDepth pParamTextMustIndent))
      myTraceM $ "got hases = " <> show hases
      return $ defaultHorn
        { name = NE.toList name
        , keyword = Define
        , super = mytype
        , given = Nothing -- these get overwritten immediately above in the return
        , clauses = [ HC { hHead = RPParamText has, hBody = Nothing }
                    | has <- hases
                    ]
        }

    givenLimb = debugName "pVarDefn/givenLimb" . pretendEmpty $ Just <$> preambleParamText [Given]
    uponLimb  = debugName "pVarDefn/uponLimb"  . pretendEmpty $ Just <$> preambleParamText [Upon]

-- | parse a Scenario stanza
pScenarioRule :: Parser Rule
pScenarioRule = debugName "pScenarioRule" do
  rlabel <- pToken ScenarioTok *> someIndentation (someDeep pOtherVal)
  (expects,givens) <- permute $ (,)
    <$$> some (manyIndentation pExpect)
    <|?> ([], many ( pretendEmpty $ pToken Given >> someIndentation pGivens) )
  return $ Scenario
    { scgiven = concat givens
    , expect  = expects
    , rlabel  = Just ("SCENARIO",1,Text.unwords rlabel)
    , lsource = Nothing, srcref = Nothing
    , defaults = [], symtab   = []
    }

-- | this is intended to parse:
-- @EXPECT   The Sky IS Blue
-- which should turn into RPConstraint ["The Sky"] RPis ["Blue"]
--
-- @EXPECT   NOT The Sky IS Blue
-- turns into RPBoolStructR [] RPis (AA.Not (AA.Leaf (RPConstraint ["The Sky"] RPis ["Blue"])))
-- which isn't great because the `[] RPis` was just made up to let the type fit
--
-- maybe in a glorious future we can have that parse into
-- RPConstraint (RPNot (RPIs ["The Sky", "Blue"]))

pExpect :: Parser Expect
pExpect = debugName "pExpect" do
  _expect  <- pToken Expect
  relPred <- someIndentation $
             try (do
                     (tmp, _when) <- rpSameNextLineWhen
                     return tmp
                 )
             <|> RPBoolStructR [] RPis <$> pBSR
  return $ ExpRP relPred

-- | we want to parse two syntaxes:
-- @
-- GIVEN   a
--         b
--         c
-- @
-- and the other syntax is
-- @
-- GIVEN   a
-- GIVEN   b
-- GIVEN   c
-- @
-- the caller uses pToken Given >> someIndentation pGivens, so that handles the first case
-- I am going to guess the pretendEmpty helps to handle the second case.

pGivens :: Parser [RelationalPredicate]
pGivens = debugName "pGivens" do
  sameDepth pRelationalPredicate


pRegRule :: Parser Rule
pRegRule = debugName "pRegRule" do
  maybeLabel <- optional pRuleLabel -- TODO: Handle the SL
  manyIndentation $ choice
                [ try $ (\r -> r { rlabel = maybeLabel }) <$> pRegRuleNormal
                , try $ (\r -> r { rlabel = maybeLabel }) <$> pRegRuleSugary
                , try (pToken Fulfilled >> return RegFulfilled)
                , try (pToken Breach    >> return RegBreach)
                ]

-- "You MAY" has no explicit PARTY or EVERY keyword:
--
--  You MAY  BEFORE midnight
--       ->  eat a potato
--       IF  a potato is available
--
--  You MAY
--       ->  eat a potato
--   BEFORE  midnight
--       IF  a potato is available

pRegRuleSugary :: Parser Rule
pRegRuleSugary = debugName "pRegRuleSugary" do
  entityname         <- AA.mkLeaf . multiterm2pt <$> someDeep pMTExpr            -- You ... but no AKA allowed here
  _leftX             <- lookAhead pXLocation
  let keynamewho = pure ((RParty, entityname), Nothing)
  (rulebody,henceLimb,lestLimb) <- someIndentation ((,,)
                                                     <$> permutationsReg keynamewho
                                                     <*> optional (pHenceLest Hence)
                                                     <*> optional (pHenceLest Lest)
                                                   )
  let poscond = snd <$> mergePBRS (rbpbrs   rulebody)
  let negcond = snd <$> mergePBRS (rbpbrneg rulebody)
      gvn     = NE.nonEmpty $ foldMap NE.toList (snd <$> rbgiven rulebody)
      toreturn = Regulative
                 { subj     = entityname
                 , rkeyword  = RParty
                 , who      = Nothing
                 , cond     = addneg poscond negcond
                 , deontic  = rbdeon rulebody
                 , action   = rbaction rulebody
                 , temporal = rbtemporal rulebody
                 , hence    = henceLimb
                 , lest     = lestLimb
                 , rlabel   = Nothing -- rule label
                 , lsource  = Nothing -- legal source
                 , srcref   = Nothing -- internal SrcRef
                 , upon     = listToMaybe (snd <$> rbupon  rulebody)
                 , given    = gvn    -- given
                 , having   = rbhaving rulebody
                 , wwhere   = rbwhere rulebody
                 , defaults = []
                 , symtab   = []
                 }
  myTraceM $ "pRegRuleSugary: the positive preamble is " ++ show poscond
  myTraceM $ "pRegRuleSugary: the negative preamble is " ++ show negcond
  myTraceM $ "pRegRuleSugary: returning " ++ show toreturn
  return toreturn

-- EVERY   person
-- WHO     sings
--    AND  walks
-- MAY     eat a potato
-- BEFORE  midnight
-- IF      a potato is available
--    AND  the potato is not green

stackGiven :: Maybe ParamText -> Rule -> Rule
stackGiven gvn r@Regulative  {..} = r { given = gvn <> given }
stackGiven gvn r@Hornlike    {..} = r { given = gvn <> given }
stackGiven gvn r@TypeDecl    {..} = r { given = gvn <> given }
stackGiven gvn r@Constitutive{..} = r { given = gvn <> given }
stackGiven _   r                  = r

pRegRuleNormal :: Parser Rule
pRegRuleNormal = debugName "pRegRuleNormal" do
  let keynamewho = (,) <$> pActor [REvery,RParty,RTokAll]
                   <*> optional (manyIndentation (preambleBoolStructR [Who,Which,Whose]))
  rulebody <- permutationsReg keynamewho
  let gvn     = NE.nonEmpty $ foldMap NE.toList (snd <$> rbgiven rulebody)
      poscond = snd <$> mergePBRS (rbpbrs   rulebody)
      negcond = snd <$> mergePBRS (rbpbrneg rulebody)
  henceLimb                   <- optional $ stackGiven gvn <$> pHenceLest Hence
  lestLimb                    <- optional $ stackGiven gvn <$> pHenceLest Lest
  myTraceM $ "pRegRuleNormal: permutations returned rulebody " ++ show rulebody

  let toreturn = Regulative
                 { subj     = snd $ rbkeyname rulebody
                 , rkeyword  = fst $ rbkeyname rulebody
                 , who      = snd <$> rbwho rulebody
                 , cond     = addneg poscond negcond
                 , deontic  = rbdeon rulebody
                 , action   = rbaction rulebody
                 , temporal = rbtemporal rulebody
                 , hence    = henceLimb
                 , lest     = lestLimb
                 , rlabel   = Nothing -- rule label
                 , lsource  = Nothing -- legal source
                 , srcref   = Nothing -- internal SrcRef
                 , upon     = listToMaybe (snd <$> rbupon  rulebody)
                 , given    = gvn
                 , having   = rbhaving rulebody
                 , wwhere   = rbwhere rulebody
                 , defaults = []
                 , symtab   = []
                 }
  myTraceM $ "pRegRuleNormal: the positive preamble is " ++ show poscond
  myTraceM $ "pRegRuleNormal: the negative preamble is " ++ show negcond
  myTraceM $ "pRegRuleNormal: returning " ++ show toreturn
  -- let appendix = pbrs ++ nbrs ++ ebrs ++ defalias
  -- myTraceM $ "pRegRuleNormal: with appendix = " ++ show appendix
  -- return ( toreturn : appendix )
  return toreturn


pHenceLest :: MyToken -> Parser Rule
pHenceLest henceLest = debugName ("pHenceLest-" ++ show henceLest) do
  pToken henceLest *> someIndentation innerRule
  where
    innerRule =
      try (debugName "pHenceLest -> innerRule -> pRule" pRule)
      <|> RuleAlias <$> (optional (pToken Goto) *> someDeep pMTExpr)

pTemporal :: Parser (Maybe (TemporalConstraint Text.Text))
pTemporal = eventually <|> specifically <|> vaguely
  where
    eventually   = debugName "pTemporal/eventually"   $ mkTC <$> pToken Eventually <*> pure (Just 0) <*> pure ""
    specifically = debugName "pTemporal/specifically" $ mkTC $>| sometime |*| liftSLOptional (floor <$> pNumber) |>< pOtherVal
    vaguely      = debugName "pTemporal/vaguely"      $ Just . TemporalConstraint TVague (Just 0) <$> pOtherVal
    sometime     = choice $ map pToken [ Before, After, By, On ]

pPreamble :: [RegKeywords] -> Parser RegKeywords
pPreamble toks = choice (try . pTokenish <$> toks)

-- "PARTY Bob       AKA "Seller"
-- "EVERY Seller"
pActor :: [RegKeywords] -> Parser (RegKeywords, BoolStructP)
pActor keywords = debugName ("pActor " ++ show keywords) do
  -- add pConstitutiveRule here -- we could have "MEANS"
  preamble     <- pPreamble keywords
  -- entitytype   <- lookAhead pNameParens
  entitytype   <- someIndentation pNameParens
  let boolEntity = AA.mkLeaf $ multiterm2pt entitytype
  -- omgARule <- pure <$> try pConstitutiveRule <|> (mempty <$ pNameParens)
  -- myTraceM $ "pActor: omgARule = " ++ show omgARule
  -- tell $ listToDL omgARule
  return (preamble, boolEntity)

-- Every man AND woman     AKA Adult
--       MEANS human
--         AND age >= 21
--  MUST WITHIN 200 years
--    -> die

pDoAction ::  Parser BoolStructP
pDoAction = debugName "pDoAction" $ snd <$> preambleBoolStructP [ Do ]

pAction :: Parser BoolStructP
pAction = debugName "pAction calling pParamText" (AA.mkLeaf <$> pParamText)

-- we create a permutation parser returning one or more RuleBodies, which we treat as monoidal,
-- though later we may object if there is more than one.

mkRBfromDT :: BoolStructP
           -> ((RegKeywords, BoolStructP )  -- every person
              ,Maybe (Preamble, BoolStructR)) -- who is red and blue
           -> (Deontic, Maybe (TemporalConstraint Text.Text))
           -> [(Preamble, BoolStructR)] -- positive  -- IF / WHEN
           -> [(Preamble, BoolStructR)] -- negative  -- UNLESS
           -> [(Preamble, ParamText )] -- upon  conditions
           -> [(Preamble, ParamText )] -- given conditions
           -> Maybe ParamText          -- having
           -> [Rule]
           -> RuleBody
mkRBfromDT rba (rbkn,rbwho) (rbd,rbt) rbpb rbpbneg rbu rbg rbh rbwhere =
  RuleBody rba rbpb rbpbneg rbd rbt rbu rbg rbh rbkn rbwho rbwhere

mkRBfromDA :: (Deontic, BoolStructP)
           -> ((RegKeywords, BoolStructP ) -- every person or thing
              ,Maybe (Preamble, BoolStructR)) -- who is red and blue
           -> Maybe (TemporalConstraint Text.Text)
           -> [(Preamble, BoolStructR)] -- whenif
           -> [(Preamble, BoolStructR)] -- unless
           -> [(Preamble, ParamText )] -- upon  conditions
           -> [(Preamble, ParamText )] -- given conditions
           -> Maybe ParamText         -- having
           -> [Rule]
           -> RuleBody
mkRBfromDA (rbd,rba) (rbkn,rbwho) rbt rbpb rbpbneg rbu rbg rbh rbwhere
  = RuleBody rba rbpb rbpbneg rbd rbt rbu rbg rbh rbkn rbwho rbwhere


preambleRelPred :: [MyToken] -> Parser (Preamble, RelationalPredicate)
preambleRelPred preambles = do
  preamble <- choice (try . pToken <$> preambles)
  relpred  <- someIndentation pRelationalPredicate
  return (preamble, relpred)

permutationsReg :: Parser ((RegKeywords, BoolStructP), Maybe (Preamble, BoolStructR))
                -> Parser RuleBody
permutationsReg keynamewho =
  debugName "permutationsReg" do
  try ( debugName "regulative permutation with deontic-temporal" $ permute ( mkRBfromDT
            <$$> pDoAction
            <||> keynamewho
            <||> try pDT
            <&&> whatnot
          ) )
  <|>
  try ( debugName "regulative permutation with deontic-action" $ permute ( mkRBfromDA
            <$$> try pDA
            <||> keynamewho
            <|?> (Nothing, pTemporal)
            <&&> whatnot
          ) )
  where
    whatnot x = x
                <|?> ([], some $ preambleBoolStructR [When, If])   -- syntactic constraint, all the if/when need to be contiguous.
                <|?> ([], some $ preambleBoolStructR [Unless]) -- unless
                <|?> ([], some $ preambleParamText [Upon])   -- upon
                <|?> ([], some $ preambleParamText [Given])  -- given
                <|?> (Nothing, Just . snd <$> preambleParamText [Having])  -- having
                <|?> ([], (debugName "WHERE" $ pToken Where) >> someIndentation (some (pHornlike' False)))  -- WHERE ends up in the wwhere attribute of a Regulative

    (<&&>) = flip ($) -- or we could import Data.Functor ((&))
    infixl 1 <&&>

-- the Deontic/temporal/action form
-- MAY EVENTUALLY
--  -> pay
pDT :: Parser (Deontic, Maybe (TemporalConstraint Text.Text))
pDT = debugName "pDT" do
  (pd,pt) <- (,)
    $>| pDeontic
    |>< optional pTemporal
  return (pd, join pt)

-- the Deontic/Action/Temporal form
pDA :: Parser (Deontic, BoolStructP)
pDA = debugName "pDA" do
  pd <- pDeontic
  pa <- someIndentation dBoolStructP
  return (pd, pa)

preambleBoolStructP :: [MyToken] -> Parser (Preamble, BoolStructP)
preambleBoolStructP wanted = debugName ("preambleBoolStructP " <> show wanted)  do
  condWord <- choice (try . pToken <$> wanted)
  myTraceM ("preambleBoolStructP: found: " ++ show condWord)
  ands <- dBoolStructP -- (foo AND (bar OR baz), [constitutive and regulative sub-rules])
  return (condWord, ands)


dBoolStructP ::  Parser BoolStructP
dBoolStructP = debugName "dBoolStructP" do
  makeExprParser (manyIndentation $ AA.mkLeaf <$> pParamText)
         [ [ prefix MPNot   (\x   -> AA.mkNot x) ]
         , [ binary Or      (\x y -> AA.mkAny Nothing [x, y]) ]
         , [ binary Unless  (\x y -> AA.mkAll Nothing [x, AA.mkNot y]) ]
         , [ binary And     (\x y -> AA.mkAll Nothing [x, y]) ]
         ]

exprP :: Parser (MyBoolStruct ParamText)
exprP = debugName "expr pParamText" do
  raw <- expr pParamText

  return $ case raw of
    MyLabel pre _post myitem -> prefixFirstLeaf pre myitem
    x -> x
  where
    prefixFirstLeaf :: MultiTerm -> MyBoolStruct ParamText -> MyBoolStruct ParamText
    -- locate the first MyLeaf in the boolstruct and jam the lbl in as the first line
    prefixFirstLeaf p (MyLeaf x)           = MyLeaf (prefixItem p x)
    prefixFirstLeaf p (MyLabel pre post myitem) = MyLabel pre post (prefixFirstLeaf p myitem)
    prefixFirstLeaf p (MyAll (x:xs))       = MyAll (prefixFirstLeaf p x : xs)
    prefixFirstLeaf p (MyAll [])           = MyAll [MyLeaf $ mt2pt p]
    prefixFirstLeaf p (MyAny [])           = MyAny [MyLeaf $ mt2pt p]
    prefixFirstLeaf p (MyAny (x:xs))       = MyAny (prefixFirstLeaf p x : xs)
    prefixFirstLeaf p (MyNot  x    )       = MyNot (prefixFirstLeaf p x)

    prefixItem :: MultiTerm -> ParamText -> ParamText
    prefixItem t pt = NE.cons (NE.fromList t, Nothing) pt


pAndGroup ::  Parser BoolStructP
pAndGroup = debugName "pAndGroup" do
  orGroup1 <- pOrGroup
  orGroupN <- many $ pToken And *> pOrGroup
  let toreturn = if null orGroupN
                 then orGroup1
                 else AA.mkAll Nothing (orGroup1 : orGroupN)
  return toreturn

pOrGroup ::  Parser BoolStructP
pOrGroup = debugName "pOrGroup" do
  elem1    <- pElement
  elems    <- many $ pToken Or *> pElement
  let toreturn = if null elems
                 then elem1
                 else AA.mkAny Nothing (elem1 : elems)
  return toreturn

pAtomicElement ::  Parser BoolStructP
pAtomicElement = debugName "pAtomicElement" do
  try pNestedBool
    <|> pNotElement
    <|> pLeafVal

-- [TODO]: switch all this over the the Expr parser

pElement :: Parser BoolStructP
pElement = debugName "pElement" do
        try (hornlikeAsElement <$> tellIdFirst (debugName "nested pHornlike" pHornlike))
    <|> pAtomicElement

-- Makes a leaf with just the name of a hornlike rule
hornlikeAsElement ::  Rule -> BoolStructP
hornlikeAsElement hlr = AA.mkLeaf $ multiterm2pt $ name hlr

pNotElement :: Parser BoolStructP
pNotElement = debugName "pNotElement" do
  inner <- pToken MPNot *> pElement
  return $ AA.mkNot inner

pLeafVal ::  Parser BoolStructP
pLeafVal = debugName "pLeafVal" do
  leafVal <- pParamText
  myTraceM $ "pLeafVal returning " ++ show leafVal
  return $ AA.mkLeaf leafVal

-- [TODO]: we should be able to get rid of pNestedBool and just use a recursive call into dBoolStructP without pre-checking for a pBoolConnector. Refactor when the test suite is a bit more comprehensive.

pNestedBool ::  Parser BoolStructP
pNestedBool = debugName "pNestedBool" do
  -- "foo AND bar" is a nestedBool; but just "foo" is a leafval.
  (leftX,foundBool) <- lookAhead (pLeafVal >> optional dnl >> (,) <$> lookAhead pXLocation <*> pBoolConnector)
  myTraceM $ "pNestedBool matched " ++ show foundBool ++ " at location " ++ show leftX
  dBoolStructP

-- helper functions for parsing

anything :: Parser [WithPos MyToken]
anything = many anySingle




pHornClause2 :: Parser HornClause2
pHornClause2 = do
  hhead <- pHornHead2
  _when <- pToken When
  hbody <- pHornBody2
  return $ HC hhead (Just hbody)

pHornHead2 :: Parser RelationalPredicate
pHornHead2 = pRelationalPredicate

pHornBody2 :: Parser BoolStructR
pHornBody2 = pBSR


<|MERGE_RESOLUTION|>--- conflicted
+++ resolved
@@ -157,38 +157,6 @@
 getConfig o = do
   mpd <- lookupEnv "MP_DEBUG"
   mpn <- lookupEnv "MP_NLG"
-<<<<<<< HEAD
-  return RC
-        { debug       = maybe (dbug o) (read :: String -> Bool) mpd
-        , printstream = maybe (dstream o) (read :: String -> Bool) mpd
-        , callDepth = 0
-        , oldDepth = 0
-        , parseCallStack = []
-        , sourceURL = "STDIN"
-        , asJSON = only o == "json" -- maybe False (read :: String -> Bool) mpj
-        , toNLG = maybe False (read :: String -> Bool) mpn
-        , toBabyL4  = only o == "babyl4" || only o == "corel4"
-        , toASP     = only o == "asp"
-        , toProlog  = only o == "prolog"
-        , toPrologTp  = only o == "prologTp"
-        , toJsonTp  = only o == "jsonTp"
-        , toJsonUI  = only o == "jsonUI"
-        , toMaude = only o == "maude"
-        , toMathLang = only o == "mathlang"
-        , toLogicalEnglish = only o == "LogicalEnglish"
-        , toSCasp   = only o == "scasp"
-        , toUppaal  = only o == "uppaal"
-        , toGrounds = only o == "grounds"
-        , toChecklist = only o == "checklist"
-        , toVue     = only o == "vue"
-        , toHTML    = only o == "html"
-        , toTS      = only o `elem` words "typescript ts"
-        , saveAKA = False
-        , wantNotRules = False
-        , extendedGrounds = extd o
-        , runNLGtests = False
-        }
-=======
   let str2bool :: String -> Bool = read
   pure RC
     { debug       = maybe (dbug o) str2bool mpd
@@ -206,6 +174,7 @@
     , toJsonTp  = only o == "jsonTp"
     , toJsonUI  = only o == "jsonUI"
     , toMaude = only o == "maude"
+    , toMathLang = only o == "mathlang"
     , toLogicalEnglish = only o == "LogicalEnglish"
     , toSCasp   = only o == "scasp"
     , toUppaal  = only o == "uppaal"
@@ -219,7 +188,6 @@
     , extendedGrounds = extd o
     , runNLGtests = False
     }
->>>>>>> ddce84e0
 
 
 -- | Each stanza gets parsed separately, which is why we have a top-level IO [Rule].
