--- conflicted
+++ resolved
@@ -355,7 +355,6 @@
     indentSensitiveKeywords = [And, Or]
     parenthesize :: [WithPos MyToken] -> [WithPos MyToken]
     parenthesize mys =
-<<<<<<< HEAD
       tail $ insertParens [] (withSOF : mys ++ [withEOF])
     sofPos = SourcePos "" pos1 pos1
     lastLine = V.length rs - 1
@@ -384,28 +383,6 @@
 
       | lin a < lin b =  a : eolToken : insertParens parens xs
 
-=======
-      tail . concat $ zipWith insertParen (withSOF:mys) (mys ++ [withEOF])
-    eofPos = SourcePos "" pos1 pos1
-    withEOF = WithPos eofPos 1 Nothing EOF
-    withSOF = WithPos eofPos 1 Nothing SOF
-    insertParen a@WithPos { pos = aPos }
-                b@WithPos { pos = bPos }
-      | tokenVal a /= SOF &&
-        aCol <  bCol &&
-        aLin <  bLin =  trace ("Lib preprocessor: inserting EOL between " <> show (tokenVal a) <> " and " <> show (tokenVal b)) $
-                        a : a { tokenVal = EOL }            --- | foo |     |    | foo   EOL | -- special case: we add an EOL to show the indentation crosses multiple lines.
-                        : (goDp <$> [1 .. (bCol - aCol)])   --- |     | bar | -> |     ( bar | -- for example, in a ParamText, the "bar" line gives a parameter to the "foo" line
-
-      | aCol <  bCol =  a                                   --- | foo | bar | -> | foo ( bar | -- ordinary case: every indentation adds a GoDeeper.
-                        : (goDp <$> [1 .. (bCol - aCol)])
-
-      | aCol >  bCol =  a                                   --- |     | foo |                  -- ordinary case: every outdentation adds an UnDeeper; no EOL added.
-                        : (unDp <$> [1 .. (aCol - bCol)])   --- | bar |     | -> | foo ) bar |
-
-      | otherwise    = [a]                                  --- | foo |       -> | foo   bar | -- at the same level, no ( or ) added.
-                                                            --- | bar |
->>>>>>> 292c3f22
       where
         goDp = GoDeeper <$ b
         eolToken = a { tokenVal = EOL, pos = (pos a) { sourceColumn = mkPos $ col a + 1 } }
