--- conflicted
+++ resolved
@@ -57,7 +57,6 @@
 
 -- the wrapping 'w' here is needed for <!> defaults and <?> documentation
 data Opts w = Opts { demo :: w ::: Bool <!> "False"
-<<<<<<< HEAD
                    , only :: w ::: String <!> "" <?> "native | tree | svg | babyl4 | corel4 | prolog | uppaal | vue | grounds | checklist"
 
                    , workdir   :: w ::: String <!> ""  <?> "workdir to save all the output files to"
@@ -72,9 +71,6 @@
                    , tocheckl  :: w ::: String <!> ""  <?> "ground terms phrased in checklist syntax"
                    , tots      :: w ::: String <!> ""  <?> "typescript"
 
-=======
-                   , only :: w ::: String <!> "" <?> "native | tree | svg | babyl4 | corel4 | prolog | uppaal | vue | grounds | checklist | json"
->>>>>>> 296abbcc
                    , dbug :: w ::: Bool <!> "False"
                    , extd :: w ::: Bool <!> "False" <?> "unhide grounds carrying typical values"
                    , file :: w ::: NoLabel [String] <?> "filename..."
