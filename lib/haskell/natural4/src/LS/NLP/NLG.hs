{-# OPTIONS_GHC -Wno-name-shadowing #-}
{-# LANGUAGE OverloadedStrings #-}
{-# LANGUAGE GADTs, NamedFieldPuns, FlexibleContexts #-}
{-# LANGUAGE RankNTypes #-}

module LS.NLP.NLG where

import LS.NLP.UDExt
import LS.Types ( TemporalConstraint (..), TComparison(..),
      ParamText,
      Rule(..),
      BoolStructP, BoolStructR,
      RelationalPredicate(..), HornClause2(..), RPRel(..), HasToken (tokenOf),
      Expect(..),
      rp2text, pt2text, bsr2text, KVsPair)
import PGF ( readPGF, readLanguage, languages, CId, Expr, linearize, mkApp, mkCId, lookupMorpho, inferExpr, showType, ppTcError, PGF )
import qualified PGF
import UDAnnotations ( UDEnv(..), getEnv )
import qualified Data.Text as Text
import Data.Char (toLower, isUpper, toUpper, isDigit, isLower)
import UD2GF (getExprs)
import qualified AnyAll as AA
import Data.Maybe ( fromMaybe, catMaybes, mapMaybe )
import Data.List ( group, sort, sortOn, nub, intercalate )
import Data.List.Extra (groupOn, splitOn)
import Data.Either (partitionEithers)
import Debug.Trace (trace)
import qualified GF.Text.Pretty as GfPretty
import Data.List.NonEmpty (NonEmpty((:|)))
import UDPipe (loadModel, runPipeline, Model)
import Control.Monad (when)
import System.Environment (lookupEnv)
import Control.Concurrent.Async (concurrently)
import Data.Set as Set (member, fromList)
import qualified Text.Pandoc as Pandoc (Format(..),runPure, Extension (..), ReaderOptions(..), Pandoc)
import qualified Text.Pandoc.Options as Pandoc (def, writerTemplate, WriterOptions(..))
import qualified Text.Pandoc.Error as Pandoc
import qualified Text.Pandoc.Writers.HTML as Pandoc (writeHtml5String)
import qualified Text.Pandoc.Readers.Markdown as Pandoc
import qualified Text.Pandoc.Readers.Markdown as Pandoc
import qualified Text.Pandoc.Writers.LaTeX as Pandoc
import qualified Text.Pandoc.Readers.LaTeX as Pandoc
import qualified Text.Pandoc.PDF as Pandoc
import qualified Text.Pandoc.UTF8 as Pandoc
import qualified Text.Pandoc.Class as Pandoc (runIOorExplode)
import qualified Text.Pandoc.Templates as Pandoc
import qualified Data.ByteString.Lazy.Char8 as Byte (ByteString, writeFile, hPutStrLn)
import Control.Monad.Trans
import System.IO (stderr)
import System.Exit (exitFailure)


data NLGEnv = NLGEnv
  { udEnv :: UDEnv
  , udpipeModel :: Model
  , verbose :: Bool
  }

showExpr :: Expr -> String
showExpr = PGF.showExpr []

modelFilePath :: FilePath
modelFilePath = gfPath "english-ewt-ud-2.5-191206.udpipe"

myNLGEnv :: IO NLGEnv
myNLGEnv = do
  mpn <- lookupEnv "MP_NLG"
  let verbose = maybe False (read :: String -> Bool) mpn
  (udEnv,udpipeModel) <- concurrently (
      getEnv (gfPath "UDApp") "Eng" "UDS"
    ) $ do
    when verbose $ putStrLn "\n-----------------------------\n\nLoading UDPipe model..."
    udpipeModel <- either error id <$> loadModel modelFilePath
    when verbose $ putStrLn "Loaded UDPipe model"
    pure udpipeModel
  -- let
  --   parsingGrammar = pgfGrammar udEnv -- use the parsing grammar, not extension grammar
  --   lang = actLanguage udEnv
  --   gfMorpho = buildMorpho parsingGrammar lang
  return $ NLGEnv {udEnv, udpipeModel, verbose}

nlgExtPGF :: IO PGF
nlgExtPGF = readPGF (gfPath "UDExt.pgf")

dummyExpr :: String -> PGF.Expr
dummyExpr msg = gf $ Groot_only (GrootN_ (GUsePN (GStrPN (GString msg)))) -- dummy expr

gfPath :: String -> String
gfPath x = "grammars/" ++ x

-- | Parse text with udpipe via udpipe-hs, then convert the result into GF via gf-ud
parseUD :: NLGEnv -> Text.Text -> IO GUDS
parseUD env txt = do
  when (not $ verbose env) $ -- when not verbose, just short output to reassure user we're doing something
    putStrLn ("    NLG.parseUD: parsing " <> "\"" <> Text.unpack txt <> "\"")
--  conll <- udpipe txt -- Initial parse
  let nonWords = concat $ saveNonWords (map Text.unpack $ Text.words txt) []
  print "string that's being replaced"
  print nonWords
  print "origin string"
  print txt
  -- check that it's not just a capitalised real word
  print ("lowerconll")
  lowerConll <- checkAllCapsIsWord txt
  print lowerConll
  -- when (verbose env) $ putStrLn ("\nconllu:\n" ++ lowerConll)
  -- let expr = case ud2gf conll of
  --              Just e -> e
  --              Nothing -> fromMaybe errorMsg (ud2gf lowerConll)
  expr <- either errorMsg pure (ud2gf lowerConll)
<<<<<<< HEAD
  print "the original expression"
  print $ words $ showExpr expr
  -- print "replaced expression as string"
  -- let replaced = unwords $ swapBack (splitOn "propernoun" $ showExpr expr) nonWords
  -- print replaced
  -- when (verbose env) $ putStrLn ("The UDApp tree created by ud2gf:\n" ++ replaced)
=======
  -- print "the original expression"
  -- print $ words $ showExpr expr
  putStrLn "replaced expression as string"
  let replaced = unwords $ swapBack (splitOn "propernoun" $ showExpr expr) nonWords
  print replaced
  when (verbose env) $ putStrLn ("The UDApp tree created by ud2gf:\n" ++ replaced)
>>>>>>> 1d861a9a
  -- let replacedToExpr = fromMaybe (dummyExpr "") (PGF.readExpr replaced)
  -- print "show replaced as expr"
  -- print $ showExpr replacedToExpr
  -- let uds = toUDS (pgfGrammar $ udEnv env) replacedToExpr
  let uds = toUDS (pgfGrammar $ udEnv env) expr
  -- when (verbose env) $ putStrLn ("Converted into UDS:\n" ++ showExpr (gf uds))
  return uds
  where
    errorMsg msg = do
      putStrLn $ "parseUD: fail to parse " ++ Text.unpack txt ++ " with error message\n" ++ msg
      return $ dummyExpr ("not parsed: " ++ Text.unpack txt)

    udpipe :: Text.Text -> IO String
    udpipe txt = do
      let str = Text.unpack txt
      when (verbose env) $ putStrLn "Running UDPipe..."
      result <- runPipeline (udpipeModel env) str
      -- when (verbose env) $ putStrLn ("UDPipe result: " ++ show result) -- this is a bit extra verbose
      return $ either error id result

    ud2gf :: String -> Either String Expr
    ud2gf str = case getExprs ["no-backups"] (udEnv env) str of
      xs : _ -> case partitionEithers xs of
                  (_,  (r:_r)) -> Right r
                  ((l:_l), []) -> Left l
                  ([]  ,   []) -> Left "ud2gf: no results given for input"
      [] -> Left "ud2gf: tried parsing an empty input"

    swapBack :: [String] -> [String] -> [String]
    swapBack [] [] = []
    swapBack [] (_y:_ys) = []
    swapBack (x:xs) [] = x:xs
    swapBack (x:xs) (y:ys) = ((init x) ++ y) : swapBack xs ys

    checkIfChunk :: String -> Bool
    checkIfChunk x = checkDigit x || checkLower x || checkSymbol x
      where
        checkLower = not . any isLower
        checkDigit = any isDigit
        checkSymbol x = any (`Set.member` (Set.fromList ['#','§'])) x

    saveNonWords :: [String] -> [String] -> [[String]]
    saveNonWords [] _ls = []
    saveNonWords (x:xs) ls
      | checkIfChunk x = (x:ls) : saveNonWords xs ls
      | otherwise = saveNonWords xs ls

    swapChunk :: [String] -> [String]
    swapChunk [] = []
    swapChunk (x:xs)
      | checkIfChunk x = ("propernoun") : swapChunk xs
      | otherwise = x : swapChunk xs

    replaceChunks :: Text.Text -> [String]
    replaceChunks txt = swapChunk $ map Text.unpack $ Text.words txt
    -- Text.pack $ unwords $

    combinePROPERNOUN :: [[String]] ->[[String]]
    combinePROPERNOUN [] = []
    combinePROPERNOUN (x:xs)
      | head x == "propernoun" = [intercalate "_" x] : combinePROPERNOUN xs
      | otherwise = x : combinePROPERNOUN xs

    lowerButPreserveAllCaps :: Text.Text -> Text.Text
    lowerButPreserveAllCaps txt = Text.unwords
      [ if all isUpper (Text.unpack wd)
          then wd
          else Text.map toLower wd
      | wd <- Text.words txt
      ]

    checkAllCapsIsWord :: Text.Text -> IO String
    checkAllCapsIsWord txt = do
      lowerConll <- udpipe (Text.map toLower txt)
      defaultConll <- udpipe $ lowerButPreserveAllCaps txt
      let check | (map toLower lowerConll) == (map toLower defaultConll) = defaultConll
                | otherwise = lowerConll
      return check
-----------------------------------------------------------------------------

nlgQuestion :: NLGEnv -> Rule -> IO [Text.Text]
nlgQuestion env rl = do
  annotatedRule <- parseFields env rl
  -- TODO: here let's do some actual NLG
  gr <- nlgExtPGF
  let lang = head $ languages gr
  case annotatedRule of
    RegulativeA {subjA, whoA, condA, uponA} -> do
      let whoQuestions = concatMap (mkWhoQs gr lang subjA) $ catMaybes [whoA]
      -- print $ udsToTreeGroups (toUDS gr subj)
      -- print "flattened who"
      -- print $ map showExpr $ flattenGFTrees whoAsTG
          condQuestions = concatMap (mkCondQs gr lang subjA) $ catMaybes [condA, uponA]
      return $ map Text.pack $ whoQuestions ++ condQuestions
    HornlikeA {clausesA = cls} -> do
      let udfrags = map fg cls
          emptyExpr = gf (GString "")
          hcQuestions = concatMap (mkHCQs gr lang 0 (emptyExpr)) udfrags
      return $ map Text.pack hcQuestions
    _ -> do
      statement <- nlg env rl
      putStrLn ("nlgQuestion: no question to ask, but the regular NLG returns " ++ Text.unpack statement)
      return mempty --

  where
    mkHCQs :: PGF -> CId -> Int -> Expr -> GUDFragment -> [String]
    mkHCQs gr lang indentation emptE udfrag = case udfrag of
      GHornClause2 _ uds -> mkQs qsCond gr lang indentation emptE (udsToTreeGroups uds)
      GMeans _ uds -> mkQs qsCond gr lang indentation emptE (udsToTreeGroups uds)
      _ -> error $ "nlgQuestion.mkHCQs: unexpected argument " ++ showExpr (gf udfrag)

    mkWhoQs :: PGF -> CId -> Expr -> Expr -> [String]
    mkWhoQs gr lang subj e = trace ("whoA: " ++ showExpr e  ++ "\ntg: " ++ show tg) mkQs qsWho gr lang 2 subj tg
      where
        tg = case findType gr e of
              "VPS" -> vpTG $ fg e
              _     -> udsToTreeGroups (toUDS gr e)

    mkCondQs gr lang subj e = mkQs qsCond gr lang 2 subj (udsToTreeGroups (toUDS gr e))

    mkQs :: (Expr -> TreeGroups -> GQS) -> PGF -> CId -> Int -> Expr -> TreeGroups -> [String]
    mkQs qfun gr lang indentation s tg = case tg of
      TG {gfS = Just sent} -> case sent of
        GConjS _conj (GListS ss) -> concatMap (mkQs qfun gr lang (indentation+4) s) (sTG <$> ss)
        _ -> qnPunct $ lin indentation (qfun s $ sTG sent)
      TG {gfVP = Just vp} -> case vp of
        GConjVPS _conj (GListVPS vps) -> concatMap (mkQs qfun gr lang (indentation+4) s) (vpTG <$> vps)
        _ -> qnPunct $ lin indentation (qfun s $ vpTG vp)
      TG {gfNP = Just np} -> case np of
        GConjNP _conj (GListNP nps) -> concatMap (mkQs qfun gr lang (indentation+4) s) (npTG <$> nps)
        _ -> qnPunct $ lin indentation (qfun s $ npTG np)
      TG {gfCN = Just cn} -> case cn of
        GConjCN _conj (GListCN cns) -> concatMap (mkQs qfun gr lang (indentation+4) s) (cnTG <$> cns)
        _ -> qnPunct $ lin indentation (qfun s $ cnTG cn)
      TG {gfAP = Just ap} -> case ap of
        GConjAP _conj (GListAP aps) -> concatMap (mkQs qfun gr lang (indentation+4) s) (apTG <$> aps)
        _ -> qnPunct $ lin indentation (qfun s $ apTG ap)

      -- TG {gfDet = Just det} ->
      -- TG {gfAdv = Just adv} ->
      _ -> []

      where
        {-
        space :: Char
        space = ' '
        lin indentation x = [take indentation (repeat space) ++ linearize gr lang (gf x)]
        -}
        lin _indentation x = [linearize gr lang (gf x)]
        qnPunct :: [String] -> [String]
        qnPunct [] = []
        qnPunct [l] = [toUpper (head l) :( tail l ++ "?")]
        qnPunct (l:ls) = [toUpper (head l)] : tail l : concat ls : ["?"]

toMarkdown :: NLGEnv -> Rule -> IO Text.Text
toMarkdown env rl = do
   annotatedRule <- parseFields env rl
   gr <- nlgExtPGF
   let Just eng = readLanguage "UDExtEng"
   let Just may = readLanguage "UDExtMay"
   case annotatedRule of
      RegulativeA {subjA, keywordA, whoA, condA, deonticA, actionA, temporalA, uponA, givenA} -> do
        let deonticAction = mkApp deonticA [gf $ toUDS gr actionA]
            openRlDiv = "<div class=\"deontic rule\">"
            closeRlDiv = "</div>"
            -- splitTheOr = isInfixOf "or_Conj" x
            -- mkApp (mkCId name) [expr, action]
            subjWho = applyMaybe "Who" (gf . toUDS gr <$> whoA) (gf $ peelNP subjA)
            subj = mkApp keywordA [subjWho]
            king_may_sing = mkApp (mkCId "subjAction") [subj, deonticAction]
            existingQualifiers = [(name,expr) |
                                  (name,Just expr) <- [("Cond", gf . toUDS gr <$> condA),
                                                       ("Temporal", temporalA),
                                                       ("Upon", uponA),
                                                       ("Given", givenA)]]
            finalTree = doNLG existingQualifiers king_may_sing -- determine information structure based on which fields are Nothing
            linText = linearize gr eng finalTree
            linTree = showExpr finalTree
        -- putStrLn "-"
        -- putStrLn $ linearize gr eng (mkApp keywordA [gf $ peelNP subjA])
        -- putStrLn "--"
        -- putStrLn "<ul class=\"who\">"
        -- putStrLn $ showExpr $ mkApp (mkCId "Who") [fromJust whoA]
        -- putStrLn "</ul>"
        -- putStrLn $ linearize gr eng subj
        -- putStrLn "---"
        -- putStrLn "<div class=\"deonticAction\">"
        -- putStrLn $ linearize gr eng $ deonticAction
        -- putStrLn "</div>"
        -- putStrLn "----"
        -- putStrLn $ showExpr king_may_sing
        -- putStrLn "----"
        -- return (
        --   Text.pack linText
        --   )
        return (
          Text.pack (
            linText ++ "\n" ++ linTree
            )
          )
      _ -> do
        statement <- nlg env rl
        putStrLn ("rule was not linearised, but regular NLG returns " ++ Text.unpack statement)
        return mempty
        -- return (Text.pack $ error "error linearising rule")

toHTML :: Text.Text -> String
toHTML str = Text.unpack $ either mempty id $ Pandoc.runPure $ Pandoc.writeHtml5String Pandoc.def =<< Pandoc.readMarkdown Pandoc.def str

toPDF :: Text.Text -> IO Byte.ByteString
toPDF str = do
  template <- Pandoc.runIOorExplode $ Pandoc.getTemplate "template.tex"
  Right pandTemplate <- Pandoc.compileTemplate "" template :: IO (Either String (Pandoc.Template Text.Text))
  pdf <- Pandoc.runIOorExplode $ (Pandoc.makePDF "pdflatex" [] Pandoc.writeLaTeX (Pandoc.def {Pandoc.writerTemplate = Just pandTemplate}) =<< Pandoc.readMarkdown Pandoc.def str)
  case pdf of
    Left err -> do
      Byte.hPutStrLn stderr err
      exitFailure
    Right bytePDF -> return bytePDF

nlg :: NLGEnv -> Rule -> IO Text.Text
nlg env rl = do
  --  print ("nlgQuestion")
  --  nlgquest <- nlgQuestion env rl
  --  print $ Text.unwords $ nlgquest
  --  print ("---")
   annotatedRule <- parseFields env rl
   -- TODO: here let's do some actual NLG
   gr <- nlgExtPGF
   let lang = head $ languages gr
   let Just eng = readLanguage "UDExtEng"
   let Just may = readLanguage "UDExtMay"
   case annotatedRule of
      RegulativeA {subjA, keywordA, whoA, condA, deonticA, actionA, temporalA, uponA, givenA} -> do
        let deonticAction = mkApp deonticA [gf $ toUDS gr actionA] -- TODO: or change type of DMust to take VP instead?
            subjWho = applyMaybe "Who" (gf . toUDS gr <$> whoA) (gf $ peelNP subjA)
            subj = mkApp keywordA [subjWho]
            king_may_sing = mkApp (mkCId "subjAction") [subj, deonticAction]
            existingQualifiers = [(name,expr) |
                                  (name,Just expr) <- [("Cond", gf . toUDS gr <$> condA),
                                                       ("Temporal", temporalA),
                                                       ("Upon", uponA),
                                                       ("Given", givenA)]]
            finalTree = doNLG existingQualifiers king_may_sing -- determine information structure based on which fields are Nothing
            linText = linearize gr eng finalTree
            linTree = showExpr finalTree
        return (Text.pack (linText ++ "\n" ++ linTree))
      HornlikeA {
        clausesA
      } -> do
        let linTrees_exprs = Text.unlines [
              Text.pack (linText ++ "\n" ++ linTree)
              | tree <- clausesA
              , let linText = unlines [
                                linearize gr eng tree
                              , linearize gr may tree ]
              , let linTree = showExpr tree ]

        return linTrees_exprs
      ConstitutiveA {nameA, condA, givenA} -> do
        putStrLn "Constitutive rule:"
        putStrLn $ Text.unpack nameA
        mapM_ (putStrLn . showExpr) (catMaybes [condA, givenA])
        return ""
      TypeDeclA {nameA, superA, enumsA, givenA, uponA} -> do
        putStrLn "Type declaration:"
        putStrLn $ Text.unpack nameA
        mapM_ (putStrLn . showExpr) (catMaybes [superA, enumsA, givenA, uponA])
        return ""
      ScenarioA {scgivenA, expectA} -> do
        putStrLn "Scenario:"
        mapM_ (putStrLn . showExpr) scgivenA
        mapM_ (putStrLn . showExpr) expectA
        return ""
      DefNameAliasA { nameA, detailA } -> do
        let tree = maybe detailA gf (npFromUDS $ fg detailA)
            linText = linearize gr lang tree
            --linTree = showExpr tree
        return $ Text.pack (Text.unpack nameA ++ " AKA " ++ linText) -- ++ "\n" ++ linTree ++ "\n")
      RegBreachA -> return "IT'S A BREACH >:( >:( >:("
      RegFulfilledA -> return "FULFILLED \\:D/ \\:D/ \\:D/"

doNLG :: [(String,Expr)] -> Expr -> Expr
-- Single modifiers
doNLG [("Cond", condA)] king = mkApp (mkCId "Cond") [condA, king]
doNLG [("Upon", uponA)] king = mkApp (mkCId "Upon") [uponA, king]
doNLG [("Temporal", temporalA)] king = mkApp (mkCId "Temporal") [temporalA, king]
doNLG [("Given", givenA)] king = mkApp (mkCId "Given") [givenA, king]
-- Combinations of two
doNLG [("Cond", condA), ("Temporal", temporalA)] king = mkApp (mkCId "CondTemporal") [condA, temporalA, king]
doNLG [("Cond", condA), ("Upon", uponA)] king = mkApp (mkCId "CondUpon") [condA, uponA, king]
doNLG [("Cond", condA), ("Given", givenA)] king = mkApp (mkCId "CondGiven") [condA, givenA, king]
doNLG _ expr = expr


applyMaybe :: String -> Maybe Expr -> Expr -> Expr
applyMaybe _ Nothing action = action
applyMaybe name (Just expr) action = mkApp (mkCId name) [expr, action]

mkApp2 :: String -> Expr -> Expr -> Expr
mkApp2 name a1 a2 = mkApp (mkCId name) [a1, a2]

parseFields :: NLGEnv -> Rule -> IO AnnotatedRule
parseFields env rl = case rl of
  Regulative {subj, rkeyword, who, cond, deontic, action, temporal, upon, given, having} -> do
    let gr = pgfGrammar $ udEnv env
    subjA <- gf . toUDS gr <$> bsp2gf env subj
    let keywordA = keyword2cid $ tokenOf rkeyword
    whoA <- mapM (bsr2gf env) who
    condA <- mapM (bsr2gf env) cond
    let deonticA = keyword2cid deontic
    actionA <- bsp2gf env action
    temporalA <- mapM (parseTemporal env) temporal
    uponA <- mapM (parseParamText env) upon
    givenA <- mapM (parseParamText env) given
    havingA <- mapM (parseParamText env) having
    return RegulativeA {subjA, keywordA, whoA, condA, deonticA, actionA, temporalA, uponA, givenA, havingA}
  Constitutive {name, keyword, cond, given} -> do
    let keywordA = keyword2cid keyword
    nameA <- parseName env name
    condA <- mapM (bsr2gf env) cond
    givenA <- mapM (parseParamText env) given
    return ConstitutiveA {nameA, keywordA, condA, givenA}
  Hornlike {name, keyword, given, upon, clauses} -> do
    let keywordA = keyword2cid keyword
    nameA <- parseName env name
    givenA <- mapM (parseParamText env) given
    uponA <- mapM (parseParamText env) upon
    clausesA <- mapM (parseHornClause env keywordA) clauses
    return HornlikeA {nameA, keywordA, givenA, uponA, clausesA}
  TypeDecl {name, {-super, has,-} enums, given, upon} -> do
    nameA <- parseName env name
    --superA <- TODO: parse TypeSig
    let superA = Just (dummyExpr "parseField : does not parse TypeSig yet ")
    enumsA <- mapM (parseParamText env) enums
    givenA <- mapM (parseParamText env) given
    uponA <- mapM (parseParamText env) upon
    return TypeDeclA {nameA, superA, enumsA, givenA, uponA}
  Scenario {scgiven, expect} -> do
    let fun = mkCId "RPis" -- TODO fix this properly
    scgivenA <- mapM (parseRP env fun) scgiven
    expectA <- mapM (parseExpect env fun) expect
    return ScenarioA {scgivenA, expectA}
  DefNameAlias { name, detail, nlhint } -> do
    nameA <- parseName env name
    detailA <- parseMulti env detail
    return DefNameAliasA {nameA, detailA, nlhintA=nlhint}
  RegFulfilled -> return RegFulfilledA
  RegBreach -> return RegBreachA
  _ -> return RegBreachA
  where
    parseHornClause :: NLGEnv -> CId -> HornClause2 -> IO Expr
    parseHornClause env fun (HC2 rp Nothing) = parseRP env fun rp
    parseHornClause env fun (HC2 rp (Just bsr)) = do
      extGrammar <- nlgExtPGF -- use extension grammar, because bsr2gf can return funs from UDExt
      db_is_NDB_UDFragment <- parseRPforHC env fun rp
      db_occurred_UDS <- toUDS extGrammar `fmap` bsr2gf env bsr
      let hornclause = GHornClause2 db_is_NDB_UDFragment db_occurred_UDS
      return $ gf hornclause

    -- A wrapper for ensuring same return type for parseRP
    parseRPforHC :: NLGEnv -> CId -> RelationalPredicate -> IO GUDFragment
    parseRPforHC env _f (RPParamText pt) = (GUDS2Fragment . fg) <$> parseParamText env pt
    parseRPforHC env _f (RPMT txts) = (GUDS2Fragment . fg) <$> parseMulti env txts
    parseRPforHC env f rp = fg <$> parseRP env f rp

    parseExpect :: NLGEnv -> CId -> Expect -> IO Expr
    parseExpect _env _f (ExpDeontic _) = error "NLG/parseExpect unimplemented for deontic rules"
    parseExpect  env  f (ExpRP rp) = parseRP env f rp

    parseRP :: NLGEnv -> CId -> RelationalPredicate -> IO Expr
    parseRP env _f (RPParamText pt) = parseParamText env pt
    parseRP env _f (RPMT txts) = parseMulti env txts
    parseRP env fun (RPConstraint sky is blue) = do
      skyUDS <- parseMulti env sky
      blueUDS <- parseMulti env blue
      let skyNP = gf $ peelNP skyUDS
      let rprel = if is==RPis then fun else keyword2cid is
      return $ mkApp rprel [skyNP, blueUDS]
    parseRP env fun (RPBoolStructR sky is blue) = do
      gr <- nlgExtPGF
      skyUDS <- parseMulti env sky
      blueUDS <- (gf . toUDS gr) `fmap` bsr2gf env blue
      let skyNP = gf $ peelNP skyUDS -- TODO: make npFromUDS more robust for different sentence types
      let rprel = if is==RPis then fun else keyword2cid is
      return $ mkApp rprel [skyNP, blueUDS]
    parseRP env fun (RPnary        _rprel rp) = parseRP env fun rp

    -- ConstitutiveName is [Text.Text]
    parseMulti :: NLGEnv -> [Text.Text] -> IO Expr
    parseMulti env txt = gf `fmap` parseUD env (Text.unwords txt)

    parseName :: NLGEnv -> [Text.Text] -> IO Text.Text
    parseName _env txt = return (Text.unwords txt)

    parseParamText :: NLGEnv -> ParamText -> IO Expr
    parseParamText env pt = gf `fmap` (parseUD env $ pt2text pt)

    keyword2cid :: (Show a) => a -> CId
    keyword2cid = mkCId . show

    -- NB. we assume here only structure like "before 3 months", not "before the king sings"
    parseTemporal :: NLGEnv -> TemporalConstraint Text.Text -> IO Expr
    parseTemporal env (TemporalConstraint keyword time tunit) = do
      uds <- parseUD env $ kw2txt keyword <> time2txt time <> " " <> tunit
      let Just adv = advFromUDS uds
      return $ gf adv
      where
        kw2txt tcomp = Text.pack $ case tcomp of
          TBefore -> "before "
          TAfter -> "after "
          TBy -> "by "
          TOn -> "on "
          TVague -> "around "
        time2txt t = Text.pack $ maybe "" show t


------------------------------------------------------------
-- Let's try to parse a BoolStructP into a GF list
-- First use case: "notify the PDPC in te form and manner specified at … with a notification msg and a list of individuals for whom …"
bsp2gf :: NLGEnv -> BoolStructP -> IO Expr
bsp2gf env bsp = case bsp of
  AA.Leaf (action :| mods) -> do
    actionExpr <- kvspair2gf env action  -- notify the PDPC
    modExprs <- mapM (kvspair2gf env) mods -- [by email, at latest at the deadline]
    return $ combineActionMods actionExpr modExprs
  _ -> error "bsp2gf: not supported yet"

-- | Takes the main action, a list of modifiers, and combines them into one Expr
combineActionMods :: (String,Expr) -> [(String, Expr)] -> Expr
combineActionMods (_, expr) [] = expr
combineActionMods ("CN",noun) (("RS",mod):rest) = combineActionMods ("CN", gf resultCN) rest
  where
    -- cnrs
    resultCN :: GCN
    resultCN = GRelCN (fg noun) (fg mod)
combineActionMods ("CN", noun) (("Adv",mod):rest) = combineActionMods ("CN", gf resultCN) rest
  where
    resultCN :: GCN
    resultCN = GAdvCN (fg noun) (fg mod)
combineActionMods ("CN", noun) (("NP", mod):rest) = combineActionMods ("CN", gf resultCN) rest
  where
    resultCN :: GCN
    resultCN = GPossNP (fg noun) (fg mod)
combineActionMods ("VPS",act) (("Adv",mod):rest) = combineActionMods ("VPS", gf resultVP) rest
  where
    resultVP :: GVPS
    resultVP = advVPS (fg act) (fg mod)

    advVPS :: GVPS -> GAdv -> GVPS
    advVPS vps adv = GMkVPS presSimul GPPos $ GAdvVP (vps2vp vps) adv

combineActionMods ("VPS",act) (("NP",mod):rest) = combineActionMods ("VPS", gf resultVP) rest
  where
    resultVP :: GVPS
    resultVP = npVPS (fg act) (fg mod)

    npVPS :: GVPS -> GNP -> GVPS
    npVPS vps np = GMkVPS presSimul GPPos $ GComplVP (vps2vp vps) np

combineActionMods ("VPS",act) (("RS",mod):rest) = combineActionMods ("VPS", gf resultVP) rest

  where
    -- Assumption: RCl doesn't modify the whole VP, but rather the object of the VP
    resultVP :: GVPS
    resultVP = rsVPS (fg act) (fg mod)

    rsVPS :: GVPS -> GRS -> GVPS
    rsVPS vps rs = case vps of
      GMkVPS t p vp -> case vp of
        GComplV   v  np -> GMkVPS t p $ GComplV v   (GRelNP np rs)
        GComplVP vp' np -> GMkVPS t p $ complVP vp' (GRelNP np rs)
        GUseComp (GCompNP np) -> GMkVPS t p $ GUseComp $ GCompNP (GRelNP np rs)
        _               -> GMkVPS t p $ complVP vp (GRelNP dummyNP rs)
      _ -> error $ "combineActionMods: expected VPS, got something else" -- ++ showExpr act

combineActionMods (tAct,_) ((tMods,_):_) = error $ "combineActionMods: not supported yet " ++ tAct ++ "+" ++ tMods

-- | Takes a KVsPair, parses the fields, puts them together into GF Expr
kvspair2gf :: NLGEnv -> KVsPair -> IO (String, Expr)
kvspair2gf env (action,_) = case action of
  pred :| []     -> do
    predUDS <- parseUD env pred
    return $ case udsToTreeGroups predUDS of
      TG {gfS=Just s}     -> ("S", gf s)
      TG {gfVP=Just v}    -> ("VP", gf v)
      TG {gfAdv=Just adv} -> ("Adv", gf adv)
      TG {gfAP=Just ap}   -> ("AP", gf ap)
      TG {gfNP=Just np}   -> ("NP", gf np)
      TG {gfDet=Just det} -> ("Det", gf det)
      TG {gfCN=Just cn}   -> ("CN", gf cn)
      TG {gfPrep=Just pr} -> ("Prep", gf pr)
      TG {gfRP=Just rp}   -> ("RP", gf rp)
      _ -> ("NP", dummyExpr $ "kvspair2gf: type of predicate not among " ++ acceptedRGLtypes)

  pred :| compls -> do
    predUDS <- parseUD env pred
    complUDS <- parseUD env (Text.unwords compls) -- TODO: or parse each item one by one?
    return $ combineExpr predUDS complUDS

-- | Takes two UDSs, puts them together, returns Expr and a string that tells which type the result is.
combineExpr :: GUDS -> GUDS -> (String, Expr)
combineExpr pred compl = result
  where
    predExpr = gf pred -- used for error msg
    complExpr = gf compl -- used for error msg
    predTyped = udsToTreeGroups pred
    complTyped = udsToTreeGroups compl
    result = case predTyped of
      -- root_only (rootN_ (MassNP (UseN (StrN "propernoun"))))with complement root_nmod (rootDAP_ (DetDAP each_Det)) (nmod_ of_Prep (DetCN thePl_Det (AdjCN (PositA notifiable_A) (UseN individual_N))))

      -- TG {gfNP = Just propernoun} ->
      --   ("RS", case complTyped of
      --     TG {gfAdv = Just (Groot_nmod $ (GrootDAP_ (GDetDAP each)) (Gnmod_ of_Prep individuals))} -> gf $ GApposNP propernoun $ GAdvNP (GDetNP each) (GPrepNP of_Prep individuals)
      --   )
        -- each of the notifiable individuals

        -- root_nmod (rootDAP_ (DetDAP each_Det)) (nmod_ of_Prep (DetCN thePl_Det (AdjCN (PositA notifiable_A) (UseN individual_N))))

        -- root_only (rootN_ (MassNP (UseN (StrN "propernoun")))) with complement root_nmod (rootDAP_ (DetDAP each_Det)) (nmod_ of_Prep (DetCN thePl_Det (AdjCN (PositA notifiable_A) (UseN individual_N))))

      TG {gfRP=Just for_which} ->
        ("RS", case complTyped of
          TG {gfS= Just (GUseCl t p you_work)} -> gf $ GUseRCl t p $ GRelSlash for_which (GSlashCl you_work)
          TG {gfVP= Just (GMkVPS t p works)}   -> gf $ GUseRCl t p $ GRelVP for_which works
          _ -> error ("rp combineExpr: can't combine predicate " ++ showExpr predExpr ++ "with complement " ++ showExpr complExpr)
        )
      TG {gfPrep=Just under} ->
        case complTyped of
          TG {gfAP=Just haunted} -> ("Adv", gf $ GPrepNP under (GAdjAsNP haunted))
          -- TG {gfAdv=Just quickly} -> ???
          TG {gfNP=Just johnson} -> ("Adv", gf $ GPrepNP under johnson)
          TG {gfDet=Just my}     -> ("Adv", gf $ GPrepNP under (GDetNP my))
          TG {gfCN=Just car}     -> ("Adv", gf $ GPrepNP under (GMassNP car))
          TG {gfPrep=Just with}  -> ("Prep", gf $ GConjPrep andConj (GListPrep [under, with]))
          TG {gfRP=Just which}   -> ("RP", gf $ GPrepRP under which)
          TG {gfVP=Just (GMkVPS _t _p haunt)}   -> ("Adv", gf $ GPrepNP under (GGerundNP haunt))
          -- TG {gfS=Just you_see} -> ???
          _ -> error ("prep combineExpr: can't combine predicate " ++ showExpr predExpr ++ "with complement " ++ showExpr complExpr)

      TG {gfVP=Just (GMkVPS t p notify)} ->
        ("VPS", case complTyped of
          TG {gfS=Just you_see}  -> gf $ GMkVPS t p $ GComplSVP notify you_see
          TG {gfAP=Just haunted} -> gf $ GMkVPS t p $ complVP notify (GAdjAsNP haunted)
          TG {gfAdv=Just quickly}-> gf $ GMkVPS t p $ GAdvVP   notify quickly
          TG {gfNP=Just johnson} -> gf $ GMkVPS t p $ complVP notify johnson
          TG {gfDet=Just my}     -> gf $ GMkVPS t p $ complVP notify (GDetNP my)
          TG {gfCN=Just car}     -> gf $ GMkVPS t p $ complVP notify (GMassNP car)
          TG {gfPrep=Just with}  -> gf $ GMkVPS t p $ GPrepVP notify with
          -- TG {gfNP = Just (GDet each (GPrepNP of_Prep theindividual))} -> gf $ GMkVPS t p $ GAdvVP notify (GPrepNP of_Prep theindividual)
          -- TG {gfRP=Just which}   -> ("RP", gf $ GPrepRP under which)
          -- TG {gfVP=Just haunt}   -> ("Adv", gf $ GPrepNP under (GGerundNP haunt))

-- natural4-exe: vp combineExpr: can't combine predicate root_only (rootV_ (TTAnt TPres ASimul) PPos (UseV notify_V))with complement root_nmod (rootDAP_ (DetDAP each_Det)) (nmod_ of_Prep (DetCN thePl_Det (AdjCN (PositA notifiable_A) (UseN individual_N))))

          _ -> error ("vp combineExpr: can't combine predicate " ++ showExpr predExpr ++ "with complement " ++ showExpr complExpr ++ " pred " ++ show predTyped ++ " compl " ++ show complTyped)
        )
      TG {gfCN=Just house} ->
        ("CN", case complTyped of
          TG {gfCN=Just car}      -> gf $ GApposCN house (GMassNP car)
          TG {gfNP=Just johnson}  -> gf $ GApposCN house johnson
          TG {gfDet=Just my}      -> gf $ GApposCN house (GDetNP my)
          TG {gfAdv=Just quickly} -> gf $ GAdvCN  house quickly
          TG {gfAP=Just haunted}  -> gf $ GAdjCN  haunted house

          _ -> error ("cn combineExpr: can't combine predicate " ++ showExpr predExpr ++ "with complement " ++ showExpr complExpr)
        )
      TG {gfNP=Just the_customer} ->
        ("NP", case complTyped of
          TG {gfCN=Just house}    -> gf $ GGenModNP GNumSg the_customer house
          TG {gfNP=Just johnson}  -> gf $ GApposNP  the_customer johnson
          TG {gfDet=Just my}      -> gf $ GApposNP  the_customer (GDetNP my)
          TG {gfAdv=Just quickly} -> gf $ GAdvNP    the_customer quickly
          TG {gfAP=Just haunted}  -> gf $ GApposNP  the_customer (GAdjAsNP haunted)
          _ -> error ("np combineExpr: can't combine predicate " ++ showExpr predExpr ++ "with complement " ++ showExpr complExpr)
        )
      TG {gfDet=Just any} -> case complTyped of
          TG {gfCN=Just house}   -> ("NP", gf $ GDetCN any house)
          TG {gfAP=Just haunted} -> ("DAP", gf $ GAdjDAP (GDetDAP any) haunted)
          _ -> error ("det combineExpr: can't combine predicate " ++ showExpr predExpr ++ "with complement " ++ showExpr complExpr)
      TG {gfAdv=Just happily} -> case complTyped of
        TG {gfCN=Just house}   -> ("CN", gf $ GAdvCN house happily)
        TG {gfNP=Just johnson} -> ("NP", gf $ GAdvNP johnson happily)
        TG {gfAP=Just haunted} -> ("AP", gf $ GAdvAP haunted happily)
        _ -> error ("adv combineExpr: can't combine predicate " ++ showExpr predExpr ++ "with complement " ++ showExpr complExpr)
      TG {gfAP=Just happy} -> case complTyped of
        TG {gfCN=Just house}    -> ("CN", gf $ GAdjCN happy house)
        TG {gfNP=Just johnson}  -> ("NP", gf $ GApposNP (GAdjAsNP happy) johnson)
        TG {gfDet=Just my}      -> ("DAP", gf $ GAdjDAP (GDetDAP my) happy)
        TG {gfAdv=Just quickly} -> ("AP", gf $ GAdvAP happy quickly)
        TG {gfAP=Just (GPositA haunted)} -> ("AP", gf $ GAdvAP happy (GPositAdvAdj haunted))
        _ -> error ("ap combineExpr: can't combine predicate " ++ showExpr predExpr ++ "with complement " ++ showExpr complExpr)
      -- ("Cl", you_work) -> case complTyped of
      --   ("RP", for_which) -> ("RS", gf $ GRelSlash (fg for_which) (GSlashCl (fg you_work)))
      --   _ -> error ("combineExpr: can't combine predicate " ++ showExpr predExpr ++ "with complement " ++ showExpr complExpr)
      tg -> error ("all combineExpr: can't find type " ++ show tg ++ " for the predicate " ++ showExpr predExpr)


-- | Takes a UDS, peels off the UD layer, returns a pair ("RGL type", the peeled off Expr)
udsToTreeGroups :: GUDS -> TreeGroups
udsToTreeGroups uds = groupByRGLtype (LexConj "") [uds]

------------------------------------------------------------
-- Let's try to parse a BoolStructR into a GF list
-- First use case: "any unauthorised [access,use,…]  of personal data"

-- lookupMorpho :: Morpho -> String -> [(Lemma, Analysis)]
-- mkApp :: CId -> [Expr] -> Expr
parseLex :: NLGEnv -> String -> [Expr]
parseLex env str = {-- trace ("parseLex:" ++ show result)  --} result
  where
    lexicalCats :: [String]
    lexicalCats = words "N V A N2 N3 V2 A2 VA V2V VV V3 VS V2A V2S V2Q Adv AdV AdA AdN ACard CAdv Conj Interj PN Prep Pron Quant Det Card Text Predet Subj"
    result = nub [ mkApp cid []
              | (cid, _analy) <- lookupMorpho morpho str
              , let expr = mkApp cid []
              , findType parsingGrammar expr `elem` lexicalCats
            ]
    morpho = morphology $ udEnv env
    parsingGrammar = pgfGrammar $ udEnv env -- use the parsing grammar, not extension grammar

findType :: PGF -> PGF.Expr -> String
findType pgf e = case inferExpr pgf e of
  Left te -> error $ "Tried to infer type of:\n\t* " ++ showExpr e  ++ "\nGot the error:\n\t* " ++ GfPretty.render (ppTcError te) -- gives string of error
  Right (_, typ) -> showType [] typ -- string of type

-- Given a list of ambiguous words like
-- [[access_V, access_N], [use_V, use_N], [copying_N, copy_V], [disclosure_N]]
-- return a disambiguated list: [access_N, use_N, copying_N, disclosure_N]
disambiguateList :: PGF -> [[PGF.Expr]] -> [PGF.Expr]
disambiguateList pgf access_use_copying_raw =
  if all isSingleton access_use_copying
    then concat access_use_copying
    else [ w | ws <- access_use_copying
         , w <- ws
         , findType pgf w == unambiguousType (map (map (findType pgf)) access_use_copying)
    ]
  where
    access_use_copying = map (map $ mkPhrasal pgf) access_use_copying_raw
    mkPhrasal :: PGF -> Expr -> Expr
    mkPhrasal pgf e = case findType pgf e of
      "N"  -> gf (GMassNP (GUseN (fg e)))
      "A"  -> gf (GPositA (fg e))
      "V"  -> gf (GUseV (fg e))
      _ -> e
    unambiguousType :: [[String]] -> String
    unambiguousType access_use_copying
      | not (any isSingleton access_use_copying) =
         -- all wordlists are either empty or >1: take the most frequent cat
         mostFrequentCat access_use_copying
      | otherwise =
         -- Some list has exactly 1 cat, use it to disambiguate the rest
         head $ head $ sortOn length access_use_copying

    mostFrequentCat :: [[String]] -> String
    mostFrequentCat cats = bestGuess
      where                                              -- cats = [["N","A"],["A","N","V"],["A","V","N"]]
        groups = Data.List.group $ Data.List.sort $ concat cats -- [["A","A","A"],["N","N","N"],["V","V"]]
        bestGuess = case head $ groupOn length groups of
          [(cat:_)] -> cat
          catss     -> preferCat "VP" catss -- TODO: instead of hardcoding some cat here, later put in NLGEnv the category we are currently parsing

    preferCat :: String -> [[String]] -> String
    preferCat _ [[]] = error $ "disambiguateList: failed with arguments=" ++ show access_use_copying
    preferCat heuristicBestCat frequentCats =
      if heuristicBestCat `elem` map head frequentCats
        then heuristicBestCat -- if there are equally many of the best guess & other cats, might as well choose our best guess
        else head $ head frequentCats


    isSingleton [_] = True
    isSingleton _ = False

-- this function is only to keep track of preferred order
-- if it can be parsed as S, use the S
-- if not, then try VP, if not, then try AP, etc.
treeContents :: GConj -> [GUDS] -> Expr
treeContents conj contents = case groupByRGLtype conj contents of
  TG {gfS    = Just x} -> gf x
--  TG {gfVP   = Just x, gfAP = Nothing , gfCN = Nothing , gfNP = Nothing, gfAdv = Nothing} -> gf x
  -- TODO match
  TG {gfVP   = Just x, gfAP = Just y} -> gf $ GConjVPS conj (GListVPS [x, GMkVPS presSimul GPPos (GUseComp (GCompAP y))])
  TG {gfVP   = Just (GMkVPS _ _ (GUseComp (GCompAP x)))} -> gf x
  TG {gfVP   = Just (GMkVPS _ _ (GUseComp (GCompNP x)))} -> gf x
  -- TG {gfVP   = Just (GMkVPS _ _ (GUseComp (GCompCN x)))} -> gf x
  TG {gfVP   = Just (GMkVPS _ _ (GUseComp (GCompAdv x)))} -> gf x
  TG {gfVP   = Just x} -> gf x
  TG {gfAdv  = Just x} -> gf x
  TG {gfAP   = Just x} -> gf x
  TG {gfNP   = Just x} -> gf x
  TG {gfCN   = Just x} -> gf x
  TG {gfDet  = Just x} -> gf x
  TG {gfRP   = Just x} -> gf x
  TG {gfPrep = Just x} -> gf x
  _                    -> error $ "treeContents: no contents"

treePre :: GConj -> [GUDS] -> GUDS -> Expr
treePre conj contents pre = case groupByRGLtype conj <$> [contents, [pre]] of
  [TG {gfCN=Just cn}, TG {gfAP=Just ap}] -> gf $ GAdjCN ap cn
  [TG {gfNP = Just np}, TG {gfVP = Just vp}] -> gf $ predVPS np vp
  _ -> trace ("bsr2gf: can't handle the combination pre=" ++ showExpr (gf pre) ++ "+ contents=" ++ showExpr (treeContents conj contents))
           $ treeContents conj contents

treePrePost :: GConj -> [GUDS] -> GUDS -> GUDS -> Expr
treePrePost conj contents pre post =
  case groupByRGLtype conj <$> [contents, [pre], [post]] of
          [TG {gfCN=Just cn}, _, TG {gfAdv=Just (GPrepNP _of personal_data)}] ->
            let listcn = case cn of
                  GConjCN _ cns -> cns
                  _ -> GListCN [cn, cn]
            in constructTreeAPCNsOfNP listcn conj personal_data pre
          [TG {gfDet=Just det}, TG {gfS=Just (GUseCl t p cl)}, TG {gfCN=Just cn}] ->
            let obj = GDetCN det cn
            in case cl of
                  GPredVP np vp -> gf $ GUseCl t p $ GPredVP np (complVP vp obj)
                  GGenericCl vp -> gf $ GUseCl t p $ GGenericCl (complVP vp obj)
                  _ -> error $ "bsr2gf: can't handle the Cl " ++ showExpr (gf cl)
          _ -> dummyExpr $ "bsr2gf: can't handle the combination " ++ showExpr (gf pre) ++ "+" ++ showExpr (gf post)


-- Meant to be called from inside an Any or All, via parseAndDisambiguate
-- If we encounter another Any or All, fall back to bsr2gf
bsr2gfAmb :: NLGEnv -> BoolStructR -> IO [PGF.Expr]
bsr2gfAmb env bsr = case bsr of
  -- If it's a leaf, parse the contents
  AA.Leaf rp -> do
    let access = rp2text rp
    case Text.words access of
      -- If the leaf is a single word, do a lexicon lookup
      [_] -> return $ parseLex env (Text.unpack access)
      -- If the leaf is multiple words, parse with udpipe
      _ -> singletonList $ gf `fmap` parseUD env access

  -- If it's not a leaf, call bsr2gf
  _ -> singletonList $ bsr2gf env bsr
  where
    singletonList x = (:[]) `fmap` x

bsr2gf :: NLGEnv -> BoolStructR -> IO Expr
bsr2gf env bsr = case bsr of
  -- This happens only if the full BoolStructR is just a single Leaf
  -- In typical case, the BoolStructR is a list of other things, and in such case, bsr2gfAmb is called on the list
  AA.Leaf rp -> do
    let access = rp2text rp
    gf `fmap` parseUD env access  -- Always returns a UDS, don't check if it's a single word (no benefit because there's no context anyway)

  AA.Not rp -> do
    let not = bsr2text rp
    gf `fmap` parseUD env not

  AA.Any Nothing contents -> do
    contentsUDS <- parseAndDisambiguate env contents
    let existingTrees = groupByRGLtype orConj contentsUDS
    putStrLn ("bsr2gf: Any Nothing\n" ++ show existingTrees)
    return $ treeContents orConj contentsUDS

  AA.All Nothing contents -> do
    contentsUDS <- parseAndDisambiguate env contents
    -- let existingTrees = groupByRGLtype andConj contentsUDS
    --putStrLn ("bsr2gf: All Nothing\n" ++ show existingTrees)
    return $ treeContents andConj contentsUDS

  AA.Any (Just (AA.PrePost any_unauthorised of_personal_data)) access_use_copying -> do
    contentsUDS <- parseAndDisambiguate env access_use_copying
    premodUDS <- parseUD env any_unauthorised
    postmodUDS <- parseUD env of_personal_data
    return $ treePrePost orConj contentsUDS premodUDS postmodUDS

  AA.Any (Just (AA.Pre p1)) contents -> do
    contentsUDS <- parseAndDisambiguate env contents
    premodUDS <- parseUD env p1
    return $ treePre orConj contentsUDS premodUDS

  AA.All (Just (AA.Pre p1)) contents -> do
    contentsUDS <- parseAndDisambiguate env contents
    premodUDS <- parseUD env p1
    return $ treePre andConj contentsUDS premodUDS

  AA.All (Just (AA.PrePost p1 p2)) contents -> do
    contentsUDS <- parseAndDisambiguate env contents
    premodUDS <- parseUD env p1
    postmodUDS <- parseUD env p2
    return $ treePrePost andConj contentsUDS premodUDS postmodUDS

-- | A data structure for GF trees, which has different bins for different RGL categories.
--
-- A single UDS tree may become several of these; e.g. a root_nsubj sentence pattern could become
-- a S, "a breach occurs", but also a NP, "an occurring breach".
-- The different NLG functions make their decisions on how to combine phrases based on which fields are filled.
data TreeGroups = TG {
    gfAP   :: Maybe GAP  -- 1
  , gfAdv  :: Maybe GAdv -- 2
  , gfNP   :: Maybe GNP  -- 3
  , gfDet  :: Maybe GDet -- 4
  , gfCN   :: Maybe GCN  -- 5
  , gfPrep :: Maybe GPrep -- 6
  , gfRP   :: Maybe GRP  -- 7
  , gfVP   :: Maybe GVPS  -- 8
  , gfS    :: Maybe GS  -- 9
   } deriving (Eq)

emptyTG :: TreeGroups
emptyTG = TG Nothing Nothing Nothing Nothing Nothing Nothing Nothing Nothing Nothing

npTG :: GNP -> TreeGroups
npTG np = emptyTG {gfNP = Just np}

apTG :: GAP -> TreeGroups
apTG ap = emptyTG {gfAP = Just ap}

cnTG :: GCN -> TreeGroups
cnTG cn = emptyTG {gfCN = Just cn}

vpTG :: GVPS -> TreeGroups
vpTG vp = emptyTG {gfVP = Just vp}

sTG :: GS -> TreeGroups
sTG s = emptyTG {gfS = Just s}

-- | for documentation: which RGL types are accepted currently
acceptedRGLtypes :: String
acceptedRGLtypes = "AP Adv NP Det CN Prep RP VPS S"

instance Show TreeGroups where
  show tg = case flattenGFTrees tg of
             [] -> "the TreeGroups is empty"
             xs -> unlines $ map showExpr xs

-- | Workaround to flatten TreeGroups into a list of Exprs.
flattenGFTrees :: TreeGroups -> [Expr]
flattenGFTrees TG {gfAP, gfAdv, gfNP, gfDet, gfCN, gfPrep, gfRP, gfVP, gfS} =
  gfAP <: gfAdv <: gfNP <: gfCN <: gfDet <: gfPrep <: gfRP <: gfVP <: gfS <: []
  where
    infixr 5 <:
    (<:) :: (Gf a) => Maybe a -> [Expr] -> [Expr]
    Nothing <: exprs = exprs
    Just ap <: exprs = gf ap : exprs

--     ExistNPQS  : Temp -> Pol -> NP -> QS ;   -- was there a party
-- SQuestVPS  : NP   -> VPS -> QS ;
-- get GQS from Trees
--     ExistIPQS  : Temp -> Pol -> IP -> QS ;   -- what was there
--     QuestIAdv   : IAdv -> Cl -> QCl ;    -- why does John walk
--     ExistIP   : IP -> QCl ;       -- which houses are there

qsWho :: Expr -> TreeGroups -> GQS
qsCond :: Expr -> TreeGroups -> GQS
qsHaving :: Expr -> TreeGroups -> GQS

qsWho subj whichTG = case whichTG of
  TG {gfS = Just (GUseCl t _p cl)} -> GUseQCl t GPPos $ GQuestCl (definiteNP cl) -- is the cat cute?
  TG {gfNP = Just np} -> useQCl $ GQuestCl $ GPredVP sub (GUseComp (GCompNP (indefiniteNP np))) -- are you the cat? (if it was originally MassNP, becomes "are you a cat")
  TG {gfCN = Just cn} -> useQCl $ GQuestCl $ GPredVP sub (GUseComp (GCompNP (GDetCN (LexDet "aSg_Det") cn))) -- are you a cat?
  TG {gfVP = Just (GMkVPS t _p vp)} -> GUseQCl t GPPos $ GQuestCl $ GPredVP sub vp -- do you eat cat food?
  TG {gfAP = Just ap} -> useQCl $ GQuestCl $ GPredVP sub (GUseComp (GCompAP ap))
  TG {gfDet = Just det} -> useQCl $ GQuestCl $ GPredVP sub (GUseComp (GCompNP (GDetNP det)))
  TG {gfAdv = Just adv} -> useQCl $ GQuestCl $ GPredVP sub (GUseComp $ GCompAdv adv)
  _ -> useQCl $ GQuestCl dummyCl
  where sub = definiteNP $ peelNP subj


qsCond _sub whichTG = case whichTG of
  TG {gfS = Just (GUseCl t _p cl)} -> GUseQCl t GPPos $ GQuestCl (definiteNP cl) -- is the cat cute?
  TG {gfNP = Just np} -> GExistNPQS presSimul GPPos (indefiniteNP np) -- is there a cat?
  TG {gfCN = Just cn} -> useQCl $ GQuestCl $ GExistCN cn -- is there a cat?
  TG {gfVP = Just (GMkVPS t _p vp)} -> GUseQCl t GPPos $ GQuestCl $ GPredVP GSomeone vp -- does someone eat cat food?
  TG {gfAP = Just ap} -> useQCl $ GQuestCl $ GExistsNP (GAdjAsNP ap) -- is there a green one?
  TG {gfDet = Just det} -> useQCl $ GQuestCl $ GExistsNP (GDetNP det) -- is there this?
  TG {gfAdv = Just adv} -> useQCl $ GQuestCl $ GPredVP GSomeone (GUseComp $ GCompAdv adv) -- is someone here?
  _ -> useQCl $ GQuestCl dummyCl

qsHaving = undefined

getQSFromTrees :: TreeGroups -> GQS
getQSFromTrees whichTG = case whichTG of
  TG {gfS = Just (GUseCl t p cl)} -> GUseQCl t p $ GQuestCl (definiteNP cl)
  TG {gfNP = Just np} -> GExistNPQS presSimul GPPos (indefiniteNP np)
  TG {gfCN = Just cn} -> useQCl $ GQuestCl $ GExistCN cn
  TG {gfVP = Just (GMkVPS t p vp)} -> GUseQCl t p $ GQuestCl $ GPredVP GYou vp -- how to get what or who?
  TG {gfAP = Just ap} -> useQCl $ GQuestIComp (GICompAP ap) (GAdjAsNP ap)
  TG {gfDet = Just det} -> GExistNPQS presSimul GPPos $ GDetNP det
  TG {gfAdv = Just adv} -> useQCl $ GQuestCl (GImpersCl (GUseComp $ GCompAdv adv))
  _ -> useQCl $ GQuestCl dummyCl

definiteNP :: forall a . Tree a -> Tree a
definiteNP np@(GDetCN (LexDet "theSg_Det") _) = np
definiteNP np@(GDetCN (LexDet "thePl_Det") _) = np
definiteNP t@(GComplV _ _) = t -- don't change objects
definiteNP (GDetCN _ cn) = GDetCN (LexDet "theSg_Det") cn
definiteNP (GMassNP cn) = GDetCN (LexDet "theSg_Det") cn
definiteNP x = composOp definiteNP x


indefiniteNP :: forall a . Tree a -> Tree a
indefiniteNP np@(GDetCN (LexDet "aSg_Det") _) = np
indefiniteNP np@(GDetCN (LexDet "aPl_Det") _) = np
indefiniteNP (GDetCN _ cn) = GDetCN (LexDet "aSg_Det") cn
indefiniteNP (GMassNP cn) = GDetCN (LexDet "aSg_Det") cn
indefiniteNP x = composOp indefiniteNP x

-- checkIAdv :: GAdv -> GIAdv
-- checkIAdv adv
--   | adv `elem` [Galways_Adv, Gnever_Adv, Gsometimes_Adv] = Gwhen_IAdv
--   | adv `elem` [Geverywhere_Adv, Ghere_Adv, Gsomewhere_Adv, Gthere_Adv] = Gwhere_IAdv
--   | otherwise = Gwhy_IAdv


{- the ultimate refactoring goal
makeNPHaveArticle :: GDet -> GNP -> GNP
makeNPHaveArticle det ogNP = case ogNP of
  GMassNP cn -> GDetCN det cn
  _ -> ogNP

  -}

-- | Takes a list of UDS, and puts them into different bins according to their underlying RGL category.
groupByRGLtype :: GConj -> [GUDS] -> TreeGroups
groupByRGLtype conj contentsUDS = TG treeAP treeAdv treeNP treeDet treeCN treePrep treeRP treeVP treeS
  -- TODO: what if they are different types?
  where
    treeAdv :: Maybe GAdv
    treeAdv = case mapMaybe advFromUDS contentsUDS :: [GAdv] of
                []    -> Nothing
                [adv] -> Just adv
                advs  -> Just $ GConjAdv conj (GListAdv advs)

    treeAP :: Maybe GAP
    treeAP = case mapMaybe apFromUDS contentsUDS :: [GAP] of
                []   -> Nothing
                [ap] -> Just ap
                aps  -> Just $ GConjAP conj (GListAP aps)

{- -- maybe too granular? reconsider this
    treePN :: Maybe Expr
    treePN = case mapMaybe pnFromUDS contentsUDS :: [GPN] of
                []   -> Nothing
                [pn] -> Just $ GUsePN pn
                pns  -> Just $ GConjNP conj (GListNP (map GUsePN pns))

    treePron :: Maybe Expr
    treePron = case mapMaybe pronFromUDS contentsUDS :: [GPron] of
                []   -> Nothing
                [pron] -> Just $ GUsePron pron
                prons  -> Just $ GConjNP conj (GListNP (map GUsePron prons))
-}
    -- Exclude MassNP here! MassNPs will be matched in treeCN
    treeNP :: Maybe GNP
    treeNP = case mapMaybe nonMassNpFromUDS contentsUDS :: [GNP] of
                []   -> Nothing
                [np] -> Just np
                nps  -> Just $ GConjNP conj (GListNP nps)

    -- All CNs will match NP, but we only match here if it's a MassNP
    treeCN :: Maybe GCN
    treeCN = case mapMaybe cnFromUDS contentsUDS :: [GCN] of
                []   -> Nothing
                [cn] -> Just cn
                cns  -> Just $ GConjCN conj (GListCN cns)

    treeDet :: Maybe GDet
    treeDet = case mapMaybe detFromUDS contentsUDS :: [GDet] of
                []    -> Nothing
                [det] -> Just det
                dets  -> Just $ GConjDet conj (GListDAP $ map GDetDAP dets)

    treeVP :: Maybe GVPS
    treeVP = case mapMaybe verbFromUDS contentsUDS :: [GVPS] of
                []    -> Nothing
                [vp]  -> Just vp
                vps   -> Just $ GConjVPS conj (GListVPS vps)

    treePrep :: Maybe GPrep
    treePrep = case mapMaybe prepFromUDS contentsUDS :: [GPrep] of
                []     -> Nothing
                [prep] -> Just prep
                preps  -> Just $ GConjPrep conj (GListPrep preps)


    treeRP :: Maybe GRP
    treeRP = case mapMaybe rpFromUDS contentsUDS :: [GRP] of
                []    -> Nothing
                r:_  -> Just r

    treeS :: Maybe GS
    treeS = case mapMaybe sFromUDS contentsUDS :: [GS] of
                []  -> Nothing
                [s] -> Just s
                ss  -> Just $ GConjS conj (GListS ss)

parseAndDisambiguate :: NLGEnv -> [BoolStructR] -> IO [GUDS]
parseAndDisambiguate env text = do
  contentsAmb <- mapM (bsr2gfAmb env) text
  let parsingGrammar = pgfGrammar $ udEnv env -- here we use the parsing grammar, not extension grammar!
      contents = disambiguateList parsingGrammar contentsAmb
  -- putStrLn ("parseAndDisambiguate.contentsAmb = " ++ show (map (map showExpr) contentsAmb))
  -- putStrLn ("parseAndDisambiguate.contents = " ++ unwords (map showExpr contents))
  -- putStrLn ("parseAndDisambiguate: map toUDS contents = " ++ (unwords (map (showExpr . gf . toUDS parsingGrammar) contents)))
  return $ map (toUDS parsingGrammar) contents

constructTreeAPCNsOfNP :: GListCN -> GConj -> GNP -> GUDS -> Expr
constructTreeAPCNsOfNP cns conj nmod qualUDS = finalTree
  where
    amod = case getRoot qualUDS of
      [] -> dummyAP
      x:_ -> case x of
        (GrootA_ am) -> am
        (GrootDAP_ (GAdjDAP _d am)) -> am
        _ -> dummyAP
    cn = GCN_AP_Conj_CNs_of_NP amod conj cns nmod
    maybedet = case getRoot qualUDS of
      [] -> Nothing
      x:_ -> case x of
        (GrootDAP_ (GAdjDAP (GDetDAP d) _a)) -> Just d
        (GrootDet_ d) -> Just d
        (GrootQuant_ q) -> Just $ GDetQuant q GNumSg
        _ -> Nothing
    finalTree = gf $ case maybedet of
      Nothing -> GMassNP cn
      Just det -> GDetCN det cn

toUDS :: PGF -> Expr -> GUDS
toUDS pgf e = case findType pgf e of
  "UDS" -> fg e -- it's already a UDS
  "NP" -> Groot_only (GrootN_                 (fg e))
  "CN" -> Groot_only (GrootN_ (GMassNP        (fg e)))
  "N"  -> Groot_only (GrootN_ (GMassNP (GUseN (fg e))))
  "AP" -> Groot_only (GrootA_          (fg e))
  "A"  -> Groot_only (GrootA_ (GPositA (fg e)))
  "VP" -> Groot_only (GrootV_ presSimul GPPos (fg e))
  "VPS" -> vps2uds (fg e)
  "V"  -> Groot_only (GrootV_ presSimul GPPos (GUseV (fg e)))
  "Adv"-> Groot_only (GrootAdv_ (fg e))
  "Det"-> Groot_only (GrootDet_ (fg e))
 -- "Quant"-> Groot_only (GrootQuant_ (fg e))
  "Quant"-> Groot_only (GrootDet_ (GDetQuant (fg e) GNumSg))
  "ACard" -> Groot_only (GrootDet_ (GACard2Det (fg e)))
  "AdA" -> Groot_only (GrootAdA_ (fg e)) -- added from gf
  "Prep" -> Groot_only (GrootPrep_ (fg e))
  "RP" -> Groot_only (GrootRP_ (fg e))
  "RCl" -> case fg e :: GRCl of
             GRelVP _rp vp -> toUDS pgf (gf vp)
             GRelSlash _rp (GSlashCl cl) -> toUDS pgf (gf cl)
             _ -> fg $ dummyExpr ("unable to convert to UDS rcl: " ++ showExpr e )
  "Cl" -> case fg e :: GCl of
            GPredVP np vp -> Groot_nsubj (GrootV_ presSimul GPPos vp) (Gnsubj_ np)
            GGenericCl vp -> toUDS pgf (gf vp)
            _ -> fg  $ dummyExpr ("unable to convert to UDS cl: " ++ showExpr e )
  "S" -> case fg e :: GS of
    GUseCl t p (GPredVP np vp) -> Groot_nsubj (GrootV_ t p vp) (Gnsubj_ np)
    _ -> fg  $ dummyExpr ("unable to convert to UDS S: " ++ showExpr e )
    -- vps2vp (GConjVPS c (GListVPS vps)) = GConjVP c (GListVP (map vps2vp vps))
  _ -> fg $ dummyExpr $ "unable to convert to UDS all: " ++ showExpr e
  where
    vps2uds :: GVPS -> GUDS
    vps2uds (GMkVPS t p vp) = Groot_only (GrootV_ t p vp)
    vps2uds vps = Groot_only (GrootV_ presSimul GPPos (vps2vp vps)) -- This causes trouble in other places TODO investigate

-----------------------------------------------------------------------------
-- Manipulating GF trees

dummyNP :: GNP
dummyNP = Gwhoever_NP

dummyAP :: GAP
dummyAP = GStrAP (GString [])

dummyAdv :: GAdv
dummyAdv = LexAdv "never_Adv"

dummyCl :: GCl
dummyCl = GExistsNP dummyNP

orConj, andConj :: GConj
orConj = LexConj "or_Conj"
andConj = LexConj "and_Conj"

peelNP :: Expr -> GNP
peelNP np = fromMaybe dummyNP (npFromUDS $ fg np)

useRCl :: GRCl -> GRS
useRCl = GUseRCl presSimul GPPos

useCl :: GCl -> GS
useCl = GUseCl presSimul GPPos

--     UseQCl   : Temp -> Pol -> QCl -> QS ;
useQCl :: GQCl -> GQS
useQCl = GUseQCl presSimul GPPos

presSimul :: GTemp
presSimul = GTTAnt GTPres GASimul

-- Specialised version of npFromUDS: return Nothing if the NP is MassNP
nonMassNpFromUDS :: GUDS -> Maybe GNP
nonMassNpFromUDS x = case npFromUDS x of
  Just (GMassNP _) -> Nothing
  _ -> npFromUDS x

-- | Takes the RGL NP returned by npFromUDS, and extracts a CN out of it.
--
-- All UD-to-RGL work happens in npFromUDS, this is just peeling off the layers of the RGL functions.
cnFromUDS :: GUDS -> Maybe GCN
cnFromUDS x = np2cn =<< npFromUDS x

np2cn :: GNP -> Maybe GCN
np2cn np = case np of
  GMassNP   cn          -> Just cn
  GDetCN    _det cn     -> Just cn
  GGenModNP _num _np cn -> Just cn
  GExtAdvNP np   adv    -> fmap (`GAdvCN` adv) (np2cn np)
  GAdvNP    np   adv    -> fmap (`GAdvCN` adv) (np2cn np)
  GRelNP    np   rs     -> fmap (`GRelCN` rs) (np2cn np)
  GPredetNP _pre np     -> np2cn np
  _                     -> Nothing

-- | Constructs a RGL NP from a UDS.
-- If the UDS is like "kills a cat", the NP will be "a killed cat".
--
-- The functions cnFromUDS and nonMassNPfromUDS all rely on the UDS-matching done by npFromUDS.
npFromUDS :: GUDS -> Maybe GNP
npFromUDS x = case x of
  Groot_only (GrootN_ someNP) -> Just someNP
  Groot_only (GrootAdv_ (GPrepNP _ someNP)) -> Just someNP -- extract NP out of an Adv
  Groot_nsubj (GrootV_ _t _p vp) (Gnsubj_ someNP) -> Just $ GSentNP someNP (GEmbedVP vp)
  -- assessment (that sucks)
  Groot_aclRelcl (GrootN_ np) (GaclRelclUDSRP_ _rp relcl) -> Just $ GRelNP np (udRelcl2rglRS relcl)
  -- the occurence at the beach
  Groot_nmod (GrootN_ rootNP) (Gnmod_ prep nmodNP) -> Just $ GAdvNP rootNP (GPrepNP prep nmodNP)
  -- each of the notifiable individuals
  -- Groot_nmod (GrootDAP_ det_DAP) (Gnmod_ prep )
  -- service from the provider to the payer
  Groot_nmod_nmod (GrootN_ service_NP) (Gnmod_ from_Prep provider_NP) (Gnmod_ to_Prep payer_NP) -> Just $ GAdvNP (GAdvNP service_NP (GPrepNP from_Prep provider_NP)) (GPrepNP to_Prep payer_NP)
  -- great harm that she suffered
  Groot_acl (GrootN_ great_harm_NP) (GaclUDS_ (Groot_nsubj (GrootV_ _temp _pol suffer_VP) (Gnsubj_ she_NP))) -> Just $ GRelNP great_harm_NP (GRS_that_NP_VP she_NP suffer_VP)


  _ -> case getRoot x of -- TODO: fill in other cases
              GrootN_ np:_ -> Just np
              _            -> Nothing
-- | Constructs a RGL RS from a UDS.
udRelcl2rglRS :: GUDS -> GRS
udRelcl2rglRS uds = case uds of
  Groot_nsubj (GrootV_ t p vp) _ -> vp2rs (GMkVPS t p vp) -- TODO: check if nsubj contains something important
  _ -> maybe err vp2rs (verbFromUDS uds)
  where
    vp2rs :: GVPS -> GRS
    vp2rs (GMkVPS t p vp) = GUseRCl t p (GRelVP GIdRP vp)
    vp2rs vps = useRCl (GRelVP GIdRP (vps2vp vps))
    err = error ("udRelcl2rglRCl: doesn't handle yet " ++ showExpr (gf uds))

pnFromUDS :: GUDS -> Maybe GPN
pnFromUDS x = np2pn =<< npFromUDS x
  where
    np2pn :: GNP -> Maybe GPN
    np2pn np = case np of
      GUsePN pn -> Just pn
      _         -> Nothing

pronFromUDS :: GUDS -> Maybe GPron
pronFromUDS x = np2pron =<< npFromUDS x
  where
    np2pron :: GNP -> Maybe GPron
    np2pron np = case np of
      GUsePron pron -> Just pron
      _             -> Nothing

apFromUDS :: GUDS -> Maybe GAP
apFromUDS x = case x of
  Groot_only (GrootA_ ap) -> Just ap
  Groot_obl (GrootA_ ap) (Gobl_ adv) -> Just $ GAdvAP ap adv
  Groot_advmod (GrootA_ ap) (Gadvmod_ adv) -> Just $ GAdvAP ap adv
  Groot_advmod (GrootV_ _ _ v) (Gadvmod_ adv) -> Just $ GAdvAP (GPastPartAP v) adv
  Groot_ccomp (GrootA_ ap) (GccompMarkUDS_ (Gmark_ subj) uds) -> do
    sent <- sFromUDS uds
    pure $ GAdvAP ap (GSubjS subj sent)
  _ -> case getRoot x of -- TODO: fill in other cases
              GrootA_ ap:_ -> Just ap
              _            -> Nothing

advFromUDS :: GUDS -> Maybe GAdv
advFromUDS x = case x of
  GaddMark (Gmark_ subj) uds -> do
    s <- sFromUDS uds
    pure $ GSubjS subj s
  Groot_only (GrootAdv_ someAdv) -> Just someAdv
  Groot_obl (GrootAdv_ someAdv) (Gobl_ oblAdv) -> Just $ GAdvAdv someAdv oblAdv
  -- very much overfitted to catch "unless we go where it's warm"
  Groot_nmod  (GrootDAP_ (GDetDAP det)) (Gnmod_ prep np) -> Just $ GPrepNP prep (GApposNP (GDetNP det) np)
  Groot_advcl (GrootAdv_ whereItsWarm) (GadvclMarkUDS_ (Gmark_ subj) uds) -> do
    weGo <- sFromUDS uds
    let weGoWarm = GPostAdvS weGo whereItsWarm
    pure $ GSubjS subj weGoWarm
  _ -> case [ adv | GrootAdv_ adv <- getRoot x] of
         adv:_ -> Just adv
         []    -> Nothing
{-         []    -> trace errorMsg Nothing
  where
    uds = showExpr (gf x)
    errorMsg = unlines $
      [ "advFromUDS: caught " ++ uds ++ ", couldn't turn it into an Adv."
      , "getRoot " ++ uds ++ " returns:"]
      ++ (showExpr . gf <$> getRoot x)
-}

detFromUDS :: GUDS -> Maybe GDet
detFromUDS x = case x of
  Groot_only (GrootDet_ someDet) -> Just someDet
  _ -> case getRoot x of -- TODO: fill in other cases
              GrootDet_ det:_ -> Just det
              _               -> Nothing

prepFromUDS :: GUDS -> Maybe GPrep
prepFromUDS x = case getRoot x of
  GrootPrep_ p:_ -> Just p
  _              -> Nothing

rpFromUDS :: GUDS -> Maybe GRP
rpFromUDS x = case getRoot x of
  GrootRP_ rp:_ -> Just rp
  _             -> Nothing

verbFromUDS :: GUDS -> Maybe GVPS
verbFromUDS = verbFromUDS' False

verbFromUDS' :: Bool -> GUDS -> Maybe GVPS
verbFromUDS' verbose x = case getNsubj x of
  (_:_) ->
    if verbose
      then trace ("\n\n **** vpFromUDS: has a nsubj in " ++ showExpr (gf x)) Nothing
      else Nothing
--  (_:_) -> Nothing  -- if the UDS has a subject, then it should be handled by sFromUDS instead
  [] -> case x of    -- no nsubj, move on to pattern match UDS constructors
    Groot_obl (GrootV_ t p vp) (Gobl_ adv) -> Just $ GMkVPS t p $ GAdvVP vp adv
    Groot_obj (GrootV_ t p vp) (Gobj_ np) -> Just $ GMkVPS t p $ complVP vp np
    Groot_obl_obj (GrootV_ t p vp) (Gobl_ adv) (Gobj_ obj) -> Just $ GMkVPS t p $ GAdvVP (complVP vp obj) adv
    Groot_obj_obl (GrootV_ t p vp) (Gobj_ obj) (Gobl_ adv) -> Just $ GMkVPS t p $ GAdvVP (complVP vp obj) adv
    Groot_obl_obl (GrootV_ t p vp) (Gobl_ obl1) (Gobl_ obl2) -> Just $ GMkVPS t p $ GAdvVP (GAdvVP vp obl1) obl2
    Groot_obl_xcomp (GrootV_ t p vp) (Gobl_ obl) (GxcompAdv_ xc) -> Just $ GMkVPS t p $ GAdvVP (GAdvVP vp obl) xc
    Groot_xcomp (GrootV_ t p vp) (GxcompAdv_ adv) -> Just $ GMkVPS t p $ GAdvVP vp adv
    Groot_advmod (GrootV_ t p vp) (Gadvmod_ adv) ->
      Just $ GMkVPS t p $ GAdvVP vp adv
    Groot_acl_nmod root         (GaclUDSgerund_ uds) (Gnmod_ prep np) -> do
      GMkVPS t p vp <- verbFromUDS (Groot_only root) -- recursively calling verbFromUDS, now with a UDS that is guaranteed to go to the _ case below, and getRoot will be called, and a VP will be constructed
      GMkVPS _ _ vpToBecomeGerund <- verbFromUDS uds -- :: GVPS
      let gerundAdv = GGerundAdv vpToBecomeGerund -- :: GAdv
      let nmodAdv = GPrepNP prep np
      return $ GMkVPS t p $ GAdvVP (GAdvVP vp gerundAdv) nmodAdv

    _ -> case getRoot x of -- TODO: fill in other cases
                GrootV_ t p vp:_ -> Just $ GMkVPS t p vp
                GrootVaux_ t p aux vp:_ -> Just $ GComplAux aux t p vp ;
                -- Here we want only verby roots, for other root constructors we use root2vps!
                _ -> if verbose
                      then trace ("\n\n **** verbFromUDS: couldn't match " ++ showExpr (gf x)) Nothing
                      else Nothing

-- | Two first cases overlap with verbFromUDS: rootV_ and rootVaux_ always become VPS.
-- Rest don't, because this is called for any root ever that we want to turn into VPS.
root2vps :: Groot -> Maybe GVPS
root2vps root = case root of
  GrootV_ t p vp -> Just $ GMkVPS t p vp
  GrootVaux_ t p aux vp -> Just $ GComplAux aux t p vp ;
  GrootN_  np -> Just $ GMkVPS presSimul GPPos $ GUseComp (GCompNP np)
  GrootA_  ap -> Just $ GMkVPS presSimul GPPos $ GUseComp (GCompAP ap)
  GrootAdv_ a -> Just $ GMkVPS presSimul GPPos $ GUseComp (GCompAdv a)
  -- TODO: add cases fora
  -- GrootAdA_, GrootDet_ in the GF grammar, so we can add the cases here
  _            -> Nothing


scFromUDS :: GUDS -> Maybe GSC
scFromUDS x = case sFromUDS x of
  Just s -> pure $ GEmbedS s
  _ -> case verbFromUDS x of
    Just (GMkVPS _t _p vp) -> pure $ GEmbedVP vp
    _ -> error $ "scFromUDS: can't handle " ++ showExpr (gf x)

-- TODO: use composOp to grab all (finite) UD labels and put them together nicely
sFromUDS :: GUDS -> Maybe GS
sFromUDS x = case getNsubj x of
  --[] -> trace ("\n\n **** sFromUDS: no nsubj in " ++ showExpr (gf x)) Nothing  -- if the UDS doesn't have a subject, then it should be handled by vpFromUDS instead
  [] -> Nothing
  _ -> case x of
    Groot_expl_cop_csubj root _expl _cop csubj -> do
      GMkVPS t p vp <- (root2vps root)
      let pred = GAdvVP vp (Gcsubj2Adv csubj)
      pure $ GUseCl t p $ GImpersCl pred
    Groot_nsubj root (Gnsubj_ np) -> predVPS np <$> root2vps root
    Groot_csubj root (Gcsubj_ cs) -> do
      GMkVPS t p vp <- (root2vps root)
      sc <- scFromUDS cs
      pure $ GUseCl t p $ GPredSCVP sc vp
    Groot_nsubj_advmod root (Gnsubj_ np) (Gadvmod_ adv) -> do
      GMkVPS t p vp <- (root2vps root)
      pure $ GUseCl t p $ GPredVP np (GAdvVP vp adv)
    Groot_nsubj_obj_advcl root (Gnsubj_ subj) (Gobj_ obj) advcl -> do
      GMkVPS t p vp <- (root2vps root)
      let adv = Gadvcl2Adv advcl
          pred = GAdvVP (complVP vp obj) adv
      pure $ GUseCl t p $ GPredVP subj pred
    Groot_nsubj_advmod_obj root (Gnsubj_ np) _ _ -> predVPS np <$> root2vps root
    Groot_nsubj_aux_advmod root (Gnsubj_ np) _ _ -> predVPS np <$> root2vps root
    Groot_nsubj_aux_advmod_obj_advcl root (Gnsubj_ np) _ _ _ _ -> predVPS np <$> root2vps root
    Groot_nsubj_aux_cop_nmod root (Gnsubj_ np)_ _ _ -> predVPS np <$> root2vps root
    Groot_nsubj_aux_obj root (Gnsubj_ np) _ _ -> predVPS np <$> root2vps root
    Groot_nsubj_aux_obj_obl root (Gnsubj_ np) _ _ _ -> predVPS np <$> root2vps root
    Groot_nsubj_aux_obj_obl_advmod_advcl root (Gnsubj_ np) _ _ _ _ _  -> predVPS np <$> root2vps root
    Groot_nsubj_aux_obj_obl_obl root (Gnsubj_ np) _ _ _ _ -> predVPS np <$> root2vps root
    Groot_nsubj_ccomp root (Gnsubj_ np) _ -> predVPS np <$> root2vps root
    Groot_nsubj_cop root (Gnsubj_ np) _ -> predVPS np <$> root2vps root
    Groot_nsubj_cop_aclRelcl root (Gnsubj_ np) _ _ -> predVPS np <$> root2vps root
    Groot_nsubj_cop_advcl root (Gnsubj_ np) _ _ -> predVPS np <$> root2vps root
    Groot_nsubj_cop_case_nmod_acl root (Gnsubj_ np) _ _ _ _  -> predVPS np <$> root2vps root
    Groot_nsubj_cop_nmodPoss root (Gnsubj_ np) _ _ -> predVPS np <$> root2vps root
    Groot_nsubj_obj root (Gnsubj_ np) obj -> predVPS np <$> verbFromUDSVerbose (Groot_obj root obj)
    Groot_nsubj_obj_xcomp root (Gnsubj_ np) _ _ -> predVPS np <$> root2vps root
    Groot_nsubj_obl root (Gnsubj_ np) (Gobl_ adv) -> do
      GMkVPS t p vp <- (root2vps root)
      pure $ GUseCl t p $ GPredVP np (GAdvVP vp adv)
    Groot_nsubj_obl_obl root (Gnsubj_ np) _ _ -> predVPS np <$> root2vps root
    Groot_nsubj_xcomp root (Gnsubj_ np) _ -> predVPS np <$> root2vps root
    Groot_nsubj_aux_obl root (Gnsubj_ np) _ _ -> predVPS np <$> root2vps root
    Groot_obj_ccomp root (Gobj_ obj) _ -> predVPS obj <$> root2vps root
    Groot_xcomp root xcomp -> case xcomp of
      GxcompN_ np -> predVPS np <$> root2vps root
      GxcompToBeN_ _ _ np -> predVPS np <$> root2vps root
    -- todo: add other xcomps
    GaddMark (Gmark_ subj) (Groot_nsubj_cop root (Gnsubj_ nsubj) cop) -> do
      xcomp <- pure $ GxcompToBeN_ (Gmark_ subj) cop nsubj
      sFromUDS $ Groot_xcomp root xcomp
    Groot_ccomp root (Gccomp_ ccomp) -> do
      GMkVPS t p vp <- (root2vps root)
      sc <- GEmbedS <$> sFromUDS ccomp
      pure $ GUseCl t p $ GPredSCVP sc vp
    _ -> case verbFromUDSVerbose x of -- TODO: fill in other cases
                Just (GMkVPS t p vp) -> Just $ GUseCl t p $ GGenericCl vp
                --_       -> Nothing
                _    -> trace ("\n\n **** sFromUDS: couldn't match " ++ showExpr (gf x)) Nothing
    where
      verbFromUDSVerbose = verbFromUDS
      -- verbFromUDSVerbose = verbFromUDS' True -- uncomment when you want really verbose debug output

getRoot :: Tree a -> [Groot]
getRoot rt@(GrootA_ _) = [rt]
getRoot rt@(GrootN_ _) = [rt]
getRoot rt@(GrootV_ _ _ _) = [rt]
getRoot rt@(GrootVaux_ _ _ _ _) = [rt]
getRoot rt@(GrootDet_ _) = [rt]
getRoot rt@(GrootDAP_ _) = [rt]
getRoot rt@(GrootQuant_ _) = [rt]
getRoot rt@(GrootAdA_ _) = [rt]
getRoot rt@(GrootAdv_ _) = [rt]
getRoot rt@(GrootPrep_ _) = [rt]
getRoot rt@(GrootRP_ _) = [rt]
getRoot x = composOpMonoid getRoot x

getNsubj :: Tree a -> [Gnsubj]
getNsubj ns@(Gnsubj_ _) = [ns]
getNsubj (GadvclMarkUDS_ _ _) = []
getNsubj x = composOpMonoid getNsubj x

predVPS :: GNP -> GVPS -> GS
predVPS np (GMkVPS t p vp) = GUseCl t p (GPredVP np vp)
predVPS np vps = useCl $ GPredVP np $ vps2vp vps

vps2vp :: GVPS -> GVP
vps2vp (GMkVPS _t _p vp) = vp
vps2vp (GComplAux _a _t _p vp) = vp
vps2vp (GConjVPS c (GListVPS vps)) = GConjVP c (GListVP (map vps2vp vps))

complVP :: GVP -> GNP -> GVP
complVP (GUseV v) np = GComplV v np
complVP (GAdvVP vp adv) np = GAdvVP (complVP vp np) adv
complVP (GAdVVP adv vp) np = GAdVVP adv (complVP vp np)
complVP (GProgrVP vp) np = GProgrVP (complVP vp np)
complVP (GPassV v) np = GPassVAgent v np
complVP vp@(GUseComp _) np = GComplVP vp np -- last resort, probably something's misparsed somewhere
complVP vp _ = error $ "complVP: doesn't handle argument " ++ showExpr (gf vp)

-----------------------------------------------------------------------------
-- AnnotatedRule, almost isomorphic to LS.Types.Rule

data AnnotatedRule = RegulativeA
            { subjA     :: Expr                      -- man AND woman AND child
            , keywordA  :: CId                       -- Every , Party, All — GF funs
            , whoA      :: Maybe Expr                -- who walks and (eats or drinks)
            , condA     :: Maybe Expr                -- if it is a saturday
            , deonticA  :: CId                       -- must, may
            , actionA   :: Expr                      -- sing / pay the king $20
            , temporalA :: Maybe Expr                -- before midnight
            -- , henceA    :: Maybe [AnnotatedRule]     -- hence [UDS]
            -- , lestA     :: Maybe [AnnotatedRule]     -- lest [UDS]
            , uponA     :: Maybe Expr                -- UPON entering the club (event prereq trigger)
            , givenA    :: Maybe Expr                -- GIVEN an Entertainment flag was previously set in the history trace
            -- skipping rlabel, lsource, srcref
            , havingA   :: Maybe Expr  -- HAVING sung...
            -- , wwhereA   :: [AnnotatedRule]
            -- TODO: what are these?
--            , defaults :: [RelationalPredicate] -- SomeConstant IS 500 ; MentalCapacity TYPICALLY True
--            , symtab   :: [RelationalPredicate] -- SomeConstant IS 500 ; MentalCapacity TYPICALLY True
            }
            | ConstitutiveA {
              nameA     :: Text.Text   -- the thing we are defining
            , keywordA  :: CId       -- Means, Includes, Is, Deem
            , condA     :: Maybe Expr -- a boolstruct set of conditions representing When/If/Unless
            , givenA    :: Maybe Expr
            -- skipping letbind, rlabel, lsurce, srcref, defaults, symtab
            }
            | HornlikeA {
              nameA     :: Text.Text           -- colour
            , keywordA  :: CId            -- decide / define / means
            , givenA    :: Maybe Expr    -- applicant has submitted fee
            , uponA     :: Maybe Expr    -- second request occurs
            , clausesA  :: [Expr]
            -- skipping letbind, rlabel, lsurce, srcref, defaults, symtab
            }
            | TypeDeclA {
              nameA     :: Text.Text  --      DEFINE Sign
            , superA    :: Maybe Expr     --                  :: Thing
            --, hasA      :: Maybe [AnnotatedRule]      -- HAS foo :: List Hand \n bar :: Optional Restaurant
            , enumsA    :: Maybe Expr   -- ONE OF rock, paper, scissors (basically, disjoint subtypes)
            , givenA    :: Maybe Expr
            , uponA     :: Maybe Expr
            -- skipping letbind, rlabel, lsurce, srcref, defaults, symtab
            }
            | ScenarioA {
              scgivenA  :: [Expr]
            , expectA   :: [Expr]      -- investment is savings when dependents is 5
            -- skipping letbind, rlabel, lsurce, srcref, defaults, symtab
            }
            | DefNameAliasA { -- inline alias, like     some thing AKA Thing
              nameA   :: Text.Text  -- "Thing" -- the thing usually said as ("Thing")
            , detailA :: Expr  -- ["some", "thing"]
            , nlhintA :: Maybe Text.Text   -- "lang=en number=singular"
            }
            | RegFulfilledA  -- trivial top
            | RegBreachA     -- trivial bottom
{- skipping the following
            | DefTypically -- inline default assignment, like     some hemisphere TYPICALLY North
            { name   :: RuleName  -- the name of the enclosing rule scope context -- a bit tricky to retrieve so typically just the termhead for now. FIXME
            , defaults :: [RelationalPredicate] -- usually an RPParamText or RPMT. higher order not quite explored yet.
            , srcref :: Maybe SrcRef
            }
          | RuleAlias RuleName -- internal softlink to a rule label (rlabel), e.g. HENCE NextStep
          | RuleGroup { rlabel :: Maybe RuleLabel
                      , srcref :: Maybe SrcRef }  -- § NextStep

          | NotARule [MyToken] -}<|MERGE_RESOLUTION|>--- conflicted
+++ resolved
@@ -108,21 +108,12 @@
   --              Just e -> e
   --              Nothing -> fromMaybe errorMsg (ud2gf lowerConll)
   expr <- either errorMsg pure (ud2gf lowerConll)
-<<<<<<< HEAD
   print "the original expression"
   print $ words $ showExpr expr
   -- print "replaced expression as string"
   -- let replaced = unwords $ swapBack (splitOn "propernoun" $ showExpr expr) nonWords
   -- print replaced
   -- when (verbose env) $ putStrLn ("The UDApp tree created by ud2gf:\n" ++ replaced)
-=======
-  -- print "the original expression"
-  -- print $ words $ showExpr expr
-  putStrLn "replaced expression as string"
-  let replaced = unwords $ swapBack (splitOn "propernoun" $ showExpr expr) nonWords
-  print replaced
-  when (verbose env) $ putStrLn ("The UDApp tree created by ud2gf:\n" ++ replaced)
->>>>>>> 1d861a9a
   -- let replacedToExpr = fromMaybe (dummyExpr "") (PGF.readExpr replaced)
   -- print "show replaced as expr"
   -- print $ showExpr replacedToExpr
