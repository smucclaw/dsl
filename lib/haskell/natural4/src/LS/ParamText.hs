--- conflicted
+++ resolved
@@ -39,20 +39,15 @@
 pParamText :: Parser ParamText
 pParamText = debugName "pParamText" $ (<* pToken EOL) $
   (:|)
-<<<<<<< HEAD
   <$> ((,)
       <$> ((:|) <$> pOtherVal <*> pure [])
       <*> pure Nothing)
   <*> pure []
-  -- <$> debugName "pParamText(flat) first line: pKeyValues" pKeyValuesAka
-  -- <*> debugName "pParamText(flat) subsequent lines: sameMany pKeyValues" (manyIndentation (sameMany pKeyValuesAka))
-=======
-  <$> debugName "pParamText(flat) first line: pKeyValues" pKeyValuesAka <* optional (pToken EOL)
-  <*> debugName "pParamText(flat) subsequent lines: sameMany pKeyValues"
-  (try (someIndentation (sameMany pKeyValuesAka)) -- maybe the subsequent lines are indented; consume the indentation first.
-   <|>
-   manyIndentation (sameMany pKeyValuesAka))      -- consuming the indentation first is important because sameMany can over-return success on nothing.
->>>>>>> 292c3f22
+  -- <$> debugName "pParamText(flat) first line: pKeyValues" pKeyValuesAka <* optional (pToken EOL)
+  -- <*> debugName "pParamText(flat) subsequent lines: sameMany pKeyValues"
+  -- (try (someIndentation (sameMany pKeyValuesAka)) -- maybe the subsequent lines are indented; consume the indentation first.
+  --  <|>
+  --  manyIndentation (sameMany pKeyValuesAka))      -- consuming the indentation first is important because sameMany can over-return success on nothing.
 
 pPTree :: Parser PTree
 pPTree = debugName "pPTtree tree" $ do
