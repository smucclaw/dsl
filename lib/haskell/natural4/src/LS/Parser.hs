--- conflicted
+++ resolved
@@ -51,58 +51,37 @@
 -- toBoolStruct (MyLabel lab (MyLeaf x))        = pure $ AA.Leaf $ foldr prependHead x lab
 toBoolStruct (MyLabel pre _post (MyNot x))         = Left $ "Label (" ++ show pre ++ ") followed by negation (" ++ show (MyNot x) ++ ") is not allowed"
 
-<<<<<<< HEAD
-expr,term,notLabelTerm :: (Show a) => Parser a -> Parser (MyBoolStruct a)
-expr p = ppp $ debugName "expression" (makeExprParser (term p) table)
-term p = debugName "term p" $ do
-  -- try (debugName "term p/1a:label directly above" $ do
+expr,exprIndent, term,termIndent, notLabelTerm :: (Show a) => Parser a -> Parser (MyBoolStruct a)
+expr p = ppp $ debugName "expression" (makeExprParser (term p) table <?> "expression")
+term p = termIndent p
+
+exprIndent p = ppp $ debugName "expression indentable" (makeExprParser (termIndent p) table <?> "expression indentable")
+termIndent p = debugName "termIndent p" $ do
+  -- try (debugName "term p/1a:label ends directly above next line" $ do
   --       (lbl, inner) <- (,)
   --         $*| (someLiftSL pNumOrText <* liftSL (lookAhead pNumOrText))
   --         |>< expr p
-  --       debugPrint $ "got label, then inner immediately below: " ++ show lbl
-  --       debugPrint $ "got inner: " <> show inner
+  --       debugPrint $ "1a: got label, then inner immediately below: " ++ show lbl
+  --       debugPrint $ "1a: got inner: " <> show inner
   --       return $ MyLabel lbl Nothing inner)
   --   <|>
-  --   try (debugName "term p/b:label to the left of line below, with EOL" $ do
-  --       lbl <- someSLPlain pNumOrText <* debugName "matching EOL" dnl
-  --       debugPrint $ "got label then EOL: " ++ show lbl
-  --       inner <- expr p
-  --       debugPrint $ "got inner: " ++ show inner
+  --   try (debugName "term p/1b:label ends to the left of line below, with EOL" $ do
+  --       (lbl, inner) <- (,)
+  --         $*| (someLiftSL pNumOrText) <* liftSL (debugName "matching EOL" dnl)
+  --         |>< expr p
+  --       debugPrint $ "1b: got label to the left, with EOL: " ++ show lbl
+  --       debugPrint $ "1b: got inner: " ++ show inner
   --       return $ MyLabel lbl Nothing inner)
   --   <|>
-=======
-expr,exprIndent, term,termIndent, notLabelTerm :: (Show a) => Parser a -> Parser (MyBoolStruct a)
-expr p = ppp $ debugName "expression" (makeExprParser (term p) table <?> "expression")
-term p = termIndent p
-
-exprIndent p = ppp $ debugName "expression indentable" (makeExprParser (termIndent p) table <?> "expression indentable")
-termIndent p = debugName "termIndent p" $ do
-  try (debugName "term p/1a:label ends directly above next line" $ do
-        (lbl, inner) <- (,)
-          $*| (someLiftSL pNumOrText <* liftSL (lookAhead pNumOrText))
-          |>< expr p
-        debugPrint $ "1a: got label, then inner immediately below: " ++ show lbl
-        debugPrint $ "1a: got inner: " <> show inner
-        return $ MyLabel lbl Nothing inner)
-    <|>
-    try (debugName "term p/1b:label ends to the left of line below, with EOL" $ do
-        (lbl, inner) <- (,)
-          $*| (someLiftSL pNumOrText) <* liftSL (debugName "matching EOL" dnl)
-          |>< expr p
-        debugPrint $ "1b: got label to the left, with EOL: " ++ show lbl
-        debugPrint $ "1b: got inner: " ++ show inner
-        return $ MyLabel lbl Nothing inner)
-    <|>
-    try (debugName "term p/1c:label ends to the right of line below" $ do
-        (lbl,inner) <- (,)
-          $*| (someLiftSL pNumOrText)
-          |<| expr p
-          |<$ undeepers
-        debugPrint $ "1c: got label to the right of next line: " ++ show lbl
-        debugPrint $ "1c: got inner: " ++ show inner
-        return $ MyLabel lbl Nothing inner)
-    <|>
->>>>>>> 292c3f22
+  --   try (debugName "term p/1c:label ends to the right of line below" $ do
+  --       (lbl,inner) <- (,)
+  --         $*| (someLiftSL pNumOrText)
+  --         |<| expr p
+  --         |<$ undeepers
+  --       debugPrint $ "1c: got label to the right of next line: " ++ show lbl
+  --       debugPrint $ "1c: got inner: " ++ show inner
+  --       return $ MyLabel lbl Nothing inner)
+  --   <|>
      debugName "term p/notLabelTerm" (notLabelTerm p)
 
 
