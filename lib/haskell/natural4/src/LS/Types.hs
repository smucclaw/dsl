{-# LANGUAGE RecordWildCards #-}
{-# LANGUAGE TypeFamilies #-}
{-# LANGUAGE OverloadedStrings #-}
{-# LANGUAGE DeriveGeneric, DeriveAnyClass #-}
{-# LANGUAGE DerivingStrategies #-}
{-# LANGUAGE GeneralizedNewtypeDeriving #-}
{-# LANGUAGE TypeSynonymInstances #-}
{-# LANGUAGE FlexibleInstances #-}

module LS.Types ( module LS.BasicTypes
                , module LS.Types) where

import qualified Data.Text as Text
import Text.Megaparsec
import Data.List.NonEmpty (NonEmpty ((:|)), toList, fromList)
import Data.Void (Void)
import qualified Data.Set           as Set
import Control.Monad
import qualified AnyAll as AA
import Control.Monad.Reader (ReaderT (runReaderT), asks)
import Data.Aeson (ToJSON)
import GHC.Generics
import qualified Data.Tree as Tree
import qualified Data.Map as Map

import LS.BasicTypes
import Control.Monad.Writer.Lazy (WriterT (runWriterT))
import Data.Monoid (Endo (Endo))
import Data.Bifunctor (second)

type PlainParser = ReaderT RunConfig (Parsec Void MyStream)
-- A parser generates a list of rules (in the "appendix", representing nested rules defined inline) and optionally some other value
type Parser = WriterT (DList Rule) PlainParser
type Depth = Int
type Preamble = MyToken

type KVsPair = (NonEmpty Text.Text, Maybe TypeSig)    --- so really there are multiple Values
type TypedMulti = KVsPair                             --- | apple | orange | banana | :: | Fruit   |

-- * BoolStructs wrap Phrasal types

type BoolStruct  = AA.ItemMaybeLabel Text.Text
type BoolStructP = AA.ItemMaybeLabel ParamText
type BoolStructR = AA.ItemMaybeLabel RelationalPredicate


type MultiTerm = [Text.Text]                          --- | apple | orange | banana

-- $phrasetypes

-- | @ParamText@ contains /parameterized text/.
--
-- Suppose we want to say, "pay the Vendor the amount of $10, by bank transfer".
--
-- Conceptually, that has the structure of a function call with both positional and named arguments.
-- We put the named arguments in an attribute dictionary object:
--
-- > pay( the Vendor, { amount = $10,
-- >                    by     = bank transfer } )
--
-- In a table, we would say:
--
-- > | ... | pay | the Vendor |               |    |   |               |
-- > |     |     | amount     | $10           | IS | A | Consideration |
-- > |     |     | by         | bank transfer |    |   |               |
--
-- Parsed into a ParamText, we have a 'NonEmpty' list of 'TypedMulti', which are themselves a `NonEmpty Text` tupled with a `Maybe TypeSig`.
--
-- > action = (      "pay"    :| ["the Vendor"]       , Nothing )
-- >          :| [ ( "amount" :| ["$10"] )            , SimpleType TOne "Consideration" )
-- >             , ( "by"     :| ["bank transfer"] )  , Nothing )
-- >             ] )
--
-- Linguistically, the first word ("pay") must always be a verb. If it is a transitive verb, the direct object follows on the same line. If it is an intransitive verb, the rest of the line can be blank. On subsequent lines, we give optional attributes: a "prepositional" keyword, followed by one or more optional parameters to that keyword.
--
-- 'ParamText' is primarily used in `Rule.action` keywords, which take a 'BoolStructP', whose base type is @ParamText@. That means that multiple ParamTexts can be connected together using @AND@ and @OR@ keywords.
--
-- In the simplest case, a ParamText could be simply a single intransitive verb, e.g. "walk", with no further arguments.
--
-- > action = ( "walk" :| [] , Nothing )
--

type ParamText = NonEmpty TypedMulti               --- | notify | the government |    |         |
                                                   --- |        | immediately    | :: | Urgency |
-- see PrettyPrinter for newtypes based on ParamText
text2pt :: Text.Text -> ParamText
text2pt x = pure (pure x, Nothing)

pt2text :: ParamText -> Text.Text
pt2text x = Text.unwords $ concatMap (toList . fst) $ toList x

type PTree = Tree.Tree TypedMulti -- Node (["notify" :| "the government"], Nothing) [ Node (["immediately" :| [], Urgency) [] ]

mkPTree :: TypedMulti -> [PTree] -> PTree
mkPTree = Tree.Node

mkLeaf :: Text.Text -> AA.ItemMaybeLabel ParamText
mkLeaf = AA.Leaf . text2pt

mkLeafR :: Text.Text -> BoolStructR
mkLeafR x = AA.Leaf $ RPMT [x]

-- remove the TypeSig from a ParamText
untypePT :: ParamText -> NonEmpty (NonEmpty Text.Text)
untypePT = fmap fst

tm2mt :: TypedMulti -> MultiTerm
tm2mt = toList . fst

mt2tm :: MultiTerm -> TypedMulti
mt2tm x = (fromList x, Nothing)

mt2pt :: MultiTerm -> ParamText
mt2pt ts = pure (fromList ts, Nothing)

mt2text :: MultiTerm -> Text.Text
mt2text = Text.unwords

-- | Like [a] but with faster concatenation.
newtype DList a = DList (Endo [a])
  deriving newtype (Semigroup, Monoid)

instance Show a => Show (DList a) where
  show = show . dlToList

singeltonDL :: a -> DList a
singeltonDL a = DList $ Endo (a:)

listToDL :: [a] -> DList a
listToDL as = DList $ Endo (as ++)

dlToList :: DList a -> [a]
dlToList (DList (Endo f)) = f []

runMyParser :: ((a, [Rule]) -> b) -> RunConfig -> Parser a -> String -> MyStream -> Either (ParseErrorBundle MyStream Void) b
runMyParser f rc p = runParser (runReaderT (f . second dlToList <$> runWriterT (p <* eof)) rc)

-- intermediate form for a deontic rule
data RuleBody = RuleBody { rbaction   :: BoolStructP -- pay(to=Seller, amount=$100)
                         , rbpbrs     :: [(Preamble, BoolStructR)] -- not subject to the party
                         , rbpbrneg   :: [(Preamble, BoolStructR)] -- negative global conditions
                         , rbdeon     :: Deontic
                         , rbtemporal :: Maybe (TemporalConstraint Text.Text)
                         , rbupon     :: [(Preamble, ParamText)] -- Upon  event conditions -- [TODO], figure out how these are joined; or should we ban multiple UPONs?
                         , rbgiven    :: [(Preamble, ParamText)] -- Given
                         , rbhaving   :: Maybe ParamText
                         , rbkeyname  :: (RegKeywords, BoolStructP)   -- Every man AND woman
                         , rbwho      :: Maybe (Preamble, BoolStructR)   -- WHO seeks eternal life in me
                         , rbwhere    :: [Rule]      -- Hornlike rules only, please       -- WHERE sky IS blue WHEN day IS thursday -- basically an inlineconstitutiverule but shoehorned into a hornlike until we get such rules working again
                         }
                      deriving (Eq, Show, Generic)

-- | find some unique name for the rule for purposes of scoping the symbol table.
-- if a rule label is provided, we use that.
-- if it's not provided, we use the name.
-- NOTE: we currently do not detect name collisions. In a future, more sophisticated version of this code, we would track the path to the rule.

ruleLabelName :: Rule -> RuleName
ruleLabelName r = maybe (ruleName r) (\x-> [rl2text x]) (getRlabel r)

getRlabel :: Rule -> Maybe RuleLabel
getRlabel r@Regulative{}    = rlabel r
getRlabel r@Constitutive {} = rlabel r
getRlabel r@Hornlike {}     = rlabel r
getRlabel r@TypeDecl {}     = rlabel r
getRlabel r@Scenario {}     = rlabel r
getRlabel r@RuleGroup {}    = rlabel r
-- getRlabel r@DefNameAlias {} = Nothing
-- getRlabel r@DefTypically {} = Nothing
-- getRlabel r@(RuleAlias a)   = Nothing
-- getRlabel r@RegFulfilled    = Nothing
-- getRlabel r@RegBreach       = Nothing
getRlabel _                 = Nothing

ruleName :: Rule -> RuleName
ruleName Regulative { subj  = x } = [bsp2text x]
ruleName (RuleAlias rn) = rn
ruleName RegFulfilled = ["FULFILLED"]
ruleName RegBreach    = ["BREACH"]
ruleName x = name x

type RuleLabel = (Text.Text   --  "§"
                 ,Int         --   1
                 ,Text.Text   --  "My First Rule"
                 )

rl2text :: RuleLabel -> Text.Text
rl2text (_sectionSymbol, _numSymbols, ruleText) = ruleText

-- maybe we should have a proper dict orientation here
data KW a = KW { dictK :: MyToken
               , dictV :: a }

data RegKeywords =
  REvery | RParty | RTokAll
  deriving (Eq, Show, Generic, ToJSON)

class HasToken a where
  tokenOf :: a -> MyToken

instance HasToken RegKeywords where
  tokenOf REvery = Every
  tokenOf RParty = Party
  tokenOf RTokAll = TokAll

-- [TODO]: we need to start preserving the keywords for each preamble*, because maybe this is a "which" not a "who"
data Rule = Regulative
            { subj     :: BoolStructP               -- man AND woman AND child
            , rkeyword :: RegKeywords               -- Every | Party | TokAll
            , who      :: Maybe BoolStructR         -- WHO walks and (eats or drinks)
            , cond     :: Maybe BoolStructR         -- IF it is a saturday
            , deontic  :: Deontic            -- must
            , action   :: BoolStructP               -- fart loudly AND run away
            , temporal :: Maybe (TemporalConstraint Text.Text) -- Before "midnight"
            , hence    :: Maybe Rule
            , lest     :: Maybe Rule
            , rlabel   :: Maybe RuleLabel
            , lsource  :: Maybe Text.Text
            , srcref   :: Maybe SrcRef
            , upon     :: Maybe ParamText
            , given    :: Maybe ParamText
            , having   :: Maybe ParamText  -- HAVING sung...
            , wwhere   :: [Rule]
            , defaults :: [RelationalPredicate] -- SomeConstant IS 500 ; MentalCapacity TYPICALLY True
            , symtab   :: [RelationalPredicate] -- SomeConstant IS 500 ; MentalCapacity TYPICALLY True
            }
          | Constitutive
            { name     :: RuleName   -- the thing we are defining
            , keyword  :: MyToken       -- Means, Includes, Is, Deem, Decide
            , letbind  :: BoolStructR
            , cond     :: Maybe BoolStructR -- a boolstruct set of conditions representing When/If/Unless
            , given    :: Maybe ParamText
            , rlabel   :: Maybe RuleLabel
            , lsource  :: Maybe Text.Text
            , srcref   :: Maybe SrcRef
            , defaults :: [RelationalPredicate] -- SomeConstant IS 500 ; MentalCapacity TYPICALLY True
            , symtab   :: [RelationalPredicate] -- SomeConstant IS 500 ; MentalCapacity TYPICALLY True
            }
          | Hornlike
            { name     :: RuleName           -- MyInstance
            , super    :: Maybe TypeSig         -- IS A Superclass
            , keyword  :: MyToken            -- decide / define / means
            , given    :: Maybe ParamText    -- applicant has submitted fee
            , upon     :: Maybe ParamText    -- second request occurs
            , clauses  :: [HornClause2]      -- colour IS blue WHEN fee > $10 ; colour IS green WHEN fee > $20 AND approver IS happy
            , rlabel   :: Maybe RuleLabel
            , lsource  :: Maybe Text.Text
            , srcref   :: Maybe SrcRef
            , defaults :: [RelationalPredicate] -- SomeConstant IS 500 ; MentalCapacity TYPICALLY True
            , symtab   :: [RelationalPredicate] -- SomeConstant IS 500 ; MentalCapacity TYPICALLY True
            }
          | TypeDecl
            { name     :: RuleName              -- DECLARE Class
            , super    :: Maybe TypeSig         -- IS A Superclass
            , has      :: [Rule]      -- HAS foo :: List Hand \n bar :: Optional Restaurant
            , enums    :: Maybe ParamText   -- ONE OF rock, paper, scissors (basically, disjoint subtypes)
            , given    :: Maybe ParamText
            , upon     :: Maybe ParamText
            , rlabel   :: Maybe RuleLabel
            , lsource  :: Maybe Text.Text
            , srcref   :: Maybe SrcRef
            , defaults :: [RelationalPredicate] -- SomeConstant IS 500 ; MentalCapacity TYPICALLY True
            , symtab   :: [RelationalPredicate] -- SomeConstant IS 500 ; MentalCapacity TYPICALLY True
            }
          | Scenario
            { scgiven  :: [RelationalPredicate]
            , expect   :: [Expect]              -- ExpRP (RPConstraint ["investment"] RPis ["savings"])
--          , upon ?.... we want to say things like WHEN an event happens / THEN some state transition occurs
--          , redrule  :: [Rule]                -- a test could return a reduction of existing rules
            , rlabel   :: Maybe RuleLabel
            , lsource  :: Maybe Text.Text
            , srcref   :: Maybe SrcRef
            , defaults :: [RelationalPredicate] -- SomeConstant IS 500 ; MentalCapacity TYPICALLY True
            , symtab   :: [RelationalPredicate] -- SomeConstant IS 500 ; MentalCapacity TYPICALLY True
            }
          | DefNameAlias -- inline alias, like     some thing AKA Thing
            { name   :: RuleName  -- "Thing" -- the thing usually said as ("Thing")
            , detail :: RuleName  -- ["some", "thing"]
            , nlhint :: Maybe Text.Text   -- "lang=en number=singular"
            , srcref :: Maybe SrcRef
            }
          | DefTypically -- inline default assignment, like     some hemisphere TYPICALLY North
            { name   :: RuleName  -- the name of the enclosing rule scope context -- a bit tricky to retrieve so typically just the termhead for now. [FIXME]
            , defaults :: [RelationalPredicate] -- usually an RPParamText or RPMT. higher order not quite explored yet.
            , srcref :: Maybe SrcRef
            }
          | RuleAlias RuleName -- internal softlink to a rule label (rlabel), e.g. HENCE NextStep
          | RuleGroup { rlabel :: Maybe RuleLabel
                      , srcref :: Maybe SrcRef }  -- § NextStep
          | RegFulfilled  -- trivial top
          | RegBreach     -- trivial bottom
          -- | CaseStm       -- work in progress
          -- { name   :: RuleName
          -- , limbs  :: [(Maybe BoolStructP -- cond
          --              ,ParamText         -- result
          --              )]
          -- , eqtest :: Maybe ParamText
          -- }
          | NotARule [MyToken]
          deriving (Eq, Show, Generic, ToJSON)

data Expect = ExpRP      RelationalPredicate
            | ExpDeontic Rule -- regulative rule
            deriving (Eq, Show, Generic, ToJSON)

data HornClause2 = HC2
  { hHead :: RelationalPredicate
  , hBody :: Maybe BoolStructR
  }
  deriving (Eq, Show, Generic, ToJSON)

data IsPredicate = IP ParamText ParamText
  deriving (Eq, Show, Generic, ToJSON)

<<<<<<< HEAD
=======
-- Prologgy stuff
data HornClause = HC
  { relPred :: RelationalPredicate
  , relWhen :: Maybe HornBody
  }
  deriving (Eq, Show, Generic, ToJSON)

type HornRP = AA.ItemMaybeLabel RelationalPredicate

data HornBody = HBRP HornRP
              | HBITE { hbif   :: HornRP
                      , hbthen :: HornRP
                      , hbelse :: HornRP }
  deriving (Eq, Show, Generic, ToJSON)

>>>>>>> ccc78959
class PrependHead a where
  -- Used to prepend what was first interpreted to be a label to an item
  prependHead :: Text.Text -> a -> a

instance PrependHead Text.Text where
  prependHead s = ((s <> " ") <>)
instance PrependHead ParamText where
  prependHead s ((xs, ts) :| xss) = (pure s <> xs, ts) :| xss
instance PrependHead RelationalPredicate where
  prependHead s (RPParamText ne)        = RPParamText (prependHead s ne)
  prependHead s (RPMT txts)             = RPMT (s : txts)
  prependHead s (RPConstraint l rr r)   = RPConstraint (s : l) rr r
  prependHead s (RPBoolStructR l rr it) = RPBoolStructR (s : l) rr it

data RelationalPredicate = RPParamText   ParamText                     -- cloudless blue sky
                         | RPMT MultiTerm -- intended to replace RPParamText. consider TypedMulti?
                         | RPConstraint  MultiTerm RPRel MultiTerm     -- eyes IS blue
                         | RPBoolStructR MultiTerm RPRel BoolStructR   -- eyes IS (left IS blue
                                                                       --          AND
                                                                       --          right IS brown)
  deriving (Eq, Show, Generic, ToJSON)
                 -- RPBoolStructR (["eyes"] RPis (AA.Leaf (RPParamText ("blue" :| [], Nothing))))
                 -- would need to reduce to
                 -- RPConstraint ["eyes"] Rpis ["blue"]

rel2txt :: RPRel -> Text.Text
rel2txt RPis      = "relIs"
rel2txt RPeq      = "relEq"
rel2txt RPlt      = "relLT"
rel2txt RPlte     = "relLTE"
rel2txt RPgt      = "relGT"
rel2txt RPgte     = "relGTE"
rel2txt RPelem    = "relIn"
rel2txt RPnotElem = "relNotIn"

rel2op :: RPRel -> Text.Text
rel2op RPis      = "=="
rel2op RPeq      = "=="
rel2op RPlt      = "<"
rel2op RPlte     = "<="
rel2op RPgt      = ">"
rel2op RPgte     = ">="
rel2op RPelem    = "IN"
rel2op RPnotElem = "NOT IN"

rp2texts :: RelationalPredicate -> MultiTerm
rp2texts (RPParamText    pt)            = pt2multiterm pt
rp2texts (RPMT           mt)            = mt
rp2texts (RPConstraint   mt1 rel mt2)   = mt1 ++ [rel2txt rel] ++ mt2
rp2texts (RPBoolStructR  mt1 rel bsr)   = mt1 ++ [rel2txt rel] ++ [bsr2text bsr]

rp2text :: RelationalPredicate -> Text.Text
rp2text = Text.unwords . rp2texts

text2rp :: Text.Text -> RelationalPredicate
text2rp = RPParamText . text2pt

pt2multiterm :: ParamText -> MultiTerm
pt2multiterm pt = toList $ Text.unwords . toList <$> untypePT pt

-- head here is super fragile, will runtime crash
rpFirstWord :: RelationalPredicate -> Text.Text
rpFirstWord = head . rp2texts

-- the "key-like" part of a relationalpredicate, used for TYPICALLY value assignment
rpHead :: RelationalPredicate -> MultiTerm
rpHead (RPParamText    pt)            = pt2multiterm pt
rpHead (RPMT           mt)            = mt
rpHead (RPConstraint   mt1 _rel _mt2) = mt1
rpHead (RPBoolStructR  mt1 _rel _bsr) = mt1

data RPRel = RPis | RPeq | RPlt | RPlte | RPgt | RPgte | RPelem | RPnotElem
  deriving (Eq, Show, Generic, ToJSON)

newtype RelName = RN { getName :: RuleName }

noLabel :: Maybe (Text.Text, Int, Text.Text)
noLabel   = Nothing
noLSource :: Maybe Text.Text
noLSource = Nothing
noSrcRef :: Maybe SrcRef
noSrcRef  = Nothing
noDeem   :: Maybe ParamText
noDeem = Nothing

data ParamType = TOne | TOptional | TList0 | TList1
  deriving (Eq, Show, Generic, ToJSON)

-- everything is stringly typed at the moment but as this code matures these will become more specialized.
data TComparison = TBefore | TAfter | TBy | TOn | TVague
                          deriving (Eq, Show, Generic, ToJSON)

data TemporalConstraint a = TemporalConstraint TComparison (Maybe Integer) a
                          deriving (Eq, Show, Generic, ToJSON)
type RuleName   = MultiTerm
type EntityType = Text.Text

data TypeSig = SimpleType ParamType EntityType
             | InlineEnum ParamType ParamText
             deriving (Eq, Show, Generic, ToJSON)

-- for use by the interpreter

type VarPath = [TypedMulti]

data Interpreted = L4I
  { classtable :: ClsTab
  , scopetable :: ScopeTabs
  }
  deriving (Eq, Show)

-- | a basic symbol table to track "variable names" and their associated types.

getUnderlyingType :: TypeSig -> Either String EntityType
getUnderlyingType o@(SimpleType TOne      s1) = Right s1
getUnderlyingType   (SimpleType TOptional s1) = Left "type declaration cannot inherit from _optional_ superclass"
getUnderlyingType   (SimpleType TList0    s1) = Left "type declaration cannot inherit from _list_ superclass"
getUnderlyingType   (SimpleType TList1    s1) = Left "type declaration cannot inherit from _list_ superclass"
getUnderlyingType   (InlineEnum pt1       s1) = Left "type declaration cannot inherit from _enum_ superclass"

-- what's the difference between SymTab, ClsTab, and ScopeTabs?

-- | ClsTab: things that are explicitly defined in a Type Declaration (DECLARE ... HAS ...) end up in the ClsTab
-- and they qualify to be used as types on the RHS of a :: definition which could appear anywhere.
newtype ClsTab = CT ClassHierarchyMap
  -- a class has attributes; those attributes live in a map keyed by classname.
  -- the fst part is the type of the class -- X IS A Y basically means X extends Y, but more complex types are possible, e.g. X :: LIST1 Y
  -- the snd part is the recursive HAS containing attributes of the class
  deriving (Show, Eq)

unCT :: ClsTab -> ClassHierarchyMap
unCT (CT x) = x
type ClassHierarchyMap = Map.Map EntityType (Inferrable TypeSig, ClsTab)

-- | ScopeTabs: In the course of a program we will sometimes see ad-hoc variables used in GIVEN and elsewhere.
-- those end up in the ScopeTabs object returned by the `symbolTable` function.

-- We also see explicit variable definitions given by (DEFINE ... HAS ...). These also end up in ScopeTabs.
-- If such a definition appears under a WHERE limb of another rule, it is scoped to that rule.

-- If it is given at top level, then it is under ... global scope, which is represented by Rulename=[]
-- The keys to ScopeTabs are from ruleLabelName.

type ScopeTabs = Map.Map RuleName SymTab

--  | SymTabs are a helper data structure used by ScopeTabs.
-- the fst contains type-related information.
-- the snd contains value-related information.

-- this type is getting pretty hefty, soon it'll be time to give it a proper type definition.

type SymTab = Map.Map MultiTerm (Inferrable TypeSig, [HornClause2])

-- | The explicitly annotated types from the L4 source text are recorded in the fst of Inferrable.
--   The confirmed & inferred types after the type checker & inferrer has run, are recorded in the snd of Inferrable.
--   If type checking / inference have not been implemented the snd will be empty.
type Inferrable ts = (Maybe ts, [ts])

thisAttributes, extendedAttributes :: ClsTab -> EntityType -> Maybe ClsTab

-- | attributes defined in the type declaration for this class specifically
thisAttributes (CT clstab) subclass = do
  ((mts, tss), ct) <- Map.lookup subclass clstab
  return ct

extendedAttributes o@(CT clstab) subclass = do
  ((mts, tss), CT ct) <- Map.lookup subclass clstab
  ts <- mts
  let eAttrs = case (extendedAttributes o <$> clsParent o subclass) of
                 Nothing               -> Map.empty
                 (Just Nothing)        -> Map.empty
                 (Just (Just (CT ea))) -> ea
  return $ CT $ ct <> eAttrs

-- get out whatever type signature has been user defined or inferred.
getSymType :: Inferrable ts -> Maybe ts
getSymType (Just x, _)    = Just x
getSymType (Nothing, x:_) = Just x
getSymType (Nothing, [])  = Nothing

-- a subclass extends a superclass.
-- but if the type definition for the class is anything other than the simple TOne, it's actually a polymorphic newtype and not a superclass
clsParent :: ClsTab -> EntityType -> Maybe EntityType
clsParent (CT clstab) subclass = do
  ((mts, tss), st) <- Map.lookup subclass clstab
  case getUnderlyingType <$> getSymType (mts, tss) of
    Just (Right s1) -> Just s1
    Just (Left err) -> Nothing
    Nothing         -> Nothing

-- is this a NonEmpty (NonEmpty Text.Text)
-- or a Tree (Text.Text)
-- type ParamText' = Tree Text.Text -- function(arg0, arg1=[val2,val3], arg4=[val5,val6])
--                                   -- Node "action" [ Node "eat"   [ Node "ice cream" [] ]
--                                   --               , Node "arg1"  [ Node "val2" [], Node "val3" [] ]
--                                   --               , Node "arg4"  [ Node "val5" [], Node "val6" [] ] ]

multiterm2pt :: MultiTerm -> ParamText
multiterm2pt x = pure (fromList x, Nothing)

multiterm2bsr :: Rule -> BoolStructR
multiterm2bsr = AA.Leaf . RPParamText . multiterm2pt . name

multiterm2bsr' :: MultiTerm -> BoolStructR
multiterm2bsr' = AA.Leaf . RPParamText . multiterm2pt

bsp2text :: BoolStructP -> Text.Text
bsp2text (AA.Not                    x ) = Text.unwords ["not", bsp2text x]
bsp2text (AA.Leaf                   x ) = Text.unwords $ concatMap toList $ fst <$> x
bsp2text (AA.Any (Just (AA.Pre p1       )) xs) = Text.unwords $ p1 : (bsp2text <$> xs)
bsp2text (AA.Any (Just (AA.PrePost p1 p2)) xs) = Text.unwords $ p1 : (bsp2text <$> xs) <> [p2]
bsp2text (AA.Any Nothing                   xs) = "any of:-" <> Text.unwords (bsp2text <$> xs)
bsp2text (AA.All (Just (AA.Pre p1       )) xs) = Text.unwords $ p1 : (bsp2text <$> xs)
bsp2text (AA.All (Just (AA.PrePost p1 p2)) xs) = Text.unwords $ p1 : (bsp2text <$> xs) <> [p2]
bsp2text (AA.All Nothing                   xs) = "all of:-" <> Text.unwords (bsp2text <$> xs)

bsr2text, bsr2textnl :: BoolStructR -> Text.Text
bsr2text   = bsr2text' Text.unwords
bsr2textnl = bsr2text' (Text.intercalate "\\n")

bsr2text' :: ([Text.Text] -> Text.Text) -> BoolStructR -> Text.Text
bsr2text'  joiner (AA.Not                           x ) = joiner ["not", bsr2text x]
bsr2text' _joiner (AA.Leaf                          x ) = rp2text x
bsr2text'  joiner (AA.Any (Just (AA.Pre p1       )) xs) = joiner $ p1 : (bsr2text <$> xs)
bsr2text'  joiner (AA.Any (Just (AA.PrePost p1 p2)) xs) = joiner $ p1 : (bsr2text <$> xs) <> [p2]
bsr2text'  joiner (AA.Any Nothing                   xs) = joiner ("any of:-" : (bsr2text <$> xs))
bsr2text'  joiner (AA.All (Just (AA.Pre p1       )) xs) = joiner $ p1 : (bsr2text <$> xs)
bsr2text'  joiner (AA.All (Just (AA.PrePost p1 p2)) xs) = joiner $ p1 : (bsr2text <$> xs) <> [p2]
bsr2text'  joiner (AA.All Nothing                   xs) = joiner ("all of:-" : (bsr2text <$> xs))

-- and possibily we want to have interspersed BoolStructs along the way

data Deontic = DMust | DMay | DShant
  deriving (Eq, Show, Generic, ToJSON)

data SrcRef = SrcRef { url      :: Text.Text
                     , short    :: Text.Text
                     , srcrow   :: Int
                     , srccol   :: Int
                     , version  :: Maybe Text.Text
                     }
              deriving (Eq, Show, Generic, ToJSON)


mkTComp :: MyToken -> Maybe TComparison
mkTComp Before     = Just TBefore
mkTComp After      = Just TAfter
mkTComp By         = Just TBy
mkTComp On         = Just TOn
mkTComp Eventually = Nothing
mkTComp x          = error $ "mkTC: can't create temporal constraint from " ++ show x ++ " -- this should be handled by a Vaguely"

mkTC :: MyToken -> Maybe Integer -> Text.Text -> Maybe (TemporalConstraint Text.Text)
mkTC tok   tt unit = TemporalConstraint <$> mkTComp tok <*> Just tt <*> pure unit
-- [TODO]: Consider supporting non-integer time constraints

data NatLang = NLen

tc2nl :: NatLang -> Maybe (TemporalConstraint Text.Text) -> Text.Text
tc2nl NLen Nothing = "eventually"
tc2nl NLen (Just (TemporalConstraint TBefore n t)) = Text.unwords [ "before", (maybe "" (Text.pack . show) n), t ]
tc2nl NLen (Just (TemporalConstraint TBy     n t)) = Text.unwords [ "by",     (maybe "" (Text.pack . show) n), t ]
tc2nl NLen (Just (TemporalConstraint TAfter  n t)) = Text.unwords [ "after",  (maybe "" (Text.pack . show) n), t ]
tc2nl NLen (Just (TemporalConstraint TOn     n t)) = Text.unwords [ "on",     (maybe "" (Text.pack . show) n), t ]
tc2nl NLen (Just (TemporalConstraint TVague  n t)) = Text.unwords [ "around", (maybe "" (Text.pack . show) n), t ]


data RunConfig = RC { debug     :: Bool
                    , printstream   :: Bool
                    , callDepth :: Int
                    , oldDepth  :: Int
                    , parseCallStack :: [String]
                    , sourceURL :: Text.Text
                    , asJSON    :: Bool
                    , toNLG     :: Bool
                    , toBabyL4  :: Bool
                    , toProlog  :: Bool
                    , toUppaal  :: Bool
                    , saveAKA   :: Bool
                    , wantNotRules :: Bool
                    , toGrounds :: Bool
                    , toVue     :: Bool
                    , toTS      :: Bool
                    , extendedGrounds :: Bool
                    , toChecklist :: Bool
                    , runNLGtests :: Bool
                    } deriving (Show, Eq)

defaultRC :: RunConfig
defaultRC = RC
        { debug = False
        , printstream = False
        , callDepth = 0
        , oldDepth = 0
        , parseCallStack = []
        , sourceURL = "STDIN"
        , asJSON = False
        , toNLG = False
        , toBabyL4 = False
        , toProlog = False
        , toUppaal = False
        , saveAKA = False
        , wantNotRules = False
        , toGrounds = False
        , toVue = False
        , toTS = False
        , extendedGrounds = False
        , toChecklist = False
        , runNLGtests = False
        }
nestLevel :: RunConfig -> Int
nestLevel = length . parseCallStack

increaseNestLevel :: String -> RunConfig -> RunConfig
increaseNestLevel name rc = rc { parseCallStack = name : parseCallStack rc }

magicKeywords :: [Text.Text]
magicKeywords = Text.words "EVERY PARTY MUST MAY WHEN INCLUDES MEANS IS IF UNLESS DEFINE"

-- the Rule types employ these tokens, which are meaningful to L4.
--
toToken :: Text.Text -> [MyToken]

-- start a regulative rule
toToken "EVERY" =  pure Every
toToken "PARTY" =  pure Party
toToken "ALL"   =  pure TokAll -- when parties are treated as a collective, e.g. ALL diners. TokAll means "Token All"

-- start a boolstruct
toToken "ALWAYS" = pure Always
toToken "NEVER"  = pure Never

-- qualify a subject
toToken "WHO" =    pure Who
toToken "WHICH" =  pure Which
toToken "WHOSE" =  pure Whose

toToken "WHEN" =   pure When
toToken "IF" =     pure If
toToken "UPON" =   pure Upon
toToken "GIVEN" =  pure Given
toToken "HAVING" = pure Having

toToken "MEANS" =  pure Means -- "infix"-starts a constitutive rule "Name MEANS x OR y OR z"
toToken "INCLUDES" =  pure Includes
toToken "IS" =     pure Is

-- boolean connectors
toToken "OR" =     pure Or
toToken "AND" =    pure And
toToken "UNLESS" = pure Unless
toToken "IF NOT" = pure Unless
toToken "NOT"    = pure MPNot

-- set operators
toToken "PLUS"   = pure SetPlus
toToken "LESS"   = pure SetLess

-- deontics
toToken "MUST" =   pure Must
toToken "MAY" =    pure May
toToken "SHANT" =  pure Shant

-- temporals
toToken "UNTIL"  = pure Before  -- <
toToken "BEFORE" = pure Before  -- <
toToken "WITHIN" = pure Before  -- <=
toToken "AFTER"  = pure After   -- >
toToken "BY"     = pure By
toToken "ON"     = pure On      -- ==
toToken "EVENTUALLY" = pure Eventually

-- the rest of the regulative rule
toToken "➔"       =     pure Do
toToken "->"      =     pure Do
toToken "DO"      =     pure Do
toToken "PERFORM" =     pure Do

-- for discarding
toToken "" =       pure Empty
toToken "TRUE" =   pure Checkbox
toToken "FALSE" =  pure Checkbox
toToken "HOLDS" =  pure Holds

-- regulative chains
toToken "HENCE" = pure Hence
toToken  "THEN" = pure Hence
-- trivial contracts
toToken  "FULFILLED" = pure Fulfilled
toToken  "BREACH" = pure Breach

toToken     "LEST" = pure Lest
toToken     "ELSE" = pure Lest
toToken  "OR ELSE" = pure Lest
toToken "XOR ELSE" = pure Lest
toToken    "XELSE" = pure Lest
toToken  "GOTO" = pure Goto

toToken ";"      = pure EOL

toToken ":"      = [TypeSeparator, A_An]
toToken "::"     = [TypeSeparator, A_An]
toToken "TYPE"   = [TypeSeparator, A_An]
toToken "IS A"   = [TypeSeparator, A_An]
toToken "IS AN"  = [TypeSeparator, A_An]
toToken "A"      = pure A_An
toToken "AN"     = pure A_An

toToken "DECLARE"   = pure Declare
toToken "DEFINE"    = pure Define
toToken "DECIDE"    = pure Decide
toToken "ONE OF"    = pure OneOf
toToken "AS ONE OF" = pure OneOf
toToken "DEEM"      = pure Deem
toToken "HAS"       = pure Has

toToken "ONE"       = pure One
toToken "OPTIONAL"  = pure Optional
toToken "LIST0"     = pure List0
toToken "LIST1"     = pure List1

toToken "AKA"       = pure Aka
toToken "TYPICALLY" = pure Typically

toToken "-§"        = pure $ RuleMarker (-1) "§"
toToken "SECTION"   = pure $ RuleMarker   1  "§"
toToken "§"         = pure $ RuleMarker   1  "§"
toToken "§§"        = pure $ RuleMarker   2  "§"
toToken "§§§"       = pure $ RuleMarker   3  "§"
toToken "§§§§"      = pure $ RuleMarker   4  "§"
toToken "§§§§§"     = pure $ RuleMarker   5  "§"
toToken "§§§§§§"    = pure $ RuleMarker   6  "§"

toToken "SCENARIO"  = pure ScenarioTok
toToken "EXPECT"    = pure Expect
toToken "<"         = pure TokLT
toToken "=<"        = pure TokLTE
toToken "<="        = pure TokLTE
toToken ">"         = pure TokGT
toToken ">="        = pure TokGTE
toToken "="         = pure TokEQ
toToken "=="        = pure TokEQ
toToken "==="       = pure TokEQ
toToken "IN"        = pure TokIn
toToken "NOT IN"    = pure TokNotIn

toToken "OTHERWISE" = pure Otherwise

toToken "WHERE"     = pure Where

toToken ";;"        = pure Semicolon

-- we recognize numbers
-- let's not recognize numbers yet; treat them as strings to be pOtherVal'ed.
toToken s | [(n,"")] <- reads $ Text.unpack s = pure $ TNumber n

-- any other value becomes an Other -- "walks", "runs", "eats", "drinks"
toToken x = pure $ Other x



whenDebug :: Parser () -> Parser ()
whenDebug act = do
  isDebug <- asks debug
  when isDebug act

pGetTokenPos :: Parser (WithPos ())
pGetTokenPos = token test Set.empty <?> "some token"
  where
    test tok = Just (() <$ tok)

pXLocation :: Parser Depth
pXLocation = token test Set.empty <|> pure 0 <?> "x location"
  where
    test WithPos {pos= SourcePos _ _y x} = Just (unPos x)

pYLocation :: Parser Depth
pYLocation = token test Set.empty <|> pure 0 <?> "y location"
  where
    test WithPos{pos= SourcePos _ y _x } = Just (unPos y)


pTokenMatch :: (MyToken -> Bool) -> NonEmpty MyToken -> Parser MyToken
pTokenMatch f c = do
  ctx <- asks parseCallStack
  token test $ Set.singleton $ Tokens $ liftMyToken ctx <$> c
  where
    test WithPos {tokenVal = x} =
      if f x
        then Just x
        else Nothing

rLabelR :: Rule -> Maybe RuleLabel
rLabelR Regulative   {..} = rlabel
rLabelR Constitutive {..} = rlabel
rLabelR Hornlike     {..} = rlabel
rLabelR TypeDecl     {..} = rlabel
rLabelR Scenario     {..} = rlabel
rLabelR RuleGroup    {..} = rlabel
rLabelR _                 = Nothing
<|MERGE_RESOLUTION|>--- conflicted
+++ resolved
@@ -312,24 +312,6 @@
 data IsPredicate = IP ParamText ParamText
   deriving (Eq, Show, Generic, ToJSON)
 
-<<<<<<< HEAD
-=======
--- Prologgy stuff
-data HornClause = HC
-  { relPred :: RelationalPredicate
-  , relWhen :: Maybe HornBody
-  }
-  deriving (Eq, Show, Generic, ToJSON)
-
-type HornRP = AA.ItemMaybeLabel RelationalPredicate
-
-data HornBody = HBRP HornRP
-              | HBITE { hbif   :: HornRP
-                      , hbthen :: HornRP
-                      , hbelse :: HornRP }
-  deriving (Eq, Show, Generic, ToJSON)
-
->>>>>>> ccc78959
 class PrependHead a where
   -- Used to prepend what was first interpreted to be a label to an item
   prependHead :: Text.Text -> a -> a
