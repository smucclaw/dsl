{-# LANGUAGE GHC2021 #-}
{-# LANGUAGE AllowAmbiguousTypes #-}
{-# LANGUAGE DataKinds #-}
{-# LANGUAGE LambdaCase #-}
{-# LANGUAGE NamedFieldPuns #-}
{-# LANGUAGE OverloadedStrings #-}
{-# LANGUAGE QuasiQuotes #-}
{-# LANGUAGE RecordWildCards #-}
{-# LANGUAGE ViewPatterns #-}

-- | transpiler to CoreL4 (BabyL4). See the `baby-l4` repository.
module LS.XPile.CoreL4
  ( sfl4ToBabyl4,
    sfl4ToCorel4,
    sfl4ToASP,
    sfl4ToEpilog,
    sfl4ToDMN,
  )
where

import AnyAll (BoolStruct (All, Any, Leaf, Not), haskellStyle)
-- TODO, to be reconsidered

-- import Data.Function ( (&) )

-- import Control.Arrow ( (>>>) )

-- import           Data.List.NonEmpty (NonEmpty((:|)))
-- import Text.Pretty.Simple (pShow, pShowNoColor)
-- import qualified Data.Text.Lazy as TL
<<<<<<< HEAD
import Control.Monad (guard, join)
import Data.Either (rights, isRight, fromRight)
import Control.Monad.Except ( MonadError(throwError) )
-- import qualified Data.Traversable as DT
=======
-- import Control.Monad (guard, join)
>>>>>>> b96a97af

-- import qualified Data.Traversable as DT

-- TODO: the following is only for testing purposes, can be removed later

import Control.Applicative (Applicative (liftA2))
import Control.Monad (guard, join)
import Control.Monad.Validate (MonadValidate (refute), runValidate)
import Data.Bifunctor (Bifunctor (..))
import Data.Coerce (coerce)
import Data.Either (fromRight, isRight, rights)
import Data.Foldable qualified as Fold
import Data.Functor ((<&>))
import Data.List (elemIndex, intercalate, isPrefixOf, nub, tails, uncons, (\\))
import Data.List.NonEmpty qualified as NE
import Data.HashMap.Strict ((!))
import Data.HashMap.Strict qualified as Map
import Data.Maybe (catMaybes, fromJust, fromMaybe, isJust, isNothing, mapMaybe, maybeToList)
import Data.Monoid (Ap (Ap), Endo (..))
import Data.Sequence qualified as Seq
import Data.Text qualified as T
import Data.Tuple.All (SequenceT (sequenceT))
import Debug.Trace (trace)
<<<<<<< HEAD
import LS.XPile.Logging ( mutter, mutters, XPileLog, XPileLogE, xpReturn, xpError, xpLog )
type ExprM a = Either String (Expr a)
=======
import Flow ((.>), (|>))
import L4.Annotation (SRng (DummySRng))
import L4.PrintProg (PrintConfig (PrintSystem), PrintSystem (L4Style), showL4)
import L4.Syntax as L4
  ( BBoolOp (BBand, BBor),
    BComparOp (BCeq, BCgt, BCgte, BClt, BClte),
    BinOp (BBool, BCompar),
    ClassDecl
      ( ClassDecl,
        annotOfClassDecl,
        defOfClassDecl,
        nameOfClassDecl
      ),
    ClassDef (ClassDef),
    ClassName (ClsNm, stringOfClassName),
    Expr (BinOpE, UnaOpE, ValE, VarE),
    Program (..),
    QVarName (..),
    Rule
      ( Rule,
        annotOfRule,
        instrOfRule,
        nameOfRule,
        postcondOfRule,
        precondOfRule,
        varDeclsOfRule
      ),
    TopLevelElement (ClassDeclTLE, RuleTLE),
    UBoolOp (UBnot),
    UnaOp (UBool),
    Val (BoolV, FloatV, IntV),
    Var (..),
    VarName,
  )
import L4.SyntaxManipulation (applyVarsNoType, funArgsToAppNoType)
import LS.Interpreter as SFL4
  ( allCTkeys,
    classGraph,
    getAttrTypesIn,
    getCTkeys,
    l4interpret,
  )
import LS.PrettyPrinter
  ( ParamText3 (PT3),
    RP1 (RP1),
    commentWith,
    inPredicateForm,
    myrender,
    prettySimpleType,
    snake_case,
    snake_inner,
    untaint,
  )
import LS.PrettyPrinter as SFL4
  ( ParamText3 (PT3),
    RP1 (RP1),
    commentWith,
    inPredicateForm,
    myrender,
    prettySimpleType,
    snake_case,
    snake_inner,
    untaint,
  )
import LS.RelationalPredicates as SFL4
  ( bsr2pt,
    partitionExistentials,
  )
import LS.Rule as SFL4
  ( Interpreted (classtable),
    Rule
      ( Constitutive,
        DefNameAlias,
        DefTypically,
        Hornlike,
        NotARule,
        RegBreach,
        RegFulfilled,
        Regulative,
        RuleAlias,
        RuleGroup,
        Scenario,
        TypeDecl,
        clauses,
        defaults,
        enums,
        given,
        giveth,
        has,
        keyword,
        lsource,
        name,
        rlabel,
        srcref,
        super,
        symtab,
        upon
      ),
    defaultHorn,
    hasClauses,
    rl2text,
    ruleLabelName,
  )
import LS.Tokens (undeepers)
import LS.Types as SFL4
  ( BoolStructR,
    ClsTab (..),
    HornClause (HC, hBody, hHead),
    HornClause2,
    InterpreterOptions (enums2decls),
    MTExpr (..),
    MultiTerm,
    MyToken (Decide, Define),
    ParamText,
    ParamType (TOne, TOptional),
    RPRel (..),
    RelationalPredicate (..),
    RuleName,
    ScopeTabs,
    SrcRef (SrcRef, short, srccol, srcrow, url, version),
    TypeSig (..),
    TypedMulti,
    clsParent,
    defaultInterpreterOptions,
    enumLabels_,
    getSymType,
    getUnderlyingType,
    mkRpmt,
    mt2text,
    mtexpr2text,
    unCT,
  )
import LS.Utils
  ( MonoidValidate,
    mapThenSwallowErrs,
    (|$>),
  )
import LS.XPile.CoreL4.LogicProgram
  ( LPLang (..),
    LogicProgram,
    babyL4ToLogicProgram,
  )
import Prettyprinter
  ( Doc,
    Pretty (pretty),
    angles,
    colon,
    dquotes,
    emptyDoc,
    encloseSep,
    equals,
    hsep,
    line,
    parens,
    vsep,
    (<+>),
  )
import Prettyprinter.Interpolate (__di)
import Text.Regex.TDFA (AllTextMatches (getAllTextMatches), (=~))
import Text.XML.HXT.Core qualified as HXT
import ToDMN.FromL4 (genXMLTreeNoType)

-- type ExprM a = Either String (Expr a)
type ExprM ann a = MonoidValidate (Doc ann) (Expr a)
>>>>>>> b96a97af

-- output to Core L4 for further transformation

-- TODO: could be removed: the result type of transpilation 
-- is now ... () (as in Program()) and not ... SRng (as in Program SRng)
sfl4Dummy :: SRng
sfl4Dummy = DummySRng "From spreadsheet"

sfl4ToBabyl4 :: Interpreted -> String
sfl4ToBabyl4 l4i = show $ sfl4ToCorel4Program l4i

<<<<<<< HEAD
sfl4ToASP :: [SFL4.Rule] -> XPileLogE String
sfl4ToASP rs = do
  let (rulesTransformed, errs) = xpLog $ mapM sfl4ToCorel4Rule rs
      prg = Program () (concat $ rights rulesTransformed)
      doc = ASP.astToDoc prg
                   -- trace ("asp" ++ (show $ showL4 [] prg)) $
  mutters errs
  xpReturn (show doc)

sfl4ToEpilog :: [SFL4.Rule] -> XPileLogE String
sfl4ToEpilog rs = do
  let (rulesTransformed, errs) = xpLog $ mapM sfl4ToCorel4Rule rs
      prg = Program () (concat $ rights rulesTransformed)
      doc = Epilog.astToDoc prg
  mutters errs
  xpReturn $ show doc
=======
sfl4ToASP :: [SFL4.Rule] -> String
sfl4ToASP = sfl4ToLogicProgramStr @ASP

sfl4ToEpilog :: [SFL4.Rule] -> String
sfl4ToEpilog = sfl4ToLogicProgramStr @Epilog

sfl4ToUntypedBabyL4 :: [SFL4.Rule] -> Program ()
sfl4ToUntypedBabyL4 rules = Program {..}
  where
    annotOfProgram = ()
    elementsOfProgram =
      rules
        |> mapThenSwallowErrs sfl4ToCorel4Rule
        |> mconcat

sfl4ToLogicProgramStr ::
  forall (lpLang :: LPLang).
  (Pretty (LogicProgram lpLang ())) =>
  [SFL4.Rule] ->
  String
sfl4ToLogicProgramStr rules =
  rules
    |> sfl4ToUntypedBabyL4
    |> babyL4ToLogicProgram @lpLang
    |> pretty
    |> show
>>>>>>> b96a97af

-- destructure (Rule t) from this
-- data TopLevelElement t = RuleTLE (Rule t) | ...
-- not actually necessary

-- sfl4ToDMN :: HXT.ArrowXml cat => [SFL4.Rule] -> cat a HXT.XmlTree
<<<<<<< HEAD
sfl4ToDMN :: [SFL4.Rule] -> XPileLog (HXT.IOSLA (HXT.XIOState ()) HXT.XmlTree HXT.XmlTree)
sfl4ToDMN rs = do
  let (rulesTransformed, errs) = xpLog $ mapM sfl4ToCorel4Rule rs
      prg = Program () (concat $ rights rulesTransformed)
  -- in trace ("dmn" ++ (show $ showL4 [] prg)) $ genXMLTree prg
  mutters errs
  return $ genXMLTreeNoType prg
=======
sfl4ToDMN :: [SFL4.Rule] -> HXT.IOSLA (HXT.XIOState ()) HXT.XmlTree HXT.XmlTree
sfl4ToDMN rules =
  rules |> sfl4ToUntypedBabyL4 |> genXMLTreeNoType
>>>>>>> b96a97af

sfl4ToCorel4 :: [SFL4.Rule] -> XPileLogE String
sfl4ToCorel4 rs =
  let interpreted = l4interpret (defaultInterpreterOptions { enums2decls = True }) rs
      -- sTable = scopetable interpreted
      cTable = classtable interpreted
      pclasses = myrender $ prettyClasses cTable
      pBoilerplate = myrender $ prettyBoilerplate cTable
      hardCoded = unlines [ "decl age: Number"
                          , "decl weight: Number"
                          , "decl height: Number"
                          , "decl years: Unit"
                          , "decl meters: Unit"
                          , "decl kg: Unit"
                          , "decl relLT: Number -> Number -> Unit -> Boolean"
                          , "decl relLTE: Number -> Number -> Unit -> Boolean"

                          , "class Unit"
                          , "decl tb_length: Number" -- [TODO] the hc2decls should be responsible for this.
                          , "decl wingspan: Number"
                          , ""
                          ]

  in xpReturn $ unlines $ nubstrings $ concatMap lines
  ( [ -- "#\n# outputted via L4.Program types\n#\n\n"
      -- , ppCorel4 . sfl4ToCorel4Program $ rs
      "\n#\n# outputted directly from XPile/CoreL4.hs\n#\n"
      -- some hardcoding while we debug the transpiler and babyl4 interpreter
    , hardCoded
    , "\n\n## classes\n",                   T.unpack pclasses
    , "\n\n## boilerplate\n",               T.unpack pBoilerplate

    , "\n\n## decls for predicates used in rules (and not defined above already)\n"
    , T.unpack . myrender $ prettyDecls (T.pack hardCoded <> pclasses <> pBoilerplate) rs

    -- honestly i think we can just live without these
    --               , "\n\n## facts\n",                     show $ prettyFacts   sTable
    --               , "\n\n## defn from decision rules\n",  show $ prettyDefns   rs

    , "\n# directToCore\n\n"
    ] ++
    [ T.unpack $ myrender (directToCore r)
    | r <- rs
    ]
  )
  where
    -- dedup input; if a line has previously been output, don't output it again.
    nubstrings :: [String] -> [String]
    nubstrings xs =
      let zipped = zip xs [1..]
          xMap2 = Map.fromList (reverse zipped)
          xtends = Map.fromListWith (<>) (T.breakOn " extends " . T.pack <$> xs)
      in
        [ -- show n ++ ": " ++ show (xMap2 Map.! l) ++ ": " ++
          l
        | (l,n) <- zipped
        , if "decl" `isPrefixOf` l || "class" `isPrefixOf` l
          then (n :: Int) <= xMap2 ! l
               && maybe True (== "") (Map.lookup (T.pack l) xtends)
          else True
        ]

-- | go directly from Natural L4 to Baby L4, bypassing the text-file step.
-- We need some amount of type inference here to upgrade natural l4 to be as rigorously typed as core l4.
-- [TODO] this has been planned for some time. LET'S DO THIS.
-- well, maybe next year, as Sondheim said.

sfl4ToCorel4Program :: Interpreted -> L4.Program ()
sfl4ToCorel4Program l4i
  = Program { annotOfProgram = ()
            , elementsOfProgram = [] }
-- [TODO] we could also go from the output of Interpreter, e.g. with qaHorns*

ppCorel4 :: L4.Program () -> String
ppCorel4 Program {elementsOfProgram} =
  elementsOfProgram |$> pptle |> vsep |> myrender |> T.unpack
  -- T.unpack $ myrender (vsep $ pptle <$> elementsOfProgram)

pptle :: TopLevelElement () -> Doc ann
pptle (ClassDeclTLE ClassDecl {nameOfClassDecl}) =
  [__di|
    class #{nameOfClassDecl |> stringOfClassName |> T.pack |> MTT |> snake_inner}
  |]
  -- "class" <+> snake_inner (MTT . T.pack . stringOfClassName . nameOfClassDecl $ cdcl)

pptle (RuleTLE Rule { nameOfRule }) =
  vsep [nameOfRule']
  where
    nameOfRule' = fromMaybe
      -- If the rule doesn't have a name, just use an empty string.
      "" $
      -- Otherwise if the rule has a name, we turn it into
      -- rule <RULE_NAME>
      nameOfRule
      <&> (\x -> ["rule <", x, ">"])
      <&> foldMap pretty

pptle tle                 = vsep ( "## pptle: UNIMPLEMENTED, showing Haskell source:"
                                   : (pretty . ("## " <>) <$> lines (show tle)) )

-- TODO: remove after import from BabyL4 works correctly
trueVNoType :: Expr ()
trueVNoType = ValE () (BoolV True)
falseVNoType :: Expr ()
falseVNoType = ValE () (BoolV False)

-- TODO: BEGIN helper functions
-- maybe move into BabyL4/SyntaxManipulations.hs

-- Convert variable name to global variable
-- TODO: should be refined to generate local/global variable 
-- depending on contextual information when available
-- ASP TODO: add env (var list) as a second arg, and look up varname in env
-- i.e varNameToVarNoType :: VarName -> [String] -> Var ()

-- varNameToVarNoType_ :: [String] -> VarName -> Var ()
-- varNameToVarNoType_ cont vn
--   | null cont = GlobalVar (QVarName () vn)
--   | vn == head cont = LocalVar (QVarName () vn) (fromMaybe 0 (elemIndex vn cont))
--   | otherwise = varNameToVarNoType (tail cont) vn

varNameToVarNoType :: [String] -> VarName -> Var ()
varNameToVarNoType context nameOfQVarName =
  nameOfQVarName
    |> (`elemIndex` context)
    |> maybe (GlobalVar qVarName) (LocalVar qVarName)
  where
    qVarName = QVarName {annotOfQVarName = (), ..}

varsToExprNoType :: [Var t] -> ExprM ann t
varsToExprNoType (v:vs) = pure $ applyVarsNoType v vs
varsToExprNoType [] = refute "internal error (varsToExprNoType [])"

multiTermToExprNoType :: [String] -> MultiTerm -> ExprM ann ()
-- multiTermToExprNoType = varsToExprNoType . map (varNameToVarNoType . T.unpack . mtexpr2text)
multiTermToExprNoType cont mt = do
  expr <- traverse (mtExprToExprNoType cont) mt
  case expr of
    var@(VarE t v) : args -> pure $ funArgsToAppNoType var args
    [e] -> pure e
    _ -> refute "non-variable name in function position"

mtExprToExprNoType :: [String] -> MTExpr -> ExprM ann ()
mtExprToExprNoType cont (MTT (T.unpack -> t)) =
  pure $ VarE () $ varNameToVarNoType cont t
mtExprToExprNoType _ mtExpr =
  pure $ ValE () $ case mtExpr of
    MTI i -> IntV i
    MTF i -> FloatV i
    MTB i -> BoolV i

rpRelToBComparOp :: RPRel -> MonoidValidate (Doc ann) BinOp
rpRelToBComparOp RPis = refute "rpRelToBComparOp: erroring on RPis"
rpRelToBComparOp RPhas = refute "rpRelToBComparOp: erroring on RPhas"
rpRelToBComparOp RPeq = pure $ BCompar BCeq
rpRelToBComparOp RPlt = pure $ BCompar BClt
rpRelToBComparOp RPlte = pure $ BCompar BClte
rpRelToBComparOp RPgt = pure $ BCompar BCgt
rpRelToBComparOp RPgte = pure $ BCompar BCgte
rpRelToBComparOp RPelem = refute "rpRelToBComparOp: erroring on RPelem"
rpRelToBComparOp RPnotElem = refute "rpRelToBComparOp: erroring on RPnotElem"
rpRelToBComparOp RPnot = refute "rpRelToBComparOp: erroring on RPnot"
rpRelToBComparOp RPTC {}  = refute "rpRelToBComparOp: erroring on RPTC"

-- END helper functions

boolStructRToExpr :: [String] -> BoolStructR -> ExprM ann ()
boolStructRToExpr cont (Leaf rp) = relationalPredicateToExpr cont rp

boolStructRToExpr cont (Not bs') =
  UnaOpE () (UBool UBnot) <$> boolStructRToExpr cont bs'

boolStructRToExpr cont anyAll =
  bss
    |> traverse (boolStructRToExpr cont)
    -- Transform the BoolStructR into the corresponding BabyL4 expr.
    |$> \case
      (null -> True) -> trueVNoType
      exprs -> foldr1 (BinOpE () (BBool bbOp)) exprs
  where
    (bbOp, bss) = case anyAll of
      All _m_ls bss -> (BBand, bss)
      Any _m_ls bss -> (BBor, bss)

relationalPredicateToExpr :: [String] -> RelationalPredicate -> ExprM ann ()
relationalPredicateToExpr cont (RPParamText ne) =
  refute [__di|
    CoreL4: relationalPredicateToExpr: erroring on RPParamText #{ne}
  |]

relationalPredicateToExpr cont (RPMT mts) =
  multiTermToExprNoType cont mts

relationalPredicateToExpr cont (RPConstraint mts RPis mts') =
  multiTermToExprNoType cont $ mts' <> mts

relationalPredicateToExpr cont (RPConstraint mts rr mts') = do
  bop <- rpRelToBComparOp rr
  multiTermToExprNoType cont mts
    |$> BinOpE () bop
    |> (<*> multiTermToExprNoType cont mts')
  -- (BinOpE () bop <$> multiTermToExprNoType cont mts) <*> multiTermToExprNoType cont mts'

relationalPredicateToExpr cont (RPBoolStructR mts rr bs) = do
  r <- rpRelToBComparOp rr
    -- TODO: translate bs
  multiTermToExprNoType cont mts
    |$> BinOpE () r
    |> (<*> pure falseVNoType)
  -- rpRelToBComparOp rr >>= (\r -> BinOpE () r <$> multiTermToExprNoType cont mts <*> pure falseVNoType)

relationalPredicateToExpr cont (RPnary {}) =
  refute "relationalPredicateToExpr: erroring on RPnary"

-- ASP TODO: add env as a second arg, where env is a list of locally declared var names extracted from given clause
-- i.e. precondOfHornClauses :: [HornClause2] -> [String] -> Expr ()
precondOfHornClauses :: [String] -> [HornClause2] -> ExprM ann ()
precondOfHornClauses cont [HC _hh (Just hb)] = boolStructRToExpr cont hb
precondOfHornClauses _ _ = pure trueVNoType

postcondOfHornClauses :: [String] -> [HornClause2] -> ExprM ann ()
postcondOfHornClauses cont [HC hh _hb] = relationalPredicateToExpr cont hh
postcondOfHornClauses _ _ = pure trueVNoType

<<<<<<< HEAD
sfl4ToCorel4Rule :: SFL4.Rule -> XPileLogE [TopLevelElement ()]
sfl4ToCorel4Rule Regulative{} = mutter "sfl4ToCorel4Rule: Regulative rule unsupported, returning empty" >> xpReturn []

sfl4ToCorel4Rule h@Hornlike{..} =
            -- pull any type annotations out of the "given" paramtext as ClassDeclarations
            -- we do not pull type annotations out of the "upon" paramtext because that's an event so we need a different kind of toplevel -- maybe a AutomatonTLE?
            -- TODO: the following produces an error: Prelude.tail: empty list
            -- has been temporarily commented out 
            -- given2classdecls given ++
  rule
=======
sfl4ToCorel4Rule :: SFL4.Rule -> MonoidValidate (Doc ann) [TopLevelElement ()]
sfl4ToCorel4Rule Regulative{} = refute "Regulative rules are not supported."

sfl4ToCorel4Rule hornLike@Hornlike {rlabel, clauses} =
  -- pull any type annotations out of the "given" paramtext as ClassDeclarations
  -- we do not pull type annotations out of the "upon" paramtext because that's an event so we need a different kind of toplevel -- maybe a AutomatonTLE?
  -- TODO: the following produces an error: Prelude.tail: empty list
  -- has been temporarily commented out
  [precondOfHornClauses, postcondOfHornClauses]
    |> traverse (`uncurry` (hornlikeToContext hornLike, clauses))
    |$> \[precondOfRule, postcondOfRule] ->
      [ RuleTLE Rule
          { annotOfRule = (),
            nameOfRule = rlabel |$> rl2text |$> T.unpack,
            instrOfRule = [],
            varDeclsOfRule = [],
            precondOfRule,
            -- ASP TODO: , precondOfRule  = precondOfHornClauses localContext clauses
            postcondOfRule
          }
      ]
>>>>>>> b96a97af
  where
    given2classdecls :: Maybe ParamText -> [TopLevelElement ()]
    given2classdecls Nothing = []
    given2classdecls (Just (Fold.toList -> pt)) =
      flip mapMaybe pt $ \case
        (_, Just (SimpleType TOne s1)) ->
          Just $ ClassDeclTLE ClassDecl
            { annotOfClassDecl = (),
              nameOfClassDecl = ClsNm (T.unpack s1),
              defOfClassDecl = ClassDef [] []
            }
        _ -> Nothing
    -- ASP TODO: localContext = given2classdecls given
    -- account also for the case where there are no givens in horn clause
<<<<<<< HEAD
    rule = do
      let preCond = precondOfHornClauses cont clauses
          postCond = postcondOfHornClauses cont clauses
      if isRight preCond && isRight postCond
      then xpReturn $ pure $ RuleTLE Rule
             { annotOfRule    = ()
             , nameOfRule     = rlabel <&> rl2text <&> T.unpack
             , instrOfRule    = []
             , varDeclsOfRule = []
             , precondOfRule  = fromRight (error "no precond") preCond
             -- ASP TODO: , precondOfRule  = precondOfHornClauses localContext clauses
             , postcondOfRule = fromRight (error "no postcond") postCond
             }
      else mutter "sfl4ToCorel4Rule: preCond and postCond were problematic, returning empty" >> xpReturn []


sfl4ToCorel4Rule Constitutive{ } = mutter "sfl4ToCorel4Rule: erroring on Constitutive" >> xpReturn mempty
sfl4ToCorel4Rule TypeDecl{..} = xpReturn [ClassDeclTLE (ClassDecl { annotOfClassDecl = ()
                                                         , nameOfClassDecl  = ClsNm $ T.unpack (mt2text name)
                                                         , defOfClassDecl   = ClassDef [] []}) ]
sfl4ToCorel4Rule DefNameAlias {} = mutter  "sfl4ToCorel4Rule: not handling DefNameAlias"  >> xpReturn mempty
sfl4ToCorel4Rule (RuleAlias _)   = mutter  "sfl4ToCorel4Rule: not handling RuleAlias"     >> xpReturn mempty   -- internal softlink to a constitutive rule label = _
sfl4ToCorel4Rule RegFulfilled    = mutter  "sfl4ToCorel4Rule: not handling RegFulfilled"  >> xpReturn mempty
sfl4ToCorel4Rule RegBreach       = mutter  "sfl4ToCorel4Rule: not handling RegBreach"     >> xpReturn mempty
sfl4ToCorel4Rule Scenario {}     = mutter  "sfl4ToCorel4Rule: not handling Scenario"      >> xpReturn mempty
sfl4ToCorel4Rule DefTypically {} = mutter  "sfl4ToCorel4Rule: not handling DefTypically"  >> xpReturn mempty
sfl4ToCorel4Rule RuleGroup {}    = mutter  "sfl4ToCorel4Rule: not handling RuleGroup"  >> xpReturn mempty
sfl4ToCorel4Rule (NotARule _)    = mutter  "sfl4ToCorel4Rule: not handling NotARule"   >> xpReturn mempty
=======
>>>>>>> b96a97af

sfl4ToCorel4Rule Constitutive {} =
  refute "sfl4ToCorel4Rule: erroring on Constitutive"
sfl4ToCorel4Rule TypeDecl {name} =
  pure
    [ ClassDeclTLE
        ( ClassDecl
            { annotOfClassDecl = (),
              nameOfClassDecl = ClsNm $ T.unpack $ mt2text name,
              defOfClassDecl = ClassDef [] []
            }
        )
    ]
sfl4ToCorel4Rule DefNameAlias {} = mempty
sfl4ToCorel4Rule RuleAlias {} = refute "sfl4ToCorel4Rule: erroring on RuleAlias"  -- internal softlink to a constitutive rule label = _
sfl4ToCorel4Rule RegFulfilled  = refute "sfl4ToCorel4Rule: erroring on RegFulfilled"
sfl4ToCorel4Rule RegBreach     = refute "sfl4ToCorel4Rule: erroring on RegBreach"
sfl4ToCorel4Rule Scenario {}   = refute "sfl4ToCorel4Rule: erroring on Scenario"
sfl4ToCorel4Rule DefTypically {} = mempty
sfl4ToCorel4Rule RuleGroup {}  = refute "sfl4ToCorel4Rule: erroring on RuleGroup"
sfl4ToCorel4Rule NotARule {}   = refute "sfl4ToCorel4Rule: erroring on NotARule"
-- we need some function to convert a HornClause2 to an Expr
-- in practice, a BoolStructR to an Expr
-- where the RPMT elements of the BooLStructR are nullary, unary, or binary operators depending on how many elements are in the list


-- p :: Person
-- p.dependents           // javascript
-- | p | dependents |
-- | p's dependents |


-- every predicate in a Hornlike Declare rule needs to be typed.
-- let's walk through all the bodyNonEx

-- see also comments in Prettyprinter.hs around RP1

-- [TODO] we have a situation where we have class Incident attribute Vehicle that is typed Asset
-- and in a rule which speaks of Vehicle we need to know how to resolve that type intelligently.
-- i am guessing we need to quantify the entire class ancestry?

directToCore :: SFL4.Rule -> Doc ann
directToCore r@Hornlike{keyword}
  | keyword /= Define =
      vsep [
      case hBod of
        Just _ ->
          let (bodyEx, bodyNonEx) = partitionExistentials c
          in
          vsep
          [ "rule" <+> angles rname
          , maybe "# for-limb absent" (\x -> "for"  <+> prettyTypedMulti x) (given r <> bsr2pt bodyEx )
          ,                                  "if"   <+> haskellStyle (RP1 <$> bodyNonEx )
          ,                                  "then" <+> pretty (RP1  $  hHead c)
          , Prettyprinter.line
          ]
            -- [TODO] when testing for an optional boolean, add a hasAttrname test inside bodyNonEx
        Nothing -> vsep ( "#####" <+> rname : prettyDefnCs rname [ c ]) <> Prettyprinter.line
      | (c,cnum) <- zip (clauses r) [1..]
      , (HC _headRP hBod) <- [c]
      , let needClauseNumbering = length (clauses r) > 1
      , let rname = prettyRuleName cnum needClauseNumbering $ ruleLabelName r
      ]
  | otherwise = "# DEFINE rules unsupported at the moment"
-- fact <rulename> multiterm

-- [TODO] -- we can relate classes and attributes by saying in babyl4:
--                     for i: Incident.  a: Asset.  i.vehicle(a)
-- we can also say:    for i: Incident,  a: Asset  -- this one will work better for translation to Epilog.
--                     if (vehicle i a && ...)
--                     then ...

directToCore TypeDecl{} = ""
directToCore _ = ""


hc2decls :: SFL4.Rule -> Doc ann
hc2decls r
  | hasClauses r =
    vsep
    [ "decl" <+> pretty pf <> encloseSep ": " "" " -> " (declType ++ ["Boolean"])
  --    <> Prettyprinter.line
  --    <> "### headRP: " <> viaShow headRP <> Prettyprinter.line
  --    <> "### hBod: "   <> viaShow hBod   <> Prettyprinter.line
  --    <> "### xform 1 headRP:" <+> viaShow headRP <> Prettyprinter.line
  --    <> "### xform 1 hBod:"   <+> viaShow (maybe [] DF.toList hBod) <> Prettyprinter.line
  --    <> "### xform 2:"        <+> viaShow (inPredicateForm <$> headRP : maybe [] DF.toList hBod) <> Prettyprinter.line
  --    <> "### typemap:"        <+> viaShow typeMap <> Prettyprinter.line
    | c@(HC headRP hBod) <- clauses r
    , pf:pfs <- inPredicateForm <$> headRP : maybe [] Fold.toList hBod
    , T.take 3 (mtexpr2text pf) /= "rel"
    , let (bodyEx, _bodyNonEx) = partitionExistentials c
          localEnv = given r <> bsr2pt bodyEx
          typeMap = Map.fromList [ (varName, fromJust varType) -- safe due to isJust test below
                                 | (varName, mtypesig) <- maybe [] (fmap (first NE.head) . NE.toList) localEnv
                                 , let underlyingm = getUnderlyingType <$> mtypesig
                                 , isJust underlyingm
                                 , isRight $ fromJust underlyingm
                                 , let varType = rightToMaybe =<< underlyingm
                                 , isJust varType
                                 ]
          declType = pretty <$> mapMaybe (`Map.lookup` typeMap) pfs
    ]
  where
    rightToMaybe (Left _) = Nothing
    rightToMaybe (Right x) = Just x
hc2decls _ = mempty


prettyTypedMulti :: ParamText -> Doc ann
prettyTypedMulti pt = pretty $ PT3 pt

prettyRuleName :: Int -> Bool -> RuleName -> Doc ann
prettyRuleName cnum needed text = snake_case text <> (if needed then "_" <> pretty cnum else mempty)

-- deal with this properly rather than doing all this icky string manipulation
--- -- but we would have to refactor the output from hc2decls to not be a Doc, and it would be harder to insert manual overrides
prettyDecls :: T.Text -> [SFL4.Rule] -> Doc ann
prettyDecls previously rs =
  let previousDecls = Map.fromList $ (,""::String) . T.takeWhile (/= ':') <$> filter ("decl " `T.isPrefixOf`) (T.lines previously)
      predDecls = Map.fromList $ T.breakOn ":" <$> T.lines (myrender $ vsep (hc2decls <$> rs))
  in pretty $ T.unlines $ uncurry (<>) <$> Map.toList (predDecls `Map.difference` previousDecls)


-- [TODO]
-- fact <helplimit>
-- for p : Policy
-- HelpLimit p 7

prettyFacts :: ScopeTabs -> Doc ann
prettyFacts sctabs =
  vsep $ do
    (scopename, symtab') <- Map.toList sctabs
    -- (_mt, (_symtype, _vals)) <- Map.toList symtab'
    -- global symtab as facts
    pure [__di|
      fact #{angles $ snake_case scopename}
      #{commentShow "#" symtab'}
    |]

-- | enums are exhaustive and disjoint
prettyBoilerplate :: ClsTab -> Doc ann
prettyBoilerplate ct@(CT ch) =
  vsep $ do
    className <- getCTkeys ct
    className
      |> (`Map.lookup` ch)
      |> maybe mempty
        ( \case
            (_ctype@(Just (InlineEnum TOne nelist), _), _) ->
              let c_name = snake_inner (MTT className)
                  enumList = enumLabels_ nelist
               in pure [__di|
                  fact #{angles $ c_name <> "Exhaustive"}
                  for x:#{c_name} #{encloseSep "" "" " || " ((\x -> parens ("x" <+> "==" <+> pretty x)) <$> enumList)}

                  fact #{angles $ c_name <> "Disj"}
                  #{encloseSep "" "" " && " ((\(x, y) -> parens (snake_inner (MTT x) <+> "/=" <+> snake_inner (MTT y))) <$> pairwise enumList)}
                |]
            _ -> mempty
        )
  where
    -- [ "fact" <+> angles (c_name <> "Exhaustive")
    -- , "for x:" <+> c_name
    -- , encloseSep "" "" " || " $ (\x -> parens ("x" <+> "==" <+> pretty x)) <$> enumList
    -- , ""
    -- , "fact" <+> angles (c_name <> "Disj")
    -- , encloseSep "" "" " && " $ (\(x,y) -> parens (snake_inner (MTT x) <+> "/=" <+> snake_inner (MTT y))) <$> pairwise enumList
    -- , ""
    -- ]
    -- \| className <- getCTkeys ct
    -- , Just (ctype, _) <- [Map.lookup className ch]
    -- , (Just (InlineEnum TOne nelist),_) <- [ctype]
    -- , let c_name = snake_inner (MTT className)
    --       enumList = enumLabels_ nelist
    -- ]
    pairwise :: [a] -> [(a, a)]
    pairwise xs =
      xs                   -- [x0, x1 ...]
        |> tails           -- [[x0, x1 ...], [x1 ...], ...]
        |> mapMaybe uncons -- [(x0, [x1 ... xn]) ...]
        -- This does NOT play nice with infinite lists in that if xs is infinite,
        -- then tail is also always infinite, so that the order type is > ω.
        -- Consequently, some pairs may never get enumerated over.
        |> foldMap (\(x, tail) -> [(x, y) | y <- tail])

-- pairwise [] = []
-- pairwise (x:xs) = [(x, y) | y <- xs] ++ pairwise xs

-- | print arithmetic elements as defn
-- eg: defn minsavings : Integer -> Integer = \x : Integer ->         5000 * x
--     defn minincome  : Integer -> Integer = \x : Integer -> 15000 + 4000 * x

commentShow :: Show a => T.Text -> a -> Doc ann
commentShow c x = commentWith c $ T.lines $ T.pack $ show x

prettyDefnCs :: Doc ann -> [SFL4.HornClause2] -> [Doc ann]
prettyDefnCs rname cs = do
  cl@SFL4.HC {hHead = hHead@(RPConstraint lhs RPis rhs), hBody} <- cs
  guard $ isNothing hBody
  -- [TODO] we had some code that detected which word of (Foo IS Bar) was previously
  -- encountered, and which was new. The new word (suppose it's Bar) would be the
  -- predicate, so it would turn into (Bar Foo).
  -- And that would work whether the input was (Foo IS Bar) or (Bar IS Foo).

  -- [TODO] convert "age < 16 years" to "age_in_years < 16"
  -- OR just convert to "age < 16"

  let rhss = T.unpack (mt2text rhs)
      myterms = getAllTextMatches (rhss =~ (intercalate "|" ["\\<[[:alpha:]]+'s [[:alpha:]]+\\>"
                                                          ,"\\<[[:alpha:]]( +[[:alpha:]]+)*\\>"]
                                          :: String)) :: [String]
      intypes = Seq.replicate (length myterms) "Integer"
      replacements =
        [ T.replace (T.pack t) $ T.pack $ show n
        | (t, n) <- zip (nub myterms) x123 ]
      outstr = chain replacements $ mt2text rhs
      returntype = "Integer"

  pure $ if null myterms
    then
      [__di|
        fact #{angles rname}
        #{commentShow "#" cl}
        #{pretty $ RP1 hHead}
      |]
    else
      "defn" <+>
      -- we assume the lhs is "p something" so we get rid of the p
      pretty (mt2text $ tail lhs) <+> colon <+>
      -- rip out "p's dependents" and "dependents p" from the input rhs
      -- nub and zip map them to integer indices
      -- each integer index becomes an x y z a b c d etc
      -- perhaps wiser if we use x1 x2 x3 instead of x y z
      -- them we output it all back with the input terms rewritten to x1 x2 x3
      encloseSep "" "" " -> " (Fold.toList $ intypes Seq.|> returntype)
      <+> equals <+>
      encloseSep "" "" " -> " ([ "\\" <> idx <+> colon <+> typ
                                | (typ,idx) <- zip (Fold.toList intypes) x123
                                ] ++ [ pretty outstr ])
      <> Prettyprinter.line <> commentShow "#" cl
    -- defn aPlusB : Integer -> Integer -> Integer = \x : Integer -> \y : Integer -> x + y
  where
    -- Function composition via the endomorphism monoid
    chain :: [a -> a] -> a -> a
    chain = (coerce :: [a -> a] -> [Endo a]) .> mconcat .> coerce
    x123 = [(1 :: Int)..] |$> \n -> [__di|x#{n}|]

prettyDefns :: [SFL4.Rule] -> Doc ann
prettyDefns rs =
  vsep $ concat [ prettyDefnCs "" (clauses r)
                | r <- rs
                , hasClauses r
                ]


{-
 a word or two about our type system.

we do have a notion of extension: sub extends super.

the novel element here is, we use the same annotation syntax for both extension and typing!

suppose we have: DECLARE Thing1
we know thing1 extends thing0 because thing1 is the direct subject of a DECLARE.
so we emit: class Thing1

we support extension.
suppose we have: DECLARE Thing1 IS A Thing0
we would emit: class Thing1 extends Thing0

supppose we have: DECLARE Thing1 HAS thing2 IS A Thing3
we know that thing2 is an attribute of type Thing3
so we emit: class Thing1
            decl thing2: Thing1 -> Thing3 -> Boolean

however:

suppose we have: DECLARE Thing1 HAS Thing2 IS A Thing3
                                    HAS thing4 IS a Thing5

we would want to treat Thing2 as a class as well, extending Thing3, with its own attribute Thing4.
the way to sense this is to see if a child has children; if it does, it's a class.

so we emit: class Thing1
            class Thing2 extends thing3
            decl thing2: Thing1 -> Thing2 -> Boolean
            decl thing4: Thing2 -> Thing5 -> Boolean

Note the automatic downcasing of thing2 from the class version to the decl

And there would be an automatic corresponding upcasing from the decl to the class version.

special case for enums:

suppose we have: DECLARE Thing 1 HAS Thing2 IS ONEOF enumA enumB enumC

we treat Thing2 as a class, and enumA, enumB, enumC as members of the class.

so we emit: class Thing1
            class Thing2
            decl thing2: Thing1 -> Thing2 -> Boolean
            decl enumA: Thing2
            decl enumB: Thing2
            decl enumC: Thing2

-}

prettyClasses :: ClsTab -> Doc ann
prettyClasses ct =
  vsep $
  ("## allCTkeys:" <+> hsep (pretty <$> allCTkeys ct)) :
  "### explicitly defined classes" :
  concat [
  [ if null mytype && null (unCT children) && null enumDecls
    then [__di|\#\#\# type annotation for #{c_name} is blank, is not enum, and has no children; not emitting a class" #{uc_name}|]
    else vsep [ if null (unCT children) && null enumDecls
                then [__di|i\#\#\# #{lc_name} is a #{mytype}; without children; we know it is a decl dealt with by my parent function call|]
                else [__di|class #{uc_name} extends|]
              , [__di|\#\#\# children length = #{Fold.length $ unCT children}|]
              , [__di|\#\#\# c_name = #{c_name}|]
              , [__di|\#\#\# dot_name = #{dot_name}|]
              , [__di|\#\#\# ctype = #{ctype}|]
              , [__di|\#\#\# mytype = #{mytype}|]
              ]
  , if null childDecls then emptyDoc else vsep (commentShow "### class attributes are typed using decl:" children : childDecls)
  , if null enumDecls  then emptyDoc else vsep ("### members of enums are typed using decl" : enumDecls)
  ]
  | (classpath, (ctype, children)) <- SFL4.classGraph ct []
  , let dot_name = encloseSep "" "" "." $ -- snake_inner <$> reverse classpath
                    -- snake_inner <$> reverse classpath
                   snake_inner . MTT <$> reverse classpath
        c_name' = untaint $ head classpath
        c_name = pretty c_name'
        uc_name = pretty $ ucfirst c_name'
        lc_name = pretty $ lcfirst c_name'
        mytype = case getUnderlyingType <$> getSymType ctype of
                   Just (Right s1) -> Just s1
                   _               -> Nothing
        extends = maybe emptyDoc ((" extends" <+>) . pretty) mytype
        enumDecls = [ "decl" <+> pretty member <> ":" <+> uc_name
                    | (Just (InlineEnum TOne nelist), _) <- [ctype]
                    , member <- enumLabels_ nelist
                    ]


        childDecls = [
          "###" <+> uc_name <+> "has a child attribute" <+> dquotes (pretty attrname) <> Prettyprinter.line <>
          "decl" <+> lc_childname <>
          case getSymType attrtype of
            -- if it's a boolean, we're done. if not, en-predicate it by having it take type and output bool
            Just (InlineEnum _ptype _pt) -> -- " #" <+> "ERROR: inline enums not supported for CoreL4; use a top-level enum instead."
              encloseSep ": " "" " -> " [ uc_name
                                        , uc_childname
                                        , "Boolean"]
            Nothing ->
              encloseSep ": " "" " -> " [ uc_name
                                        , uc_childname
                                        , "Boolean"]
            Just (SimpleType ptype pt) ->
              encloseSep ": " "" " -> " ([ uc_name
                                         , child_simpletype
                                         ] ++ case pt of
                                                "Boolean" -> []
                                                _         -> ["Boolean"]
                                        )
              <> if ptype == TOptional
                 then Prettyprinter.line <>
                      "decl" <+> ("has" <> uc_childname) <>
                      encloseSep ": " "" " -> " [ uc_name , "Boolean" ]
                      <+> "# auto-generated by CoreL4.hs, optional " <> snake_inner (MTT attrname)
                 else emptyDoc

          <> if childIsClass
             then Prettyprinter.line <> "class" <+> uc_childname
             else Prettyprinter.line <> "   # " <> lc_childname <+> "is an attribute, not a class." <>
                  if isJust child_ts && show child_simpletype `notElem` ["Boolean", "Number"]
                  then Prettyprinter.line <> "   # let's print its type as a class anyway." <>
                       Prettyprinter.line <> "class" <+> child_simpletype
                  else emptyDoc


          | (attrname, (attrtype, attrchildren)) <- Map.toList (unCT children)
          , let childIsClass = not $ Map.null (unCT attrchildren)
                lc_childname = pretty $ lcfirst $ untaint attrname
                uc_childname = pretty $ ucfirst $ untaint attrname
                child_ts = getSymType attrtype
                child_simpletype = maybe emptyDoc (prettySimpleType "corel4" (snake_inner . MTT)) child_ts
         ]
    -- guard to exclude certain forms which should not appear in the output
  , case (ctype,children) of
      ((Nothing, []),                 CT m) -> not $ null m
      ((Just (SimpleType TOne _), []),CT m) -> not $ null m
      _                                   -> True -- commentShow "# ctype:" ctype
      -- [TODO] and how do we treat enum types?
  ]
  <> [ superClassesNotExplicitlyDefined
     , typesNotExplicitlyDefined ]

  where -- [TODO] -- move this to the Interpreter

    superClassesNotExplicitlyDefined :: Doc ann
    superClassesNotExplicitlyDefined =
      let
        knownClasses = getCTkeys ct
        superClasses = nub $ mapMaybe (clsParent ct) knownClasses
      in vsep $ ("### superclasses not explicitly defined" :
                 ( ("class" <+>) . pretty <$> (superClasses \\ knownClasses) ))
         ++ ["###"]

    typesNotExplicitlyDefined :: Doc ann
    typesNotExplicitlyDefined =
      let
        foundTypes = rights $ getUnderlyingType <$> concatMap (getAttrTypesIn ct) (getCTkeys ct)
        knownClasses = getCTkeys ct
      in vsep $ ("### types not explicitly defined" :
                 ( ("class" <+>) . pretty <$> ((foundTypes \\ knownClasses) \\ ["Object", "Number"]) ))
         ++ ["###"]

    ucfirst "" = ""
    ucfirst x = T.toUpper (T.singleton $ T.head x) <> T.tail x
    lcfirst "" = ""
    lcfirst x = T.toLower (T.singleton $ T.head x) <> T.tail x



-- runTestrules :: IO()
runTestrules :: [Doc ann]
runTestrules =
<<<<<<< HEAD
  let rls = testrules
      (rulesTransformed, errs) = xpLog $ mapM sfl4ToCorel4Rule rls
  in map (showL4 [PrintSystem L4Style]) (concat $ rights rulesTransformed)
=======
  testrules
    |> mapThenSwallowErrs sfl4ToCorel4Rule
    |> mconcat
    |$> showL4 [PrintSystem L4Style]
>>>>>>> b96a97af

  {-
>>> runTestrules
[rule <Rule_exceeds1>

if (((numberOfAffectedIndividuals db) >= 500) && ((numberOfAffectedIndividuals db) && ((numberOfAffectedIndividuals db) >= (foobars db))))
then (exceedsPrescrNumberOfIndividuals db),rule 

if ((green Bar) && (blue Baz))
then Foo,rule 

if ((green Bloo) && (red Blubs))
then Foo]


-}


{-
§	Rule_exceeds1								
GIVEN		db	IS	A	DataBreach				
DECIDE		exceedsPrescrNumberOfIndividuals					db		
WHEN		numberOfAffectedIndividuals					db	>=	500
-}
r1 :: SFL4.Rule
r1 = defaultHorn
  { name = [ MTT "savings account" ]
    , super = Nothing
    , keyword = Decide
    , given = Nothing
    , upon = Nothing
    , clauses =
        [ HC
            { hHead = RPConstraint [ MTT "savings account" ] RPis [ MTT "inadequate" ]
            , hBody = Just
                ( Leaf
                    ( mkRpmt ["OTHERWISE"] )
                )
            }
        ]
    , rlabel = Nothing
    , lsource = Nothing
    , srcref = Just
        ( SrcRef
            { url = "test/tobb1.csv"
            , short = "test/tobb1.csv"
            , srcrow = 2
            , srccol = 19
            , version = Nothing
            }
        )
    , defaults = []
    , symtab = []
    }


{-
DECIDE		Foo		
WHEN		Bar	IS	green
AND		Baz	IS	blue
-}
r2 :: SFL4.Rule
r2 = defaultHorn
  { name = [ MTT "Foo" ]
    , super = Nothing
    , keyword = Decide
    , given = Nothing
    , upon = Nothing
    , clauses =
        [ HC
            { hHead = mkRpmt ["Foo"]
            , hBody = Just
                ( All Nothing
                    [ Leaf
                        ( RPConstraint [ MTT "Bar" ] RPis [ MTT "green" ] )
                    , Leaf
                        ( RPConstraint [ MTT "Baz" ] RPis [ MTT "blue" ] )
                    ]
                )
            }
        ]
    , rlabel = Nothing
    , lsource = Nothing
    , srcref = Just
        ( SrcRef
            { url = "test/tobb1.csv"
            , short = "test/tobb1.csv"
            , srcrow = 1
            , srccol = 6
            , version = Nothing
            }
        )
    , defaults = []
    , symtab = []
    }

testrules :: [SFL4.Rule]
testrules = [ defaultHorn
    { name =
        [ MTT "exceedsPrescrNumberOfIndividuals"
        , MTT "db"
        ]
    , super = Nothing
    , keyword = Decide
    , given = Just
        (
            ( pure (MTT "db")
            , Just
                ( SimpleType TOne "DataBreach" )
            ) NE.:| []
        )
    , upon = Nothing
    , clauses =
        [ HC
            { hHead = RPMT
                [ MTT "exceedsPrescrNumberOfIndividuals"
                , MTT "db"
                ]
            , hBody = Just
                ( All Nothing
                    [ Leaf
                        ( RPConstraint
                            [ MTT "numberOfAffectedIndividuals"
                            , MTT "db"
                            ] RPgte [ MTI 500 ]
                        )
                    , Leaf
                        ( RPMT
                            [ MTT "numberOfAffectedIndividuals"
                            , MTT "db"
                            ]
                        )
                    , Leaf
                        ( RPConstraint
                            [ MTT "numberOfAffectedIndividuals"
                            , MTT "db"
                            ] RPgte
                            [ MTT "foobars"
                            , MTT "db"
                            ]
                        )
                    ]
                )
            }
        ]
    , rlabel = Just
        ( "§"
        , 1
        , "Rule_exceeds1"
        )
    , lsource = Nothing
    , srcref = Just
        ( SrcRef
            { url = "test/tobb1.csv"
            , short = "test/tobb1.csv"
            , srcrow = 1
            , srccol = 1
            , version = Nothing
            }
        )
    , defaults = []
    , symtab = []
    }
  , defaultHorn
    { name = [ MTT "Foo" ]
    , super = Nothing
    , keyword = Decide
    , given = Nothing
    , upon = Nothing
    , clauses =
        [ HC
            { hHead = mkRpmt ["Foo"]
            , hBody = Just
                ( All Nothing
                    [ Leaf
                        ( RPConstraint [ MTT "Bar" ] RPis [ MTT "green" ] )
                    , Leaf
                        ( RPConstraint [ MTT "Baz" ] RPis [ MTT "blue" ] )
                    ]
                )
            }
        ]
    , rlabel = Nothing
    , lsource = Nothing
    , srcref = Just
        ( SrcRef
            { url = "test/tobb1.csv"
            , short = "test/tobb1.csv"
            , srcrow = 1
            , srccol = 8
            , version = Nothing
            }
        )
    , defaults = []
    , symtab = []
    }
  , defaultHorn
    { name = [ MTT "Foo" ]
    , super = Nothing
    , keyword = Decide
    , given = Nothing
    , upon = Nothing
    , clauses =
        [ HC
            { hHead = mkRpmt ["Foo"]
            , hBody = Just
                ( All Nothing
                    [ Leaf
                        ( RPConstraint [ MTT "Bloo" ] RPis [ MTT "green" ] )
                    , Leaf
                        ( RPConstraint [ MTT "Blubs" ] RPis [ MTT "red" ] )
                    ]
                )
            }
        ]
    , rlabel = Nothing
    , lsource = Nothing
    , srcref = Just
        ( SrcRef
            { url = "test/tobb1.csv"
            , short = "test/tobb1.csv"
            , srcrow = 1
            , srccol = 13
            , version = Nothing
            }
        )
    , defaults = []
    , symtab = []
    }
  ]

-- New stuff

-- For easier reference
-- given :: Maybe ParamText
-- given :: Maybe (NonEmpty (NonEmpty MTExpr, Maybe TypeSig))

-- extractGiven :: SFL4.Rule -> [TypedMulti]
-- extractGiven :: SFL4.Rule -> [(NE.NonEmpty MTExpr, Maybe TypeSig)]
-- extractGiven Hornlike {given=Nothing}        = []
-- extractGiven Hornlike {given=Just paramtext} = NE.toList paramtext
-- extractGiven _                              = trace "not a Hornlike rule, not extracting given" mempty

hornlikeToContext :: SFL4.Rule -> [String]
hornlikeToContext Hornlike {given} =
  (given :: Maybe (NE.NonEmpty (NE.NonEmpty MTExpr, Maybe TypeSig)))
    |> maybe [] Fold.toList
    -- extract the MTExprs from given
    |> foldMap (fst .> Fold.toList)
    |> mapMaybe
      -- destructMTT
      ( \case
          MTT (T.unpack -> x) -> Just x
          _ -> Nothing
      )<|MERGE_RESOLUTION|>--- conflicted
+++ resolved
@@ -28,14 +28,7 @@
 -- import           Data.List.NonEmpty (NonEmpty((:|)))
 -- import Text.Pretty.Simple (pShow, pShowNoColor)
 -- import qualified Data.Text.Lazy as TL
-<<<<<<< HEAD
-import Control.Monad (guard, join)
-import Data.Either (rights, isRight, fromRight)
-import Control.Monad.Except ( MonadError(throwError) )
--- import qualified Data.Traversable as DT
-=======
 -- import Control.Monad (guard, join)
->>>>>>> b96a97af
 
 -- import qualified Data.Traversable as DT
 
@@ -59,10 +52,6 @@
 import Data.Text qualified as T
 import Data.Tuple.All (SequenceT (sequenceT))
 import Debug.Trace (trace)
-<<<<<<< HEAD
-import LS.XPile.Logging ( mutter, mutters, XPileLog, XPileLogE, xpReturn, xpError, xpLog )
-type ExprM a = Either String (Expr a)
-=======
 import Flow ((.>), (|>))
 import L4.Annotation (SRng (DummySRng))
 import L4.PrintProg (PrintConfig (PrintSystem), PrintSystem (L4Style), showL4)
@@ -205,6 +194,7 @@
     LogicProgram,
     babyL4ToLogicProgram,
   )
+import LS.XPile.Logging
 import Prettyprinter
   ( Doc,
     Pretty (pretty),
@@ -227,7 +217,6 @@
 
 -- type ExprM a = Either String (Expr a)
 type ExprM ann a = MonoidValidate (Doc ann) (Expr a)
->>>>>>> b96a97af
 
 -- output to Core L4 for further transformation
 
@@ -239,29 +228,11 @@
 sfl4ToBabyl4 :: Interpreted -> String
 sfl4ToBabyl4 l4i = show $ sfl4ToCorel4Program l4i
 
-<<<<<<< HEAD
 sfl4ToASP :: [SFL4.Rule] -> XPileLogE String
-sfl4ToASP rs = do
-  let (rulesTransformed, errs) = xpLog $ mapM sfl4ToCorel4Rule rs
-      prg = Program () (concat $ rights rulesTransformed)
-      doc = ASP.astToDoc prg
-                   -- trace ("asp" ++ (show $ showL4 [] prg)) $
-  mutters errs
-  xpReturn (show doc)
+sfl4ToASP = xpReturn . sfl4ToLogicProgramStr @ASP
 
 sfl4ToEpilog :: [SFL4.Rule] -> XPileLogE String
-sfl4ToEpilog rs = do
-  let (rulesTransformed, errs) = xpLog $ mapM sfl4ToCorel4Rule rs
-      prg = Program () (concat $ rights rulesTransformed)
-      doc = Epilog.astToDoc prg
-  mutters errs
-  xpReturn $ show doc
-=======
-sfl4ToASP :: [SFL4.Rule] -> String
-sfl4ToASP = sfl4ToLogicProgramStr @ASP
-
-sfl4ToEpilog :: [SFL4.Rule] -> String
-sfl4ToEpilog = sfl4ToLogicProgramStr @Epilog
+sfl4ToEpilog = xpReturn . sfl4ToLogicProgramStr @Epilog
 
 sfl4ToUntypedBabyL4 :: [SFL4.Rule] -> Program ()
 sfl4ToUntypedBabyL4 rules = Program {..}
@@ -283,26 +254,15 @@
     |> babyL4ToLogicProgram @lpLang
     |> pretty
     |> show
->>>>>>> b96a97af
 
 -- destructure (Rule t) from this
 -- data TopLevelElement t = RuleTLE (Rule t) | ...
 -- not actually necessary
 
 -- sfl4ToDMN :: HXT.ArrowXml cat => [SFL4.Rule] -> cat a HXT.XmlTree
-<<<<<<< HEAD
-sfl4ToDMN :: [SFL4.Rule] -> XPileLog (HXT.IOSLA (HXT.XIOState ()) HXT.XmlTree HXT.XmlTree)
-sfl4ToDMN rs = do
-  let (rulesTransformed, errs) = xpLog $ mapM sfl4ToCorel4Rule rs
-      prg = Program () (concat $ rights rulesTransformed)
-  -- in trace ("dmn" ++ (show $ showL4 [] prg)) $ genXMLTree prg
-  mutters errs
-  return $ genXMLTreeNoType prg
-=======
 sfl4ToDMN :: [SFL4.Rule] -> HXT.IOSLA (HXT.XIOState ()) HXT.XmlTree HXT.XmlTree
 sfl4ToDMN rules =
   rules |> sfl4ToUntypedBabyL4 |> genXMLTreeNoType
->>>>>>> b96a97af
 
 sfl4ToCorel4 :: [SFL4.Rule] -> XPileLogE String
 sfl4ToCorel4 rs =
@@ -527,18 +487,6 @@
 postcondOfHornClauses cont [HC hh _hb] = relationalPredicateToExpr cont hh
 postcondOfHornClauses _ _ = pure trueVNoType
 
-<<<<<<< HEAD
-sfl4ToCorel4Rule :: SFL4.Rule -> XPileLogE [TopLevelElement ()]
-sfl4ToCorel4Rule Regulative{} = mutter "sfl4ToCorel4Rule: Regulative rule unsupported, returning empty" >> xpReturn []
-
-sfl4ToCorel4Rule h@Hornlike{..} =
-            -- pull any type annotations out of the "given" paramtext as ClassDeclarations
-            -- we do not pull type annotations out of the "upon" paramtext because that's an event so we need a different kind of toplevel -- maybe a AutomatonTLE?
-            -- TODO: the following produces an error: Prelude.tail: empty list
-            -- has been temporarily commented out 
-            -- given2classdecls given ++
-  rule
-=======
 sfl4ToCorel4Rule :: SFL4.Rule -> MonoidValidate (Doc ann) [TopLevelElement ()]
 sfl4ToCorel4Rule Regulative{} = refute "Regulative rules are not supported."
 
@@ -560,7 +508,6 @@
             postcondOfRule
           }
       ]
->>>>>>> b96a97af
   where
     given2classdecls :: Maybe ParamText -> [TopLevelElement ()]
     given2classdecls Nothing = []
@@ -575,37 +522,6 @@
         _ -> Nothing
     -- ASP TODO: localContext = given2classdecls given
     -- account also for the case where there are no givens in horn clause
-<<<<<<< HEAD
-    rule = do
-      let preCond = precondOfHornClauses cont clauses
-          postCond = postcondOfHornClauses cont clauses
-      if isRight preCond && isRight postCond
-      then xpReturn $ pure $ RuleTLE Rule
-             { annotOfRule    = ()
-             , nameOfRule     = rlabel <&> rl2text <&> T.unpack
-             , instrOfRule    = []
-             , varDeclsOfRule = []
-             , precondOfRule  = fromRight (error "no precond") preCond
-             -- ASP TODO: , precondOfRule  = precondOfHornClauses localContext clauses
-             , postcondOfRule = fromRight (error "no postcond") postCond
-             }
-      else mutter "sfl4ToCorel4Rule: preCond and postCond were problematic, returning empty" >> xpReturn []
-
-
-sfl4ToCorel4Rule Constitutive{ } = mutter "sfl4ToCorel4Rule: erroring on Constitutive" >> xpReturn mempty
-sfl4ToCorel4Rule TypeDecl{..} = xpReturn [ClassDeclTLE (ClassDecl { annotOfClassDecl = ()
-                                                         , nameOfClassDecl  = ClsNm $ T.unpack (mt2text name)
-                                                         , defOfClassDecl   = ClassDef [] []}) ]
-sfl4ToCorel4Rule DefNameAlias {} = mutter  "sfl4ToCorel4Rule: not handling DefNameAlias"  >> xpReturn mempty
-sfl4ToCorel4Rule (RuleAlias _)   = mutter  "sfl4ToCorel4Rule: not handling RuleAlias"     >> xpReturn mempty   -- internal softlink to a constitutive rule label = _
-sfl4ToCorel4Rule RegFulfilled    = mutter  "sfl4ToCorel4Rule: not handling RegFulfilled"  >> xpReturn mempty
-sfl4ToCorel4Rule RegBreach       = mutter  "sfl4ToCorel4Rule: not handling RegBreach"     >> xpReturn mempty
-sfl4ToCorel4Rule Scenario {}     = mutter  "sfl4ToCorel4Rule: not handling Scenario"      >> xpReturn mempty
-sfl4ToCorel4Rule DefTypically {} = mutter  "sfl4ToCorel4Rule: not handling DefTypically"  >> xpReturn mempty
-sfl4ToCorel4Rule RuleGroup {}    = mutter  "sfl4ToCorel4Rule: not handling RuleGroup"  >> xpReturn mempty
-sfl4ToCorel4Rule (NotARule _)    = mutter  "sfl4ToCorel4Rule: not handling NotARule"   >> xpReturn mempty
-=======
->>>>>>> b96a97af
 
 sfl4ToCorel4Rule Constitutive {} =
   refute "sfl4ToCorel4Rule: erroring on Constitutive"
@@ -1035,16 +951,10 @@
 -- runTestrules :: IO()
 runTestrules :: [Doc ann]
 runTestrules =
-<<<<<<< HEAD
-  let rls = testrules
-      (rulesTransformed, errs) = xpLog $ mapM sfl4ToCorel4Rule rls
-  in map (showL4 [PrintSystem L4Style]) (concat $ rights rulesTransformed)
-=======
   testrules
     |> mapThenSwallowErrs sfl4ToCorel4Rule
     |> mconcat
     |$> showL4 [PrintSystem L4Style]
->>>>>>> b96a97af
 
   {-
 >>> runTestrules
