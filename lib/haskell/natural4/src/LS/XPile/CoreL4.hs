{-# LANGUAGE OverloadedStrings #-}
{-# LANGUAGE RecordWildCards #-}
{-# LANGUAGE NamedFieldPuns #-}
{-# LANGUAGE TupleSections #-}

{-| transpiler to CoreL4 (BabyL4). See the `baby-l4` repository. -}

module LS.XPile.CoreL4 where

import Prettyprinter

import AnyAll
import LS.PrettyPrinter
import L4.Syntax as L4 hiding (All, trueVNoType, falseVNoType) -- TODO, to be reconsidered
import LS.XPile.ToASP(astToDoc)

import ToDMN.FromL4 (genXMLTreeNoType)

import L4.Annotation
import LS as SFL4

-- import Data.Function ( (&) )
import Data.Functor ( (<&>) )
-- import Control.Arrow ( (>>>) )

import qualified Data.Map as Map
import qualified Data.Text as T
import Data.Maybe (catMaybes, fromMaybe, isJust, fromJust)
import qualified Data.List.NonEmpty as NE
-- import           Data.List.NonEmpty (NonEmpty((:|)))
-- import Text.Pretty.Simple (pShow, pShowNoColor)
-- import qualified Data.Text.Lazy as TL
-- import Control.Monad (guard, join)
import Data.Either (rights, isRight)
-- import qualified Data.Traversable as DT

import Text.Regex.TDFA
import Data.List (nub, intercalate, (\\), isPrefixOf, elemIndex)
import qualified Data.Foldable as DF
import Data.Map ((!))

-- TODO: the following is only for testing purposes, can be removed later
import L4.PrintProg (showL4, PrintSystem (L4Style), PrintConfig (PrintSystem))
import L4.SyntaxManipulation (applyVarsNoType, funArgsToAppNoType)
import LS.Tokens (undeepers)

import qualified Text.XML.HXT.Core as HXT

-- import Debug.Trace (trace)

-- output to Core L4 for further transformation

-- TODO: could be removed: the result type of transpilation 
-- is now ... () (as in Program()) and not ... SRng (as in Program SRng)
sfl4Dummy :: SRng
sfl4Dummy = DummySRng "From spreadsheet"

sfl4ToBabyl4 :: Interpreted -> String
sfl4ToBabyl4 l4i = show $ sfl4ToCorel4Program l4i

sfl4ToASP :: [SFL4.Rule] -> String
sfl4ToASP rs =
  let rulesTransformed = concatMap sfl4ToCorel4Rule rs in
  let prg = Program () rulesTransformed in
  let doc = astToDoc prg in
    -- trace ("asp" ++ (show $ showL4 [] prg)) $
    show doc

-- destructure (Rule t) from this
-- data TopLevelElement t = RuleTLE (Rule t) | ...
-- not actually necessary

-- sfl4ToDMN :: HXT.ArrowXml cat => [SFL4.Rule] -> cat a HXT.XmlTree
sfl4ToDMN :: [SFL4.Rule] -> HXT.IOSLA (HXT.XIOState ()) HXT.XmlTree HXT.XmlTree
sfl4ToDMN rs =
  let rulesTransformed = concatMap sfl4ToCorel4Rule rs
      prg = Program () rulesTransformed
  -- in trace ("dmn" ++ (show $ showL4 [] prg)) $ genXMLTree prg
  in genXMLTreeNoType prg

sfl4ToCorel4 :: [SFL4.Rule] -> String
sfl4ToCorel4 rs =
  let interpreted = l4interpret (defaultInterpreterOptions { enums2decls = True }) rs
   -- sTable = scopetable interpreted
      cTable = classtable interpreted
      pclasses = myrender $ prettyClasses cTable
      pBoilerplate = myrender $ prettyBoilerplate cTable
      hardCoded = unlines [ "decl age: Number"
                          , "decl weight: Number"
                          , "decl height: Number"
                          , "decl years: Unit"
                          , "decl meters: Unit"
                          , "decl kg: Unit"
                          , "decl relLT: Number -> Number -> Unit -> Boolean"
                          , "decl relLTE: Number -> Number -> Unit -> Boolean"

                          , "class Unit"
                          , "decl tb_length: Number" -- [TODO] the hc2decls should be responsible for this.
                          , "decl wingspan: Number"
                          , ""
                          ]

  in unlines $ nubstrings $ concatMap lines
  ( [ -- "#\n# outputted via L4.Program types\n#\n\n"
      -- , ppCorel4 . sfl4ToCorel4Program $ rs
      "\n#\n# outputted directly from XPile/CoreL4.hs\n#\n"
      -- some hardcoding while we debug the transpiler and babyl4 interpreter
    , hardCoded
    , "\n\n## classes\n",                   T.unpack pclasses
    , "\n\n## boilerplate\n",               T.unpack pBoilerplate

    , "\n\n## decls for predicates used in rules (and not defined above already)\n"
    , T.unpack . myrender $ prettyDecls (T.pack hardCoded <> pclasses <> pBoilerplate) rs

    -- honestly i think we can just live without these
    --               , "\n\n## facts\n",                     show $ prettyFacts   sTable
    --               , "\n\n## defn from decision rules\n",  show $ prettyDefns   rs

    , "\n# directToCore\n\n"
    ] ++
    [ T.unpack $ myrender (directToCore r)
    | r <- rs
    ]
  )
  where
    -- dedup input; if a line has previously been output, don't output it again.
    nubstrings :: [String] -> [String]
    nubstrings xs =
      let zipped = zip xs [1..]
          xMap2 = Map.fromList (reverse zipped)
          xtends = Map.fromListWith (<>) (T.breakOn " extends " . T.pack <$> xs)
      in
        [ -- show n ++ ": " ++ show (xMap2 Map.! l) ++ ": " ++
          l
        | (l,n) <- zipped
        , if "decl" `isPrefixOf` l || "class" `isPrefixOf` l
          then (n :: Int) <= xMap2 ! l
               && maybe True (== "") (Map.lookup (T.pack l) xtends)
          else True
        ]

-- | go directly from Natural L4 to Baby L4, bypassing the text-file step.
-- We need some amount of type inference here to upgrade natural l4 to be as rigorously typed as core l4.
-- [TODO] this has been planned for some time. LET'S DO THIS.
-- well, maybe next year, as Sondheim said.

sfl4ToCorel4Program :: Interpreted -> L4.Program ()
sfl4ToCorel4Program l4i
  = Program { annotOfProgram = ()
            , elementsOfProgram = [] }
-- [TODO] we could also go from the output of Interpreter, e.g. with qaHorns*

ppCorel4 :: L4.Program () -> String
ppCorel4 p =
  T.unpack $ myrender (vsep $ pptle <$> elementsOfProgram p)

pptle :: TopLevelElement () -> Doc ann
pptle (ClassDeclTLE cdcl) = "class" <+> snake_inner (MTT . T.pack . stringOfClassName . nameOfClassDecl $ cdcl)

pptle (RuleTLE Rule { nameOfRule }) =
  vsep [nameOfRule']
  where
    nameOfRule' = fromMaybe
      -- If the rule doesn't have a name, just use an empty string.
      "" $
      -- Otherwise if the rule has a name, we turn it into
      -- rule <RULE_NAME>

      -- Otherwise if the rule has a name, we turn it into
      -- rule <RULE_NAME>

      -- Otherwise if the rule has a name, we turn it into
      -- rule <RULE_NAME>
      
      -- Otherwise if the rule has a name, we turn it into
      -- rule <RULE_NAME>

      -- Otherwise if the rule has a name, we turn it into
      -- rule <RULE_NAME>

      -- Otherwise if the rule has a name, we turn it into
      -- rule <RULE_NAME>
      
      -- Otherwise if the rule has a name, we turn it into
      -- rule <RULE_NAME>

      -- Otherwise if the rule has a name, we turn it into
      -- rule <RULE_NAME>

      -- Otherwise if the rule has a name, we turn it into
      -- rule <RULE_NAME>
      nameOfRule
      <&> (\x -> ["rule <", x, ">"])
      <&> foldMap pretty

pptle tle                 = vsep ( "## pptle: UNIMPLEMENTED, showing Haskell source:"
                                   : (pretty . ("## " <>) <$> lines (show tle)) )

-- TODO: remove after import from BabyL4 works correctly
trueVNoType :: Expr ()
trueVNoType = ValE () (BoolV True)
falseVNoType :: Expr ()
falseVNoType = ValE () (BoolV False)

-- TODO: BEGIN helper functions
-- maybe move into BabyL4/SyntaxManipulations.hs

-- Convert variable name to global variable
-- TODO: should be refined to generate local/global variable 
-- depending on contextual information when available
-- ASP TODO: add env (var list) as a second arg, and look up varname in env
-- i.e varNameToVarNoType :: VarName -> [String] -> Var ()
varNameToVarNoType :: [String] -> VarName -> Var ()
varNameToVarNoType cont vn
  | null cont = GlobalVar (QVarName () vn)
  | vn ==  head cont = LocalVar (QVarName () vn) (fromMaybe 0 (elemIndex vn cont))
  | otherwise = varNameToVarNoType (tail cont) vn

varsToExprNoType :: [Var t] -> Expr t
varsToExprNoType (v:vs) = --
  -- error
  applyVarsNoType v vs
varsToExprNoType [] = error "internal error (varsToExprNoType [])"

multiTermToExprNoType :: [String] -> MultiTerm -> Expr ()
-- multiTermToExprNoType = varsToExprNoType . map (varNameToVarNoType . T.unpack . mtexpr2text)
multiTermToExprNoType cont mt =
  case map (mtExprToExprNoType cont) mt of
    ((VarE t v) : args) -> funArgsToAppNoType (VarE t v) args
    [e] -> e
    _ -> error "non-variable name in function position"


mtExprToExprNoType :: [String] -> MTExpr -> Expr ()
mtExprToExprNoType cont (MTT t) = VarE () (varNameToVarNoType cont (T.unpack t))
mtExprToExprNoType _ (MTI i) = ValE () (IntV i)
mtExprToExprNoType _ (MTF i) = ValE () (FloatV i)
mtExprToExprNoType _ (MTB i) = ValE () (BoolV i)


rpRelToBComparOp :: RPRel -> BinOp
rpRelToBComparOp cop = case cop of
  RPis -> error "rpRelToBComparOp: erroring on RPis"
  RPhas -> error "rpRelToBComparOp: erroring on RPhas"
  RPeq -> BCompar BCeq
  RPlt -> BCompar BClt
  RPlte -> BCompar BClte
  RPgt -> BCompar BCgt
  RPgte -> BCompar BCgte
  RPelem -> error "rpRelToBComparOp: erroring on RPelem"
  RPnotElem -> error "rpRelToBComparOp: erroring on RPnotElem"
  RPnot -> error "rpRelToBComparOp: erroring on RPnot"
  RPTC _ -> error "rpRelToBComparOp: erroring on RPTC"

conjExprNoType :: Expr () -> Expr () -> Expr ()
conjExprNoType = BinOpE () (BBool BBand)

disjExprNoType :: Expr () -> Expr () -> Expr ()
disjExprNoType = BinOpE () (BBool BBor)

conjsExprNoType :: [Expr ()] -> Expr ()
conjsExprNoType [] = trueVNoType
conjsExprNoType [e] = e
conjsExprNoType (e:es) = conjExprNoType e (conjsExprNoType es)

disjsExprNoType :: [Expr ()] -> Expr ()
disjsExprNoType [] = falseVNoType
disjsExprNoType [e] = e
disjsExprNoType (e:es) = disjExprNoType e (disjsExprNoType es)
-- END helper functions

boolStructRToExpr :: [String] -> BoolStructR-> Expr ()
boolStructRToExpr cont bs = case bs of
  Leaf rp -> relationalPredicateToExpr cont rp
  All _m_la bss -> conjsExprNoType (map (boolStructRToExpr cont) bss)
  Any _m_la bss -> disjsExprNoType (map (boolStructRToExpr cont) bss)
  Not bs' -> UnaOpE () (UBool UBnot) (boolStructRToExpr cont bs')

<<<<<<< HEAD
relationalPredicateToExpr :: [String] -> RelationalPredicate -> Expr ()
relationalPredicateToExpr cont rp = case rp of
  RPParamText ne -> error "relationalPredicateToExpr: erroring on RPParamText"
  RPMT mts -> multiTermToExprNoType cont mts
  RPConstraint mts RPis mts' -> multiTermToExprNoType cont (mts' ++ mts)
=======
relationalPredicateToExpr :: RelationalPredicate-> Expr ()
relationalPredicateToExpr rp = case rp of
  RPParamText ne -> trace ("CoreL4: relationalPredicateToExpr: erroring on RPParamText " <> show ne) $
                    ValE () (StringV $ "ERROR relationalPredicateToExpr not implemented for " ++ show ne)
  
  RPMT mts -> multiTermToExprNoType mts
  RPConstraint mts RPis mts' -> multiTermToExprNoType (mts' ++ mts)
>>>>>>> 9e156748
  RPConstraint mts rr mts' ->
    BinOpE () (rpRelToBComparOp rr) (multiTermToExprNoType cont mts) (multiTermToExprNoType cont mts')
  RPBoolStructR mts rr bs ->
    -- TODO: translate bs
    BinOpE () (rpRelToBComparOp rr) (multiTermToExprNoType cont mts) falseVNoType
  RPnary rr rp' -> error "relationalPredicateToExpr: erroring on RPnary"


-- ASP TODO: add env as a second arg, where env is a list of locally declared var names extracted from given clause
-- i.e. precondOfHornClauses :: [HornClause2] -> [String] -> Expr ()
precondOfHornClauses :: [String] -> [HornClause2] -> Expr ()
precondOfHornClauses cont [HC _hh (Just hb)] = boolStructRToExpr cont hb
precondOfHornClauses _ _ = trueVNoType

postcondOfHornClauses :: [String] -> [HornClause2] -> Expr ()
postcondOfHornClauses cont [HC hh _hb] = relationalPredicateToExpr cont hh
postcondOfHornClauses _ _ = trueVNoType

sfl4ToCorel4Rule :: SFL4.Rule -> [TopLevelElement ()]
sfl4ToCorel4Rule Regulative{} = []

sfl4ToCorel4Rule h@Hornlike{..} =
            -- pull any type annotations out of the "given" paramtext as ClassDeclarations
            -- we do not pull type annotations out of the "upon" paramtext because that's an event so we need a different kind of toplevel -- maybe a AutomatonTLE?
            -- TODO: the following produces an error: Prelude.tail: empty list
            -- has been temporarily commented out 
            -- given2classdecls given ++
            [rule]
  where
    cont = createContext h
    given2classdecls :: Maybe ParamText -> [TopLevelElement ()]
    given2classdecls Nothing = []
    
    given2classdecls (Just pt) =
      catMaybes [ case ts of
                    Just (SimpleType TOne s1) -> Just $ ClassDeclTLE (ClassDecl { annotOfClassDecl = ()
                                                                                , nameOfClassDecl =  ClsNm (T.unpack s1)
                                                                                , defOfClassDecl = ClassDef [] []
                                                                                } )
                    _                         -> Nothing
                | ts <- snd <$> NE.toList pt
                ]
    -- ASP TODO: localContext = extractLocalsFromGiven given
    -- account also for the case where there are no givens in horn clause
    rule = RuleTLE Rule
      { annotOfRule    = ()
      , nameOfRule     = rlabel <&> rl2text <&> T.unpack
      , instrOfRule    = []
      , varDeclsOfRule = []
      , precondOfRule  = precondOfHornClauses cont clauses
      -- ASP TODO: , precondOfRule  = precondOfHornClauses localContext clauses
      , postcondOfRule = postcondOfHornClauses cont clauses
      }


sfl4ToCorel4Rule Constitutive{ } = error "sfl4ToCorel4Rule: erroring on Constitutive"
sfl4ToCorel4Rule TypeDecl{..} = [ClassDeclTLE (ClassDecl { annotOfClassDecl = ()
                                                         , nameOfClassDecl  = ClsNm $ T.unpack (mt2text name)
                                                         , defOfClassDecl   = ClassDef [] []}) ]
sfl4ToCorel4Rule DefNameAlias { } = []
sfl4ToCorel4Rule (RuleAlias _) = error "sfl4ToCorel4Rule: erroring on RuleAlias"   -- internal softlink to a constitutive rule label = _
sfl4ToCorel4Rule RegFulfilled  = error "sfl4ToCorel4Rule: erroring on RegFulfilled"
sfl4ToCorel4Rule RegBreach     = error "sfl4ToCorel4Rule: erroring on RegBreach"
sfl4ToCorel4Rule Scenario {}   = error "sfl4ToCorel4Rule: erroring on Scenario"
sfl4ToCorel4Rule DefTypically {} = []
sfl4ToCorel4Rule RuleGroup {}  = error "sfl4ToCorel4Rule: erroring on RuleGroup"
sfl4ToCorel4Rule (NotARule _)            = error "sfl4ToCorel4Rule: erroring on NotARule"

-- we need some function to convert a HornClause2 to an Expr
-- in practice, a BoolStructR to an Expr
-- where the RPMT elements of the BooLStructR are nullary, unary, or binary operators depending on how many elements are in the list


-- p :: Person
-- p.dependents           // javascript
-- | p | dependents |
-- | p's dependents |


-- every predicate in a Hornlike Declare rule needs to be typed.
-- let's walk through all the bodyNonEx

-- see also comments in Prettyprinter.hs around RP1

-- [TODO] we have a situation where we have class Incident attribute Vehicle that is typed Asset
-- and in a rule which speaks of Vehicle we need to know how to resolve that type intelligently.
-- i am guessing we need to quantify the entire class ancestry?

directToCore :: SFL4.Rule -> Doc ann
directToCore r@Hornlike{keyword}
  | keyword /= Define =
      vsep [
      case hBod of
        Just _ ->
          let (bodyEx, bodyNonEx) = partitionExistentials c
          in
          vsep
          [ "rule" <+> angles rname
          , maybe "# for-limb absent" (\x -> "for"  <+> prettyTypedMulti x) (given r <> bsr2pt bodyEx )
          ,                                  "if"   <+> haskellStyle (RP1 <$> bodyNonEx )
          ,                                  "then" <+> pretty (RP1  $  hHead c)
          , Prettyprinter.line
          ]
            -- [TODO] when testing for an optional boolean, add a hasAttrname test inside bodyNonEx
        Nothing -> vsep ( "#####" <+> rname : prettyDefnCs rname [ c ]) <> Prettyprinter.line
      | (c,cnum) <- zip (clauses r) [1..]
      , (HC _headRP hBod) <- [c]
      , let needClauseNumbering = length (clauses r) > 1
      , let rname = prettyRuleName cnum needClauseNumbering (ruleLabelName r)
      ]
  | otherwise = "# DEFINE rules unsupported at the moment"
-- fact <rulename> multiterm

-- [TODO] -- we can relate classes and attributes by saying in babyl4:
--                     for i: Incident.  a: Asset.  i.vehicle(a)
-- we can also say:    for i: Incident,  a: Asset  -- this one will work better for translation to Epilog.
--                     if (vehicle i a && ...)
--                     then ...

directToCore TypeDecl{} = ""
directToCore _ = ""


hc2decls :: SFL4.Rule -> Doc ann
hc2decls r
  | hasClauses r =
    vsep
    [ "decl" <+> pretty pf <> encloseSep ": " "" " -> " (declType ++ ["Boolean"])
  --    <> Prettyprinter.line
  --    <> "### headRP: " <> viaShow headRP <> Prettyprinter.line
  --    <> "### hBod: "   <> viaShow hBod   <> Prettyprinter.line
  --    <> "### xform 1 headRP:" <+> viaShow headRP <> Prettyprinter.line
  --    <> "### xform 1 hBod:"   <+> viaShow (maybe [] DF.toList hBod) <> Prettyprinter.line
  --    <> "### xform 2:"        <+> viaShow (inPredicateForm <$> headRP : maybe [] DF.toList hBod) <> Prettyprinter.line
  --    <> "### typemap:"        <+> viaShow typeMap <> Prettyprinter.line
    | c@(HC headRP hBod) <- clauses r
    , pf:pfs <- inPredicateForm <$> headRP : maybe [] DF.toList hBod
    , T.take 3 (mtexpr2text pf) /= "rel"
    , let (bodyEx, _bodyNonEx) = partitionExistentials c
          localEnv = given r <> bsr2pt bodyEx
          typeMap = Map.fromList [ (varName, fromJust varType) -- safe due to isJust test below
                                 | (varName, mtypesig) <- maybe [] (fmap (mapFst NE.head) . NE.toList) localEnv
                                 , let underlyingm = getUnderlyingType <$> mtypesig
                                 , isJust underlyingm
                                 , isRight $ fromJust underlyingm
                                 , let varType = rightToMaybe =<< underlyingm
                                 , isJust varType
                                 ]
          declType = fmap pretty $ catMaybes $ flip Map.lookup typeMap <$> pfs
    ]
  where
    mapFst f (x,y) = (f x,y)
    rightToMaybe (Left _) = Nothing
    rightToMaybe (Right x) = Just x
hc2decls _ = emptyDoc


prettyTypedMulti :: ParamText -> Doc ann
prettyTypedMulti pt = pretty $ PT3 pt

prettyRuleName :: Int -> Bool -> RuleName -> Doc ann
prettyRuleName cnum needed text = snake_case text <> (if needed then "_" <> pretty cnum else mempty)

-- deal with this properly rather than doing all this icky string manipulation
--- -- but we would have to refactor the output from hc2decls to not be a Doc, and it would be harder to insert manual overrides
prettyDecls :: T.Text -> [SFL4.Rule] -> Doc ann
prettyDecls previously rs =
  let previousDecls = Map.fromList $ (,""::String) . T.takeWhile (/= ':') <$> filter ("decl " `T.isPrefixOf`) (T.lines previously)
      predDecls = Map.fromList $ T.breakOn ":" <$> T.lines (myrender $ vsep (hc2decls <$> rs))
  in pretty $ T.unlines $ uncurry (<>) <$> Map.toList (predDecls Map.\\ previousDecls)


-- [TODO]
-- fact <helplimit>
-- for p : Policy
-- HelpLimit p 7






prettyFacts :: ScopeTabs -> Doc ann
prettyFacts sctabs =
  vsep $ concat
  [ -- global symtab as facts
    [ "fact" <+> angles (snake_case scopename)
    , commentShow "#" symtab'
    ]
  | (scopename , symtab') <- Map.toList sctabs
  , (_mt, (_symtype,_vals)) <- Map.toList symtab'
  ]

-- | enums are exhaustive and disjoint
prettyBoilerplate :: ClsTab -> Doc ann
prettyBoilerplate ct@(CT ch) =
  vsep $ concat [
  [ "fact" <+> angles (c_name <> "Exhaustive")
  , "for x:" <+> c_name
  , encloseSep "" "" " || " $ (\x -> parens ("x" <+> "==" <+> pretty x)) <$> enumList
  , ""
  , "fact" <+> angles (c_name <> "Disj")
  , encloseSep "" "" " && " $ (\(x,y) -> parens (snake_inner (MTT x) <+> "/=" <+> snake_inner (MTT y))) <$> pairwise enumList
  , ""
  ]
  | className <- getCTkeys ct
  , Just (ctype, _) <- [Map.lookup className ch]
  , (Just (InlineEnum TOne nelist),_) <- [ctype]
  , let c_name = snake_inner (MTT className)
        enumList = enumLabels_ nelist
  ]
  where
    pairwise :: [a] -> [(a, a)]
    pairwise [] = []
    pairwise (x:xs) = [(x, y) | y <- xs] ++ pairwise xs

-- | print arithmetic elements as defn
-- eg: defn minsavings : Integer -> Integer = \x : Integer ->         5000 * x
--     defn minincome  : Integer -> Integer = \x : Integer -> 15000 + 4000 * x

commentShow :: Show a => T.Text -> a -> Doc ann
commentShow c x = commentWith c (T.lines (T.pack (show x)))

prettyDefnCs :: Doc ann -> [SFL4.HornClause2] -> [Doc ann]
prettyDefnCs rname cs =
  [
    if null myterms
    then
      "fact" <+> angles rname <> Prettyprinter.line <>
      commentShow "#" cl <>
      pretty (RP1 clHead)
    else
      "defn" <+>
      -- we assume the lhs is "p something" so we get rid of the p

      -- we assume the lhs is "p something" so we get rid of the p
      
      -- we assume the lhs is "p something" so we get rid of the p

      -- we assume the lhs is "p something" so we get rid of the p
      pretty (mt2text (tail lhs)) <+> colon <+>
      -- rip out "p's dependents" and "dependents p" from the input rhs
      -- nub and zip map them to integer indices
      -- each integer index becomes an x y z a b c d etc
      -- perhaps wiser if we use x1 x2 x3 instead of x y z
      -- them we output it all back with the input terms rewritten to x1 x2 x3

      -- rip out "p's dependents" and "dependents p" from the input rhs
      -- nub and zip map them to integer indices
      -- each integer index becomes an x y z a b c d etc
      -- perhaps wiser if we use x1 x2 x3 instead of x y z
      -- them we output it all back with the input terms rewritten to x1 x2 x3
      
      -- rip out "p's dependents" and "dependents p" from the input rhs
      -- nub and zip map them to integer indices
      -- each integer index becomes an x y z a b c d etc
      -- perhaps wiser if we use x1 x2 x3 instead of x y z
      -- them we output it all back with the input terms rewritten to x1 x2 x3

      -- rip out "p's dependents" and "dependents p" from the input rhs
      -- nub and zip map them to integer indices
      -- each integer index becomes an x y z a b c d etc
      -- perhaps wiser if we use x1 x2 x3 instead of x y z
      -- them we output it all back with the input terms rewritten to x1 x2 x3
      encloseSep "" "" " -> " (intypes ++ [ returntype ])
      <+> equals <+>
      encloseSep "" "" " -> " ([ "\\" <> idx <+> colon <+> typ
                               | (typ,idx) <- zip intypes x123
                               ] ++ [ pretty outstr ])
      <> Prettyprinter.line <> commentShow "#" cl
    -- defn aPlusB : Integer -> Integer -> Integer = \x : Integer -> \y : Integer -> x + y
  | cl <- cs
  , let clHead = hHead cl
        clBody = hBody cl
  , clBody == Nothing

  -- [TODO] we had some code that detected which word of (Foo IS Bar) was previously
  -- encountered, and which was new. The new word (suppose it's Bar) would be the
  -- predicate, so it would turn into (Bar Foo).
  -- And that would work whether the input was (Foo IS Bar) or (Bar IS Foo).

  -- [TODO] convert "age < 16 years" to "age_in_years < 16"
  -- OR just convert to "age < 16"

  , (RPConstraint lhs RPis rhs) <- [clHead]
  , let rhss = T.unpack (mt2text rhs)
  , let myterms = getAllTextMatches (rhss =~ (intercalate "|" ["\\<[[:alpha:]]+'s [[:alpha:]]+\\>"
                                                          ,"\\<[[:alpha:]]( +[[:alpha:]]+)*\\>"]
                                          :: String)) :: [String]
        intypes = replicate (length myterms) "Integer"
        replacements = [ T.replace (T.pack t) (T.pack $ show n)
                       | (t,n) <- zip (nub myterms) x123 ]
        outstr = chain replacements (mt2text rhs)
        returntype = "Integer"

  ]
  where
    chain :: [a -> a] -> a -> a
    chain = foldr (.) id
    x123 = (\n -> "x" <> pretty n) <$> ([1..] :: [Int])

prettyDefns :: [SFL4.Rule] -> Doc ann
prettyDefns rs =
  vsep $ concat [ prettyDefnCs "" (clauses r)
                | r <- rs
                , hasClauses r
                ]


{-
 a word or two about our type system.

we do have a notion of extension: sub extends super.

the novel element here is, we use the same annotation syntax for both extension and typing!

suppose we have: DECLARE Thing1
we know thing1 extends thing0 because thing1 is the direct subject of a DECLARE.
so we emit: class Thing1

we support extension.
suppose we have: DECLARE Thing1 IS A Thing0
we would emit: class Thing1 extends Thing0

supppose we have: DECLARE Thing1 HAS thing2 IS A Thing3
we know that thing2 is an attribute of type Thing3
so we emit: class Thing1
            decl thing2: Thing1 -> Thing3 -> Boolean

however:

suppose we have: DECLARE Thing1 HAS Thing2 IS A Thing3
                                    HAS thing4 IS a Thing5

we would want to treat Thing2 as a class as well, extending Thing3, with its own attribute Thing4.
the way to sense this is to see if a child has children; if it does, it's a class.

so we emit: class Thing1
            class Thing2 extends thing3
            decl thing2: Thing1 -> Thing2 -> Boolean
            decl thing4: Thing2 -> Thing5 -> Boolean

Note the automatic downcasing of thing2 from the class version to the decl

And there would be an automatic corresponding upcasing from the decl to the class version.

special case for enums:

suppose we have: DECLARE Thing 1 HAS Thing2 IS ONEOF enumA enumB enumC

we treat Thing2 as a class, and enumA, enumB, enumC as members of the class.

so we emit: class Thing1
            class Thing2
            decl thing2: Thing1 -> Thing2 -> Boolean
            decl enumA: Thing2
            decl enumB: Thing2
            decl enumC: Thing2

-}

prettyClasses :: ClsTab -> Doc ann
prettyClasses ct =
  vsep $
  ("## allCTkeys:" <+> hsep (pretty <$> allCTkeys ct)) :
  "### explicitly defined classes" :
  concat [
  [ if null mytype && Map.null (unCT children) && null enumDecls
    then "###" <+> "type annotation for" <+> c_name <+> "is blank, is not enum, and has no children; not emitting a class" <+> uc_name
    else vsep [ if Map.null (unCT children) && null enumDecls
                then "###" <+> lc_name <+> "is a" <+> viaShow mytype <> "; without children; we know it is a decl dealt with by my parent function call"
                else "class" <+> uc_name <> extends
              , "###" <+> "children length = " <> viaShow (Map.size (unCT children))
              , "###" <+> "c_name = " <> viaShow c_name
              , "###" <+> "dot_name = " <> viaShow dot_name
              , "###" <+> "ctype = " <> viaShow ctype
              , "###" <+> "mytype = " <> viaShow mytype
              ]
  , if null childDecls then emptyDoc else vsep (commentShow "### class attributes are typed using decl:" children : childDecls)
  , if null enumDecls  then emptyDoc else vsep ("### members of enums are typed using decl" : enumDecls)
  ]
  | (classpath, (ctype, children)) <- SFL4.classGraph ct []
  , let dot_name = encloseSep "" "" "." $ -- snake_inner <$> reverse classpath
                    -- snake_inner <$> reverse classpath
                    -- snake_inner <$> reverse classpath
                    -- snake_inner <$> reverse classpath
                    -- snake_inner <$> reverse classpath
                    -- snake_inner <$> reverse classpath
                    -- snake_inner <$> reverse classpath
                    -- snake_inner <$> reverse classpath
                    -- snake_inner <$> reverse classpath
                   snake_inner . MTT <$> reverse classpath
        c_name' = untaint $ head classpath
        c_name = pretty c_name'
        uc_name = pretty $ ucfirst c_name'
        lc_name = pretty $ lcfirst c_name'
        mytype = case getUnderlyingType <$> getSymType ctype of
                   Just (Right s1) -> Just s1
                   _               -> Nothing
        extends = maybe emptyDoc ((" extends" <+>) . pretty) mytype
        enumDecls = [ "decl" <+> pretty member <> ":" <+> uc_name
                    | (Just (InlineEnum TOne nelist), _) <- [ctype]
                    , member <- enumLabels_ nelist
                    ]


        childDecls = [
          "###" <+> uc_name <+> "has a child attribute" <+> dquotes (pretty attrname) <> Prettyprinter.line <>
          "decl" <+> lc_childname <>
          case getSymType attrtype of
            -- if it's a boolean, we're done. if not, en-predicate it by having it take type and output bool
            Just (InlineEnum _ptype _pt) -> -- " #" <+> "ERROR: inline enums not supported for CoreL4; use a top-level enum instead."
              encloseSep ": " "" " -> " [ uc_name
                                        , uc_childname
                                        , "Boolean"]
            Nothing ->
              encloseSep ": " "" " -> " [ uc_name
                                        , uc_childname
                                        , "Boolean"]
            Just (SimpleType ptype pt) ->
              encloseSep ": " "" " -> " ([ uc_name
                                         , child_simpletype
                                         ] ++ case pt of
                                                "Boolean" -> []
                                                _         -> ["Boolean"]
                                        )
              <> if ptype == TOptional
                 then Prettyprinter.line <>
                      "decl" <+> ("has" <> uc_childname) <>
                      encloseSep ": " "" " -> " [ uc_name , "Boolean" ]
                      <+> "# auto-generated by CoreL4.hs, optional " <> snake_inner (MTT attrname)
                 else emptyDoc

          <> if childIsClass
             then Prettyprinter.line <> "class" <+> uc_childname
             else Prettyprinter.line <> "   # " <> lc_childname <+> "is an attribute, not a class." <>
                  if isJust child_ts && show child_simpletype `notElem` ["Boolean", "Number"]
                  then Prettyprinter.line <> "   # let's print its type as a class anyway." <>
                       Prettyprinter.line <> "class" <+> child_simpletype
                  else emptyDoc


          | (attrname, (attrtype, attrchildren)) <- Map.toList (unCT children)
          , let childIsClass = not $ Map.null (unCT attrchildren)
                lc_childname = pretty $ lcfirst $ untaint attrname
                uc_childname = pretty $ ucfirst $ untaint attrname
                child_ts = getSymType attrtype
                child_simpletype = maybe emptyDoc (prettySimpleType "corel4" (snake_inner . MTT)) child_ts
         ]
    -- guard to exclude certain forms which should not appear in the output
  , case (ctype,children) of
      ((Nothing, []),                 CT m) | m == Map.empty -> False | otherwise -> True
      ((Just (SimpleType TOne _), []),CT m) | m == Map.empty -> False | otherwise -> True
      _                                   -> True -- commentShow "# ctype:" ctype
      -- [TODO] and how do we treat enum types?
  ]
  ++ [ superClassesNotExplicitlyDefined
     , typesNotExplicitlyDefined ]

  where -- [TODO] -- move this to the Interpreter

    superClassesNotExplicitlyDefined :: Doc ann
    superClassesNotExplicitlyDefined =
      let
        knownClasses = getCTkeys ct
        superClasses = nub $ catMaybes $ clsParent ct <$> knownClasses
      in vsep $ ("### superclasses not explicitly defined" :
                 ( ("class" <+>) . pretty <$> (superClasses \\ knownClasses) ))
         ++ ["###"]

    typesNotExplicitlyDefined :: Doc ann
    typesNotExplicitlyDefined =
      let
        foundTypes = rights $ getUnderlyingType <$> concatMap (getAttrTypesIn ct) (getCTkeys ct)
        knownClasses = getCTkeys ct
      in vsep $ ("### types not explicitly defined" :
                 ( ("class" <+>) . pretty <$> ((foundTypes \\ knownClasses) \\ ["Object", "Number"]) ))
         ++ ["###"]

    ucfirst x = T.toUpper (T.singleton $ T.head x) <> T.tail x
    lcfirst x = T.toLower (T.singleton $ T.head x) <> T.tail x



-- runTestrules :: IO()
runTestrules :: [Doc ann]
runTestrules =
  let rls = testrules in
  let rulesTransformed = concatMap sfl4ToCorel4Rule rls in
    map (showL4 [PrintSystem L4Style]) rulesTransformed

  {-
>>> runTestrules
[rule <Rule_exceeds1>

if (((numberOfAffectedIndividuals db) >= 500) && ((numberOfAffectedIndividuals db) && ((numberOfAffectedIndividuals db) >= (foobars db))))
then (exceedsPrescrNumberOfIndividuals db),rule 

if ((green Bar) && (blue Baz))
then Foo,rule 

if ((green Bloo) && (red Blubs))
then Foo]


-}


{-
§	Rule_exceeds1								
GIVEN		db	IS	A	DataBreach				
DECIDE		exceedsPrescrNumberOfIndividuals					db		
WHEN		numberOfAffectedIndividuals					db	>=	500
-}
r1 :: SFL4.Rule
r1 = defaultHorn
  { name = [ MTT "savings account" ]
    , super = Nothing
    , keyword = Decide
    , given = Nothing
    , upon = Nothing
    , clauses =
        [ HC
            { hHead = RPConstraint [ MTT "savings account" ] RPis [ MTT "inadequate" ]
            , hBody = Just
                ( Leaf
                    ( mkRpmt ["OTHERWISE"] )
                )
            }
        ]
    , rlabel = Nothing
    , lsource = Nothing
    , srcref = Just
        ( SrcRef
            { url = "test/tobb1.csv"
            , short = "test/tobb1.csv"
            , srcrow = 2
            , srccol = 19
            , version = Nothing
            }
        )
    , defaults = []
    , symtab = []
    }


{-
DECIDE		Foo		
WHEN		Bar	IS	green
AND		Baz	IS	blue
-}
r2 :: SFL4.Rule
<<<<<<< HEAD
r2 = Hornlike
=======
r2 = defaultHorn
>>>>>>> 9e156748
  { name = [ MTT "Foo" ]
    , super = Nothing
    , keyword = Decide
    , given = Nothing
    , upon = Nothing
    , clauses =
        [ HC
            { hHead = mkRpmt ["Foo"]
            , hBody = Just
                ( All Nothing
                    [ Leaf
                        ( RPConstraint [ MTT "Bar" ] RPis [ MTT "green" ] )
                    , Leaf
                        ( RPConstraint [ MTT "Baz" ] RPis [ MTT "blue" ] )
                    ]
                )
            }
        ]
    , rlabel = Nothing
    , lsource = Nothing
    , srcref = Just
        ( SrcRef
            { url = "test/tobb1.csv"
            , short = "test/tobb1.csv"
            , srcrow = 1
            , srccol = 6
            , version = Nothing
            }
        )
    , defaults = []
    , symtab = []
    }

testrules :: [SFL4.Rule]
testrules = [ defaultHorn
    { name =
        [ MTT "exceedsPrescrNumberOfIndividuals"
        , MTT "db"
        ]
    , super = Nothing
    , keyword = Decide
    , given = Just
        (
            ( pure (MTT "db")
            , Just
                ( SimpleType TOne "DataBreach" )
            ) NE.:| []
        )
    , upon = Nothing
    , clauses =
        [ HC
            { hHead = RPMT
                [ MTT "exceedsPrescrNumberOfIndividuals"
                , MTT "db"
                ]
            , hBody = Just
                ( All Nothing
                    [ Leaf
                        ( RPConstraint
                            [ MTT "numberOfAffectedIndividuals"
                            , MTT "db"
                            ] RPgte [ MTI 500 ]
                        )
                    , Leaf
                        ( RPMT
                            [ MTT "numberOfAffectedIndividuals"
                            , MTT "db"
                            ]
                        )
                    , Leaf
                        ( RPConstraint
                            [ MTT "numberOfAffectedIndividuals"
                            , MTT "db"
                            ] RPgte
                            [ MTT "foobars"
                            , MTT "db"
                            ]
                        )
                    ]
                )
            }
        ]
    , rlabel = Just
        ( "§"
        , 1
        , "Rule_exceeds1"
        )
    , lsource = Nothing
    , srcref = Just
        ( SrcRef
            { url = "test/tobb1.csv"
            , short = "test/tobb1.csv"
            , srcrow = 1
            , srccol = 1
            , version = Nothing
            }
        )
    , defaults = []
    , symtab = []
    }
  , defaultHorn
    { name = [ MTT "Foo" ]
    , super = Nothing
    , keyword = Decide
    , given = Nothing
    , upon = Nothing
    , clauses =
        [ HC
            { hHead = mkRpmt ["Foo"]
            , hBody = Just
                ( All Nothing
                    [ Leaf
                        ( RPConstraint [ MTT "Bar" ] RPis [ MTT "green" ] )
                    , Leaf
                        ( RPConstraint [ MTT "Baz" ] RPis [ MTT "blue" ] )
                    ]
                )
            }
        ]
    , rlabel = Nothing
    , lsource = Nothing
    , srcref = Just
        ( SrcRef
            { url = "test/tobb1.csv"
            , short = "test/tobb1.csv"
            , srcrow = 1
            , srccol = 8
            , version = Nothing
            }
        )
    , defaults = []
    , symtab = []
    }
  , defaultHorn
    { name = [ MTT "Foo" ]
    , super = Nothing
    , keyword = Decide
    , given = Nothing
    , upon = Nothing
    , clauses =
        [ HC
            { hHead = mkRpmt ["Foo"]
            , hBody = Just
                ( All Nothing
                    [ Leaf
                        ( RPConstraint [ MTT "Bloo" ] RPis [ MTT "green" ] )
                    , Leaf
                        ( RPConstraint [ MTT "Blubs" ] RPis [ MTT "red" ] )
                    ]
                )
            }
        ]
    , rlabel = Nothing
    , lsource = Nothing
    , srcref = Just
        ( SrcRef
            { url = "test/tobb1.csv"
            , short = "test/tobb1.csv"
            , srcrow = 1
            , srccol = 13
            , version = Nothing
            }
        )
    , defaults = []
    , symtab = []
    }

  ]

-- New stuff

-- For easier reference
-- given :: Maybe ParamText
-- given :: Maybe (NonEmpty (NonEmpty MTExpr, Maybe TypeSig))

-- extractGiven :: SFL4.Rule -> [TypedMulti]
extractGiven :: SFL4.Rule -> [(NE.NonEmpty MTExpr, Maybe TypeSig)]
extractGiven Hornlike{given=Nothing}        = []
extractGiven Hornlike{given=Just paramtext} = NE.toList paramtext
extractGiven _                              = error "not a Hornlike rule, not extracting given"

-- typedMultitoMTExprs :: TypedMulti -> MultiTerm
typedMultitoMTExprs :: (NE.NonEmpty MTExpr, Maybe TypeSig) -> [MTExpr]
typedMultitoMTExprs (mtexprs, _) = NE.toList mtexprs

destructMTT :: MTExpr -> String
destructMTT (MTT x) = T.unpack x
destructMTT _       = error "nothing to destructure; not an MTT"

createContext :: SFL4.Rule -> [String]
createContext hlike = map destructMTT (concatMap typedMultitoMTExprs (extractGiven hlike))<|MERGE_RESOLUTION|>--- conflicted
+++ resolved
@@ -276,21 +276,13 @@
   Any _m_la bss -> disjsExprNoType (map (boolStructRToExpr cont) bss)
   Not bs' -> UnaOpE () (UBool UBnot) (boolStructRToExpr cont bs')
 
-<<<<<<< HEAD
 relationalPredicateToExpr :: [String] -> RelationalPredicate -> Expr ()
 relationalPredicateToExpr cont rp = case rp of
-  RPParamText ne -> error "relationalPredicateToExpr: erroring on RPParamText"
+  RPParamText ne -> trace ("CoreL4: relationalPredicateToExpr: erroring on RPParamText " <> show ne) $
+                    ValE () (StringV $ "ERROR relationalPredicateToExpr not implemented for " ++ show ne)
+
   RPMT mts -> multiTermToExprNoType cont mts
   RPConstraint mts RPis mts' -> multiTermToExprNoType cont (mts' ++ mts)
-=======
-relationalPredicateToExpr :: RelationalPredicate-> Expr ()
-relationalPredicateToExpr rp = case rp of
-  RPParamText ne -> trace ("CoreL4: relationalPredicateToExpr: erroring on RPParamText " <> show ne) $
-                    ValE () (StringV $ "ERROR relationalPredicateToExpr not implemented for " ++ show ne)
-  
-  RPMT mts -> multiTermToExprNoType mts
-  RPConstraint mts RPis mts' -> multiTermToExprNoType (mts' ++ mts)
->>>>>>> 9e156748
   RPConstraint mts rr mts' ->
     BinOpE () (rpRelToBComparOp rr) (multiTermToExprNoType cont mts) (multiTermToExprNoType cont mts')
   RPBoolStructR mts rr bs ->
@@ -843,11 +835,7 @@
 AND		Baz	IS	blue
 -}
 r2 :: SFL4.Rule
-<<<<<<< HEAD
-r2 = Hornlike
-=======
 r2 = defaultHorn
->>>>>>> 9e156748
   { name = [ MTT "Foo" ]
     , super = Nothing
     , keyword = Decide
