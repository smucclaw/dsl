{-# OPTIONS_GHC -W #-}
{-# LANGUAGE PatternSynonyms #-}
{-# LANGUAGE LambdaCase #-}
{-# LANGUAGE OverloadedRecordDot, DuplicateRecordFields #-}
{-# LANGUAGE DerivingVia, DeriveAnyClass #-}
{-# LANGUAGE OverloadedStrings #-}
{-# LANGUAGE QuasiQuotes #-}

-- {-# LANGUAGE OverloadedStrings #-}
{-
Provide export from Natural4 type declarations of record types of the form
DECLARE T
HAS field1 is T1
    ...
    fieldn is Tn

or of enum types of the form:
DECLARE T IS ONE OF enum1 .. enumn

These declarations are meant to be exported to JSON and to Prolog.
The approach is strictly ad-hoc and not systematic and agnostic of
other translations (in particular to JSON) that may have been developed.
-}

module LS.XPile.ExportTypes (
      rulesToUISchema
    , rulesToJsonSchema
    , rulesToHaskellTp
    , rulesToPrologTp

    -- for tests
    , FieldType(..), typeDeclSuperToFieldType, showTypesJson
) where

import Data.Text qualified as T
import Prettyprinter
import Prettyprinter.Render.Text ()
import Prettyprinter.Interpolate (__di, di)
import L4.PrintProg (capitalise)

import LS.Rule as SFL4
  ( Rule (TypeDecl, has, name, super),
    extractMTExprs
  )
import LS.Types as SFL4
  (
    MTExpr (..),
    -- ParamText,
    ParamType (TList1, TOne),
    TypeSig (..),
    mtexpr2text,
    RuleName
  )
import Debug.Trace (trace)
-- import Data.List (isSuffixOf, intercalate)
import Data.Char (isAlphaNum)
import Data.Generics.Product.Types (HasTypes)
import Data.HashMap.Strict qualified as M
import Text.Regex.PCRE.Heavy qualified as PCRE

-- for json types -----------------------------------
type ConstructorName = T.Text
type FieldName = T.Text
type TypeName = T.Text

data FieldType =
      FTBoolean
    | FTNumber
    | FTString
    | FTRef TypeName
    | FTList FieldType
    | FTDate
    | FTInteger
    deriving (Eq, Ord, Show, Read)

data Field = Field
    { fieldName :: FieldName
    , fieldType :: FieldType
    }
    deriving (Eq, Ord, Show, Read)

-- non-json-schema-specific metadata will be moved to another module

-- can think about moving to using references to these records instead of a sum of records with different fieldnames
-- data TypeRec = MkTypeRecord
--         { typeName :: TypeName
--         , fields :: [Field]
--         }
--     deriving (Eq, Ord, Show, Read)

-- data ExpTypeEnum = MkTypeEnum
--         { typeName :: TypeName
--         , enums :: [ConstructorName]
--         }
--     deriving (Eq, Ord, Show, Read)

-- Expression types, coming
-- either as records (DECLARE .. HAS)
-- or as enums (DECLARE .. IS ONE OF)
data JSchemaExp
    = ExpTypeRecord
        { typeName :: TypeName
        , fields :: [Field]
        }
    | ExpTypeEnum
        { typeName :: TypeName
        , enums :: [ConstructorName]
        }
    deriving stock (Eq, Ord, Show, Read)

processTopLvlNameTextForJsonSchema :: T.Text -> T.Text
processTopLvlNameTextForJsonSchema = PCRE.gsub [PCRE.re|\s+|] ("_" :: T.Text)
  -- T.intercalate (T.pack "_") . T.words

-- stringifyMTEwrapper :: (T.Text -> T.Text) -> MTExpr -> String
-- stringifyMTEwrapper f = T.unpack . f . mtexpr2text

typeDeclNameToTypeName :: RuleName -> TypeName
typeDeclNameToTypeName [ MTT n ] = n
typeDeclNameToTypeName _ = "" -- TODO: should be an error case

typeDeclNameToFieldName :: RuleName -> T.Text
typeDeclNameToFieldName = typeDeclNameToTypeName

-- | Collect the enums into a list of strings
getEnums :: (HasTypes s MTExpr) => s -> [T.Text]
getEnums = map mtexpr2text . SFL4.extractMTExprs

textToFieldType :: T.Text -> FieldType
<<<<<<< HEAD
textToFieldType tn = case tn of
        "Integer" -> FTInteger
        "Boolean" -> FTBoolean
        "Number" -> FTNumber
        "String" -> FTString
        "Date" -> FTDate
        n -> FTRef n
=======
textToFieldType = \case
  "Integer" -> FTInteger
  "Boolean" -> FTBoolean
  "Number" -> FTNumber
  "String" -> FTString
  "Date" -> FTDate
  n -> FTRef $ processTopLvlNameTextForJsonSchema n
>>>>>>> b07aab5f

typeDeclSuperToFieldType :: Maybe TypeSig -> FieldType
typeDeclSuperToFieldType (Just (SimpleType TOne tn)) = textToFieldType tn
-- TODO: There somehow cannot be lists of lists (problem both of the parser and of data structures).

typeDeclSuperToFieldType (Just (SimpleType TList1 tn)) = FTList $ textToFieldType tn
typeDeclSuperToFieldType other = do
    trace ("Unhandled case: " ++ show other) FTString

ruleFieldToField :: SFL4.Rule -> [Field]
ruleFieldToField (SFL4.TypeDecl{name=n, super=sup}) =
    [Field (typeDeclNameToFieldName n) (typeDeclSuperToFieldType sup)]
ruleFieldToField _ = []

-- unpackHierarchy :: Rule -> [Field]
-- unpackHierarchy (TypeDecl{name=n}) =
--     [Field (typeDeclNameToFieldName n) (FTList (FTRef (unpack n)))]
-- unpackHierarchy _ = []

rule2NonmdJsonExp :: SFL4.Rule -> [JSchemaExp]
rule2NonmdJsonExp = \case
    SFL4.TypeDecl{name=[MTT n], has=fields, super=Nothing}
      -> case n of
           n' | "Hierarchy" `T.isSuffixOf` n' -> foldMap rule2HierarchyBool fields
           _ ->  [ExpTypeRecord (typeDeclNameToTypeName [MTT n]) (foldMap ruleFieldToField fields)]
    SFL4.TypeDecl{name=n, has=[], super=Just (InlineEnum TOne enums)}
      -> [ExpTypeEnum (typeDeclNameToTypeName n) (getEnums enums)]
    _ -> []

rule2ExpType :: SFL4.Rule -> [JSchemaExp]
rule2ExpType (SFL4.TypeDecl{name=[MTT n], has=fields, super=Nothing}) = [ExpTypeRecord (typeDeclNameToTypeName [MTT n]) (foldMap ruleFieldToField fields)]
rule2ExpType (SFL4.TypeDecl{name=n, has=[], super=Just (InlineEnum TOne enums)}) =
    [ExpTypeEnum (typeDeclNameToTypeName n) (getEnums enums)]
rule2ExpType _ = []

rule2HierarchyBool :: SFL4.Rule -> [JSchemaExp]
rule2HierarchyBool (SFL4.TypeDecl{name=[MTT n], has=fields, super=Nothing}) = [ExpTypeRecord (typeDeclNameToTypeName [MTT n]) (foldMap ruleBool fields)]
    where
        ruleBool ((SFL4.TypeDecl{name=n})) = [Field (typeDeclNameToFieldName n) FTBoolean]
        ruleBool _                    = []

rule2HierarchyBool _ = []


-- rule2NonmdJsonExp :: Rule -> [JSchemaExp]
-- rule2NonmdJsonExp (TypeDecl{name=[MTT n], has=fields, super=Nothing}) =
--     let hierarchyName = (unpack n) ++ " Hierarchy"
--     in case findNonHierarchyRule hierarchyName (TypeDecl{name=[MTT n], has=fields, super=Nothing}) of
--         True  -> [ExpTypeRecord (typeDeclNameToTypeName [MTT (T.pack "hi")]) (foldMap ruleFieldToField fields)]
--         False | " Hierarchy" `isSuffixOf` (unpack n) -> foldMap rule2HierarchyBool fields
--                 | otherwise -> [ExpTypeRecord (typeDeclNameToTypeName [MTT n]) (foldMap ruleFieldToField fields)]
--         _ ->  [ExpTypeRecord (typeDeclNameToTypeName [MTT n]) (foldMap ruleFieldToField fields)]
-- rule2NonmdJsonExp (TypeDecl{name=n, has=[], super=Just (InlineEnum TOne enums)}) =
--     [ExpTypeEnum (typeDeclNameToTypeName (n)) (unpackEnums enums)]
-- rule2NonmdJsonExp _ = []

-- findNonHierarchyRule :: TypeName -> Rule -> Bool
-- findNonHierarchyRule hierarchyName rule =
--    getType rule == hierarchyName

-- getType:: Rule -> TypeName
-- getType(TypeDecl{name=[MTT n]}) =
--     typeDeclNameToTypeName [MTT n]
-- getType _ = ""

-- enumToField :: ConstructorName -> Field
-- enumToField enumName = Field enumName FTBoolean


------------------------------------
-- Output of types to Haskell

-- somewhat brutal methods to convert arbitrary strings to Haskell identifiers
convertToAlphaNum :: Char -> Char
convertToAlphaNum c =
    if isAlphaNum c
    then c
    else '_'

haskellise :: String -> String
haskellise = map convertToAlphaNum
    -- PCRE.gsub [PCRE.re|[^a-zA-Z\d\s:]|] ("_" :: T.Text)

haskelliseTxt :: T.Text -> T.Text
haskelliseTxt = T.pack . haskellise . T.unpack

capitaliseTxt :: T.Text -> T.Text
capitaliseTxt = T.pack . capitalise . T.unpack

derivingClause :: T.Text
derivingClause = "deriving (Eq, Ord, Show, Read, Generic)"

hConstructorName :: ConstructorName -> ConstructorName
hConstructorName = capitaliseTxt . haskelliseTxt
hFieldName :: FieldName -> FieldName
hFieldName = haskelliseTxt
hTypeName :: TypeName -> TypeName
hTypeName = capitaliseTxt . haskelliseTxt
hTypeNameAsConstructorName :: TypeName -> ConstructorName
hTypeNameAsConstructorName = hTypeName
class ShowTypesHaskell x where
    showTypesHaskell :: x -> Doc ann


instance ShowTypesHaskell FieldType where
    showTypesHaskell FTBoolean = "Bool"
    showTypesHaskell FTNumber = "Double"
    showTypesHaskell FTInteger = "Int"
    showTypesHaskell FTString = "String"
    showTypesHaskell FTDate = "String"
    showTypesHaskell (FTRef n) = pretty $ hTypeName n
    showTypesHaskell (FTList t) = brackets $ showTypesHaskell t

instance ShowTypesHaskell Field where
    showTypesHaskell (Field fn ft) =
        -- trace ("Field: " ++ (show f) ) $
        pretty (hFieldName fn) <> " :: " <> showTypesHaskell ft

showInstanceDecl :: TypeName -> Doc ann
showInstanceDecl tn =
    vsep [
          pretty ("instance FromJSON " :: T.Text) <> pretty (hTypeName tn)
        , pretty ("instance ToJSON " :: T.Text) <> pretty (hTypeName tn)
    ]

instance ShowTypesHaskell JSchemaExp where
    showTypesHaskell :: JSchemaExp -> Doc ann
    showTypesHaskell (ExpTypeRecord tn fds) =
        -- trace ("Record: " ++ (show tn) ++ (show (hTypeName tn))) $
        vsep
        [ "data " <> pretty (hTypeName tn) <> " = " <> pretty (hTypeNameAsConstructorName tn) <>
            nest 4
            (vsep
                [braces (vsep (punctuate comma (map showTypesHaskell fds))),
                 pretty derivingClause])
        , showInstanceDecl tn
        ]

    showTypesHaskell (ExpTypeEnum tn enums) =
        -- trace ("Enum: " ++ (show tn) ++ (show (hTypeName tn))) $
        vsep
        [ "data " <> pretty (hTypeName tn) <>
            nest 4
            (" = " <>
            vsep
                (punctuate " | " (map (pretty . hConstructorName) enums) ++
                [pretty derivingClause])
            )
        , showInstanceDecl tn
        ]

rulesToHaskellTp :: [SFL4.Rule] -> String
rulesToHaskellTp rs =
    let ets = foldMap rule2ExpType rs in
        (case ets of
            [] -> ""
            rt : _rts ->
                let entry = ExpTypeRecord entrypointName [Field entrypointName (FTRef (typeName rt))]
                    entries = entry:ets
                in trace ("Entries: " ++ show entries) $
                   show (vsep (map showTypesHaskell entries ++
                        translationTable (genTranslationTable entries))))

translationTable :: [(T.Text, T.Text)] -> [Doc ann]
translationTable tab =
    [vsep [
            "translations :: [(String, String)]"
          , "translations = " <>
            nest 4
                (brackets (vsep (punctuate comma (map (\(p1, p2) ->  parens (dquotes (pretty p1) <> ", " <> dquotes (pretty p2))) tab))))
        ]]

genTranslationTable :: [JSchemaExp] -> [(T.Text, T.Text)]
genTranslationTable tab = M.toList (M.unions (map tableOfSchema tab))

tableOfSchema :: JSchemaExp -> M.HashMap T.Text T.Text
tableOfSchema (ExpTypeRecord tn fds) =
    M.insert tn (hTypeName tn) (M.unions (map tableOfField fds))
tableOfSchema (ExpTypeEnum tn enums) =
    M.insert tn (hTypeName tn) (M.unions (map tableOfEnum enums))

tableOfField :: Field -> M.HashMap FieldName FieldName
tableOfField (Field fn ft) = M.insert fn (hFieldName fn) (tableOfType ft)

tableOfEnum :: ConstructorName -> M.HashMap ConstructorName ConstructorName
tableOfEnum e = M.singleton e $ hConstructorName e

tableOfType :: FieldType -> M.HashMap TypeName TypeName
tableOfType (FTRef n) = M.singleton n $ hTypeName n
tableOfType (FTList t) = tableOfType t
tableOfType _ = M.empty

------------------------------------
-- Output of types to Prolog

class ShowTypesProlog x where
    showTypesProlog :: x -> Doc ann

instance ShowTypesProlog FieldType where
    showTypesProlog FTBoolean = "boolean"
    showTypesProlog FTNumber = "number"
    showTypesProlog FTInteger = "integer"
    showTypesProlog FTString = "string"
    showTypesProlog FTDate = "string"
    showTypesProlog (FTRef n) = "ref" <> parens (pretty n)
    showTypesProlog (FTList t) = "list" <> parens (showTypesProlog t)

instance ShowTypesProlog Field where
    showTypesProlog (Field fn ft) =
        parens (pretty fn <> ", " <> showTypesProlog ft)

showEnumProlog :: TypeName -> ConstructorName -> Doc ann
showEnumProlog tn en =
    "typedecl" <> parens (pretty tn <> ", " <> pretty en <> ", " <> pretty en) <> "."
instance ShowTypesProlog JSchemaExp where
    showTypesProlog (ExpTypeRecord tn fds) =
        "typedecl" <>
        nest 4
        (parens (
            pretty tn <> ", " <> pretty tn <> ", " <>
            brackets (vsep (punctuate comma (map showTypesProlog fds)))
            )
        ) <>
        "."

    showTypesProlog (ExpTypeEnum tn enums) =
        vsep (map (showEnumProlog tn) enums)


-- the root data type of a Json Schema is always embedded in an entrypoint,
-- here called "toplevel"
entrypointName :: T.Text
entrypointName = "toplevel"

rulesToPrologTp :: [SFL4.Rule] -> String
rulesToPrologTp rs =
    let ets = foldMap rule2ExpType rs in
        (case ets of
            [] -> ""
            rt : _rts ->
                let entry = ExpTypeRecord entrypointName [Field entrypointName (FTRef rt.typeName)] in
                show (vsep (map showTypesProlog (entry:ets))))

------------------------------------
-- Output of types to Json Schema
-- also see https://json-schema.org/understanding-json-schema/

class ShowTypesJson x where
    showTypesJson :: x -> Doc ann

-- definitions are located in a section called $defs according to the Json Schema standard,
-- but the choice seems to be arbitrary.
defsLocationName :: T.Text
defsLocationName = "$defs"

defsLocation :: T.Text -> Doc ann
defsLocation n =
  [di|\#/#{defsLocationName}/#{n'}|]
  where
    -- Replace multiple whitespaces with a single underscore.
    n' = processTopLvlNameTextForJsonSchema n

-- defsLocation n = pretty $ "#/" ++ defsLocationName ++ "/" ++ (map toLower $ intercalate "_" $ words n)

jsonType :: T.Text -> Doc ann
jsonType t =
    dquotes "type" <> ": " <> dquotes (pretty t)

-- showRequireds :: [Field] -> Doc ann
-- showRequireds fds =
--     dquotes "required" <> ": " <>
--     brackets (hsep (punctuate comma (map (dquotes . pretty . (.fieldName)) fds)))

showRef :: TypeName -> Doc ann
showRef n = [__di| "$ref": "#{defsLocation n}"|]


-- Due to limitations of the JSON Form Web UI builder,
-- single references are not represented as single objects,
-- but arrays of length 1.
-- List types can only have nesting level 1 (a limitation inherited from Natural4)
instance ShowTypesJson FieldType where
    showTypesJson FTInteger =
        jsonType "integer"
    showTypesJson FTBoolean =
        jsonType "boolean"
    showTypesJson FTNumber =
        jsonType "number"
    showTypesJson FTString =
        jsonType "string"
    showTypesJson FTDate =
        jsonType "string" <> "," <>
        dquotes "format" <> ": " <> dquotes "date"
    showTypesJson (FTRef n) =
        showRef n
    showTypesJson (FTList n) =
        jsonType "array" <> "," <>
        dquotes "items" <> ": " <>
        braces (showTypesJson n)
<<<<<<< HEAD
=======
    -- showTypesJson _ =
    --     jsonType "string"
>>>>>>> b07aab5f

instance ShowTypesJson Field where
    showTypesJson :: Field -> Doc ann
    showTypesJson (Field fn ft) =
        dquotes (pretty fn) <> ": " <> braces (showTypesJson ft)


instance ShowTypesJson JSchemaExp where
    showTypesJson :: JSchemaExp -> Doc ann
    showTypesJson (ExpTypeEnum tn enums) =
        dquotes (pretty tn) <> ": " <>
        nest 4
        (braces (
            jsonType "string" <> "," <>
            dquotes "enum" <> ": " <>
            nest 4 (brackets (hsep (punctuate comma (map (dquotes . pretty) enums))))
        ))
    showTypesJson (ExpTypeRecord tn fds) =
        pprintJsonObj tn fds ""
--         --     where requiredFds = "," <> nest 4 (showRequireds fds)

pprintJsonObj :: (Pretty a, ShowTypesJson b) => a -> [b] -> Doc ann -> Doc ann
pprintJsonObj key values final =
    dquotes (pretty key) <> ": " <>
        nest 4
        (braces (
            jsonType "object" <> "," <>
            dquotes "properties" <> ": " <>
                nest 4
                (braces (vsep (punctuate comma (map showTypesJson values))))
                <> final
        ))

jsonPreamble :: TypeName -> Doc ann
jsonPreamble tn =
    [__di|
        "$schema":"http://json-schema.org/draft-07/schema\#",
        "type": "object",
        "properties":{"#{pretty entrypointName}":{#{showTypesJson (FTRef tn)}}}
    |]

rulesToJsonSchema :: [SFL4.Rule] -> String
rulesToJsonSchema rs =
    let
        -- TODO: Would be better to avoid boolean blindness here; improve when time permits
        -- Partitioning in advance because we want to group the means HLikes into one object
        ets = foldMap rule2NonmdJsonExp rs
        subJsonObjs = map showTypesJson ets
    in (case ets of
            [] -> show $ braces emptyDoc
            (rt : _rts) ->
                -- trace ("ets: " ++ show ets) $
                show [__di|
                {#{jsonPreamble (typeName rt)},
                "#{pretty defsLocationName}":
                {#{vsep (punctuate comma subJsonObjs)}}
                }
                |]
        )

rulesToUISchema :: [SFL4.Rule] -> String
rulesToUISchema rs =
    let ets = foldMap rule2NonmdJsonExp rs in
        (case ets of
            [] -> show $ braces emptyDoc
            rts ->
                -- trace ("ets: " ++ show ets) $
                show
                (braces
                    (vsep (punctuate comma
                    (
                        jsonPreamble (last rts).typeName :
                        [dquotes (pretty defsLocationName) <> ": " <>
                        braces (
                            nest 4
                            (vsep (punctuate comma (map showTypesJson ets)))
                        )
                        ]
                    )
                    ) )
                )
        )
<|MERGE_RESOLUTION|>--- conflicted
+++ resolved
@@ -127,23 +127,13 @@
 getEnums = map mtexpr2text . SFL4.extractMTExprs
 
 textToFieldType :: T.Text -> FieldType
-<<<<<<< HEAD
-textToFieldType tn = case tn of
-        "Integer" -> FTInteger
-        "Boolean" -> FTBoolean
-        "Number" -> FTNumber
-        "String" -> FTString
-        "Date" -> FTDate
-        n -> FTRef n
-=======
 textToFieldType = \case
   "Integer" -> FTInteger
   "Boolean" -> FTBoolean
   "Number" -> FTNumber
   "String" -> FTString
   "Date" -> FTDate
-  n -> FTRef $ processTopLvlNameTextForJsonSchema n
->>>>>>> b07aab5f
+  n -> FTRef n
 
 typeDeclSuperToFieldType :: Maybe TypeSig -> FieldType
 typeDeclSuperToFieldType (Just (SimpleType TOne tn)) = textToFieldType tn
@@ -443,11 +433,6 @@
         jsonType "array" <> "," <>
         dquotes "items" <> ": " <>
         braces (showTypesJson n)
-<<<<<<< HEAD
-=======
-    -- showTypesJson _ =
-    --     jsonType "string"
->>>>>>> b07aab5f
 
 instance ShowTypesJson Field where
     showTypesJson :: Field -> Doc ann
