--- conflicted
+++ resolved
@@ -66,7 +66,6 @@
 
 -}
 
-<<<<<<< HEAD
 module LS.XPile.Logging
   ( XPileLog,
     XPileLogE,
@@ -75,11 +74,13 @@
     mutters,
     xpReturn,
     xpError,
-    XPileLogW,
+    XPileLogW
+                        , fmapE ,
     fromxpLogE
   )
 where
 
+import Data.Bifunctor (second)
 import Control.Monad.RWS
   ( MonadWriter (tell),
     RWS,
@@ -90,15 +91,6 @@
 import Data.Either (fromRight)
 import Data.HashMap.Strict as Map (HashMap)
 import Flow ((|>))
-=======
-module LS.XPile.Logging (XPileLog, XPileLogE, xpLog, mutter, mutters, xpReturn, xpError, XPileLogW
-                        , fmapE ) where
-
-import Data.Bifunctor (second)
-import Control.Monad.RWS ( evalRWS, MonadWriter(tell), RWS
-                         , evalRWST, RWST )
-import Data.Map as Map ( Map )
->>>>>>> 2456fa64
 
 -- | typical usage
 --
@@ -166,11 +158,9 @@
 -- | xpRight is the underlying mechanism for xpReturn.
 xpRight = pure . Right
 
-<<<<<<< HEAD
-fromxpLogE :: Monoid a => XPileLogE a -> a
-fromxpLogE xpLogE = xpLogE |> xpLog |> fst |> fromRight mempty
-=======
 -- | fmap over the right value of an XPileLogE
 fmapE :: (a -> a) -> XPileLogE a -> XPileLogE a
 fmapE f = fmap (second f)
->>>>>>> 2456fa64
+
+fromxpLogE :: Monoid a => XPileLogE a -> a
+fromxpLogE xpLogE = xpLogE |> xpLog |> fst |> fromRight mempty