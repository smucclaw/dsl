--- conflicted
+++ resolved
@@ -29,12 +29,8 @@
 
 import LS.RelationalPredicates ( partitionExistentials, getBSR )
 import LS.Rule
-<<<<<<< HEAD
-    ( Interpreted(classtable, scopetable, origrules),
-=======
     ( Interpreted(..),
       Rule(..),
->>>>>>> c030fa63
       hasGiven,
       hasClauses,
       ruleLabelName,
