--- conflicted
+++ resolved
@@ -60,12 +60,7 @@
   )
 import Language.Prolog (Clause (Clause), Term (Struct, Var, Wildcard, Cut), Atom, var)
 import Data.Functor.Classes (showsBinary1)
-<<<<<<< HEAD
 import qualified Data.Bits as sCasp
-
-=======
->>>>>>> 5ed45cb2
-
 
 -- Document generation for Logic Programs 
 -- Currently supported: Prolog and SCasp
