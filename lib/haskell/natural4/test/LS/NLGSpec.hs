--- conflicted
+++ resolved
@@ -129,13 +129,9 @@
       testNoChange "pdpadbno-1 (original)" envPDPA expected_pdpadbno1
 
 
-<<<<<<< HEAD
-      let envMustSing6 = env {interpreted = mustsing6Interp}
-
-      describe "qaHornsR propagates NOT" $ do
-        let resultFromQaHornsR = qaHornsR mustsing6Interp
-        it "should have nots inside" $
-           resultFromQaHornsR `shouldBe` [([[MTT "Person"]],Leaf (RPMT [MTT "Person",MTT "Qualifies"])),([[MTT "Qualifies"]],All Nothing [Leaf (RPMT [MTT "walks"]),Any Nothing [Any Nothing [All (Just (PrePost "consumes" "beverage")) [Not (Leaf (RPMT [MTT "an alcoholic"])),Not (Leaf (RPMT [MTT "non-alcoholic"]))],All (Just (Pre "whether")) [Not (Leaf (RPMT [MTT "in part"])),Not (Leaf (RPMT [MTT "in whole"]))]],Leaf (RPMT [MTT "eats"])]])]
+-- the following tests were broken by the nlg-qahorns branch. commented out so as to get the dataflow branch working.
+
+--      let envMustSing6 = env {interpreted = mustsing6Interp}
 
 
       -- in MustSing5, the gold just happens to be the same as returned by ruleQuestions, so why not
@@ -157,31 +153,6 @@
       let rodentsViaQaHorns = textViaQaHorns env Nothing (Just $ parseSubj env $ subj $ head rodentsRules)
       let gold = [All Nothing [Any (Just (Pre "Is the Loss or Damage caused by")) [Leaf "rodents?",Leaf "insects?",Leaf "vermin?",Leaf "birds?"],All Nothing [Any Nothing [Not (Leaf "is Loss or Damage to contents?"),Not (Leaf "is Loss or Damage caused by birds?")],Any Nothing [Not (Leaf "is Loss or Damage ensuing loss?"),Not (Leaf "is Loss or Damage covered?"),Any Nothing [Leaf "does any other exclusion apply?",Any (Just (Pre "did an animal cause water to escape from")) [Leaf "a household appliance?",Leaf "a swimming pool?",Leaf "a plumbing, heating, or air conditioning system?"]]]]]]
       testViaQaHorns "rodents" (map snd rodentsViaQaHorns) gold
-=======
--- the following tests were broken by the nlg-qahorns branch. commented out so as to get the dataflow branch working.
-
---      let envMustSing6 = env {interpreted = mustsing6Interp}
-
---      describe "qaHornsR propagates NOT" $ do
---        let resultFromQaHornsR = qaHornsR mustsing6Interp
---        it "should have nots inside" $
---           resultFromQaHornsR `shouldBe` [([[MTT "Person"]],Leaf (RPMT [MTT "Person",MTT "Qualifies"])),([[MTT "Qualifies"]],All Nothing [Leaf (RPMT [MTT "walks"]),Any Nothing [Any Nothing [All (Just (PrePost "consumes" "beverage")) [Not (Leaf (RPMT [MTT "an alcoholic"])),Not (Leaf (RPMT [MTT "non-alcoholic"]))],All (Just (Pre "whether")) [Not (Leaf (RPMT [MTT "in part"])),Not (Leaf (RPMT [MTT "in whole"]))]],Leaf (RPMT [MTT "eats"])]])]
---
---
---      -- in MustSing5, the gold just happens to be the same as returned by ruleQuestions, so why not
---      let mustsing5ViaQaHorns = textViaQaHorns envMustSing5 Nothing (Just $ parseSubj env $ subj $ head mustsing5Rules)
---      let (mustsing5ViaRuleQuestions,_) = xpLog $ ruleQuestions envMustSing5 Nothing (head $ expandRulesForNLG envMustSing5 mustsing5Rules)
---      testViaQaHorns "mustsing5" (map snd mustsing5ViaQaHorns) (mustsing5ViaRuleQuestions <> [Leaf "Does the following hold: Person Qualifies"])
---
---      let mustsing6ViaQaHorns = textViaQaHorns envMustSing6 Nothing (Just $ parseSubj env $ subj $ head mustsing6Rules)
---      let (mustsing6ViaRuleQuestions,_) = xpLog $ ruleQuestions envMustSing6 Nothing (head $ expandRulesForNLG envMustSing6 mustsing6Rules)
---      testViaQaHorns "mustsing6" (map snd mustsing6ViaQaHorns) ([Leaf "Does the following hold: Person Qualifies"] <> mustsing6ViaRuleQuestions)
---
---      -- for Rodents, apparently ruleQuestions is genuinely buggy so compare it against a manually copied gold
---      let rodentsViaQaHorns = textViaQaHorns env Nothing (Just $ parseSubj env $ subj $ head rodentsRules)
---      let gold = [All Nothing [Any (Just (Pre "Is the Loss or Damage caused by")) [Leaf "rodents?",Leaf "insects?",Leaf "vermin?",Leaf "birds?"],All Nothing [Any Nothing [Not (Leaf "is Loss or Damage to contents?"),Not (Leaf "is Loss or Damage caused by birds?")],Any Nothing [Not (Leaf "is Loss or Damage ensuing loss?"),Not (Leaf "is Loss or Damage covered?"),Any Nothing [Leaf "does any other exclusion apply?",Any (Just (Pre "did an animal cause water to escape from")) [Leaf "a household appliance?",Leaf "a swimming pool?",Leaf "a plumbing, heating, or air conditioning system?"]]]]]]
---      testViaQaHorns "rodents" (map snd rodentsViaQaHorns) gold
->>>>>>> a6b15fb6
 
 ---------------------------------------------------------------
 
