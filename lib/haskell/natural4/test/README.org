#+TITLE: L4 Dev Guide: Parser Internals

* Skills

After working through these examples, you should know:

** what primitives the parser deals with

| Parser       | Token Constructor   | Example     | Description              |
|--------------+---------------------+-------------+--------------------------|
| pOtherVal    | Other Text          | some string | none of the below        |
| pNumber      | TNumber Integer     | 42          | note, no reals           |
| pRuleMarker  | RuleMarker Int Text | ÂÂ§         | 3 "\167"                 |
| pToken Every | Every               | Every       | keyword "EVERY"          |
| pToken Party | Party               | Party       | keyword "PARTY"          |
| pToken Who   | Who                 | Who         | keyword "WHO"            |
| pToken Must  | Must                | Must        | keyword "MUST"           |
| pToken Do    | Do                  | ->          | keyword "DO"             |
| pToken If    | If                  | If          | keyword "IF"             |
| pToken ...   | ...                 | ...         | see Keywords below       |
| pToken EOL   | EOL                 |             | special-case end-of-line |
| eof          |                     |             | end of file              |

See LS/BasicTypes.hs for the authoritative list of ~MyToken~ constructors.

** how CSV derives from spreadsheets and from Org-Mode tables
:PROPERTIES:
:TABLE_EXPORT_FILE: org-example.csv
:TABLE_EXPORT_FORMAT: orgtbl-to-csv
:END:

in org mode, we have a convention for tables:

| one |       |
| two | three |

Org-Mode can extract that to a CSV that looks like

#+begin_example
one,
two,three
#+end_example

A spreadsheet e.g. Microsoft Excel or Google Sheets can likewise "Save As" a CSV file. All the cell formatting is lost, formulas are evaluated to their values, and checkboxes are shown as TRUE and FALSE.

** how the parser preprocessor sets up indentation over single and multiple lines

Many languages have "semantically meaningful whitespace". YAML, Python, and Haskell, among others. Parsers for such languages employ a variety of strategies to handle indentation: see BNFC's layout rule for an example.

BNFC internally rewrites nested indents of the form

| foo | bar  | baz |
|     | quux |     |
|     | honk |     |

to more conventional ALGOL-style notation

#+begin_example
{ foo bar baz; quux; honk }
#+end_example

In our case, we introduce (conceptual) parentheses:

#+begin_example
foo ( bar ( baz ) quux honk )
#+end_example

We use parentheses as shorthand for the tokens ~GoDeeper~ and ~UnDeeper~:

#+begin_example
foo GoDeeper bar GoDeeper baz UnDeeper quux honk UnDeeper
#+end_example

** how the parser handles multi-line expressions

** how the parser handles single-line compound expressions


** how to modify the syntax of the language

** how to maintain compatibility with existing code

** how to add a new parser element

** how to add a test to match that new parser element

** how to use ghcid to save time

* Syntax and Semantics

* Exporting the test/*.csv files

To export as .csv, put your cursor over the desired table and run ~M-x org-table-export~

Or you can just run, from the ~mp/~ directory,

#+begin_src sh
  make csv
#+end_src

* Tests
** Types [2021-12-02 Thu]

*** Value Expressions

more thinking, the L4Leaf thing is just a conceptual placeholder for other things

**** single non-token words

"foo"

L4Leaf (["eats"], Notype)

**** multiple words

L4Leaf (["foo", "bar", "baz"], Notype)

**** multiline lists of words

| foo |
| bar |
| baz |

L4List [ L4Leaf (["foo"], Notype)
       , L4Leaf (["bar"], Notype)
       , L4Leaf (["baz"], Notype)
       ]
           
**** and/or trees

| all of: |     |
|         | foo |
| AND     | bar |
| AND     | baz |

AA.All ( L4Leaf (["all of:"],Notype) )
       [ L4Leaf (["foo",Notype])
       , L4Leaf (["bar",Notype])
       , L4Leaf (["baz",Notype]) ]

**** dictionaries of (ValueExp, [ValueExp])

{ Key:    AA.List [AA.Leaf "give", AA.Leaf "bar", AA.Leaf "baz"]
, Values: [ { Key: "flavour", Values: ["chocolate"] }
          , { Key: "amount",  Values: ["2 scoops"]  }
          ]
}

**** optional AKA aliases

ValueExp "AKA" SingleWord

annexes a DefNameAlias rule connecting SingleWord to ValueExp

**** optional TypeSig type signatures

can be thought of as inline type annotations

| sender | postcode | IS | A | string |

[([ "sender", "postcode" ], string)]


**** boolstructp-1: very simple boolstructp
:PROPERTIES:
:TABLE_EXPORT_FILE: boolstructp-1.csv
:TABLE_EXPORT_FORMAT: orgtbl-to-csv
:END:

|   |     | thing1 |
|   | OR  | thing2 |
|   | AND | thing3 |

paramtext OR paramtext AND paramtext


**** boolstructp-2: very simple boolstructp
:PROPERTIES:
:TABLE_EXPORT_FILE: boolstructp-2.csv
:TABLE_EXPORT_FORMAT: orgtbl-to-csv
:END:

|   |    | thing1 |        |
|   | OR |        | thing2 |
|   |    | AND    | thing3 |

paramtext OR ( paramtext AND paramtext )
<<<<<<< HEAD
=======
**** boolstructp-3: with typically
:PROPERTIES:
:TABLE_EXPORT_FILE: boolstructp-3.csv
:TABLE_EXPORT_FORMAT: orgtbl-to-csv
:END:

| EVERY | person         |                      |           |       |   |
| WHO   |                | is immortal          | TYPICALLY | false |   |
|       | OR             | has health insurance |           |       |   |
| MAY   | sharpen knives |                      |           |       |   |

when we run `stack run -- --only grounds test/boolstructp-3.csv` we should see one ground

when we run `stack run -- --only grounds --extd test/boolstructp-3.csv` we should see two grounds
>>>>>>> a00ce3a8

**** inline-1: inline conjunctive lists

***** inline-1-a
:PROPERTIES:
:TABLE_EXPORT_FILE: inline-1-a.csv
:TABLE_EXPORT_FORMAT: orgtbl-to-csv
:END:

| one word |    | thing1 |
|          | OR | thing  |

***** inline-1-b
:PROPERTIES:
:TABLE_EXPORT_FILE: inline-1-b.csv
:TABLE_EXPORT_FORMAT: orgtbl-to-csv
:END:

| one word |    | thing1 |
|          | OR | thing  | 


***** inline-1-c
:PROPERTIES:
:TABLE_EXPORT_FILE: inline-1-c.csv
:TABLE_EXPORT_FORMAT: orgtbl-to-csv
:END:


challenge: use a combination of parsers to read this stuff into some kind of structure

| IS | any | unauthorised     |   |    | access       |
|    |     |                  |   | OR | use          |
|    |     |                  |   | OR | disclosure   |
|    |     |                  |   | OR | copying      |
|    |     |                  |   | OR | modification |
|    |     |                  |   | OR | disposal     |
|    |     | of personal data |   |    |              |

#+begin_example
  $<| pToken Is
  |>| pOtherVal -- to capture the any
  |>| pOtherVal -- to capture the "unauthorised"
  |>| pBoolStructPT

#+end_example

*** About the src/Parser.hs

**** At the same depth, NOT binds tighter than OR binds tigher than AND.

**** Indentation depth acts as implicit parentheses.

**** indent-2-a: no meaningful indentation
:PROPERTIES:
:TABLE_EXPORT_FILE: indent-2-a.csv
:TABLE_EXPORT_FORMAT: orgtbl-to-csv
:END:

originally
|     | a   |   |
| AND | b   |   |
| OR  | c   |   |
| OR  | NOT | d |

#+begin_example
if (and a (or b c (not d)))

 a  && ( b  ||  c  || (!  d))

(a) && ((b) || (c) || (! (d)))
#+end_example

***** explicitly

| IF  | (A)  |      |
| AND | (B)  |      |
| OR  | (C)  |      |
| OR  | (NOT | (D)) |

ignoring the newlines,

whenever we increase indentation level we insert a (

whenever we decrease indentation level we insert a )

***** does that rule work for

|             | (a   | (aa | (aaa |   |   | (((:: | (AType |
| ))))))) AND | (b   |     |      |   |   |       |        |
| ) OR        | (c   |     |      |   |   |       |        |
| ) OR        | (NOT |     |      |   |   |       |        |
|             |      | (d  |      |   |   |       |        |
| )) OR       | (e   |     |      |   |   |       |        |
| )           |      |     |      |   |   |       |        |

| MUST | (notify | (to   | (Bob | )) |   |
|      |         | (from | (    | )) |   |
|      |         |       |      |    | ) |

Any sufficiently complicated C or Fortran program contains an ad hoc, informally-specified, bug-ridden, slow implementation of half of Common Lisp.

**** Deriving the Grammar

So we know that a binary term looks like this:

|       | term1 |
| binOp | term2 |

if the "cursor" is initially located in the blank cell, our parser would need to consume:

GoDeeper, term, UnDeeper, binOp, GoDeeper, term, UnDeeper

and that would leave the "cursor" in the same column as it started, on the line after term2.

our ~myindented~ combinator helps tidy this up:

myindented term, binOp, myindented term

***** If term2 were itself a binary expression,

|        | term1   |
| binOp1 | term2-a |
| binOp2 | term2-b |

term1 binOp1 (term2-a binOp2 term2-b)

note that in practice the blank cell may not be blank; the cursor may be there after processing an "IF".

***** What if we have an intentional indent?

|     | term1 |       |
| OR  |       | term2 |
|     | AND   | term3 |
| OR  | term4 |       |

Because we normally bind OR tighter than AND we need to indent the AND expression:

(term1 OR (term2 AND term3) OR term4)

so, our "outer" parser would consume

GoDeeper, term1, UnDeeper, OR, GoDeeper

then instead of finding a pOtherVal it needs to consume the inner AND:

GoDeeper, term2, UnDeeper, AND, GoDeeper, term3, UnDeeper

and now it's as though it had just processed a single term2-a, and can proceed back to

UnDeeper, OR, GoDeeper, term4

so the "inner portion" of a nested expression is exactly a

(myindented term) binop (myindented term)

And the outer portion becomes

myindented term1, OR, myindented (myindented term2, AND, myindented term3), OR, myindented term4

**** indent-2-b: slightly harder indentation
:PROPERTIES:
:TABLE_EXPORT_FILE: indent-2-b.csv
:TABLE_EXPORT_FORMAT: orgtbl-to-csv
:END:

still means the same thing but with slightly more indentation

|     | a  |     |   |
| AND | b  |     |   |
|     | OR | c   |   |
|     | OR | NOT | d |

**** indent-2-c: Handle labels at the parents; this is not expected to parse
:PROPERTIES:
:TABLE_EXPORT_FILE: indent-2-c.csv
:TABLE_EXPORT_FORMAT: orgtbl-to-csv
:END:

|    | top1 |                 |
| OR | top2 |                 |
| OR |      | this is a label |
|    |      | mid3            |
|    | OR   | mid4            |

OR, (godeeper, label, undeeper), boolstructr

***** becomes
|    | (top1) |                  |
| OR | (top2) |                  |
| OR | (      | (this is a label |
|    |        | mid4)            |
|    | OR     | (mid5))          |

***** how to parse this?

#+begin_src haskell
    MyAny [ MyLeaf "top1"
          , MyLeaf "top2"
          , MyLabel "this is a label" $
              MyAny [ MyLeaf "mid3"
                    , MyLeaf "mid4"]
          ]
#+end_src

**** indent-2-c-2: more label variation, right; ; this is not expected to parse
:PROPERTIES:
:TABLE_EXPORT_FILE: indent-2-c-2.csv
:TABLE_EXPORT_FORMAT: orgtbl-to-csv
:END:

|    | top1 |      |                 |
| OR | top2 |      |                 |
| OR |      |      | this is a label |
|    |      | mid3 |                 |
|    | OR   | mid4 |                 |

OR, godeeper, (godeeper, godeeper, label, undeeper, undeeper), boolstructr

**** indent-2-c-3: more label variation, left; this is the only working syntax for the moment, so we shall use this for the demo.
:PROPERTIES:
:TABLE_EXPORT_FILE: indent-2-c-3.csv
:TABLE_EXPORT_FORMAT: orgtbl-to-csv
:END:

|    | top1            |      |   |
| OR | top2            |      |   |
| OR | this is a label |      |   |
|    |                 | mid3 |   |
|    | OR              | mid4 |   |

or, godeeper, label, samedepth boolstructr

**** indent-2-d: more indentation variant
:PROPERTIES:
:TABLE_EXPORT_FILE: indent-2-d.csv
:TABLE_EXPORT_FORMAT: orgtbl-to-csv
:END:

As discussed above in "Deriving the Grammar":

|    | term1 |       |
| OR |       | term2 |
|    | AND   | term3 |
| OR | term4 |       |
| OR | term5 |       |

***** ParamText

one or more normal words with optional typesig

****** contexts

- Rule Action
- GIVEN parameter input to a DECIDE function
- HAS relation definition
- DECLARE type declaration

****** paramtext-1: simple case
:PROPERTIES:
:TABLE_EXPORT_FILE: paramtext-1.csv
:TABLE_EXPORT_FORMAT: orgtbl-to-csv
:END:

| one word |

****** paramtext-2: simple case, typed
:PROPERTIES:
:TABLE_EXPORT_FILE: paramtext-2.csv
:TABLE_EXPORT_FORMAT: orgtbl-to-csv
:END:

| one word | IS | A | String |

****** paramtext-2-a: simple case, typed a different way
:PROPERTIES:
:TABLE_EXPORT_FILE: paramtext-2-a.csv
:TABLE_EXPORT_FORMAT: orgtbl-to-csv
:END:

| one word | IS A | String |

****** paramtext-2-b: simple case, typed a different way
:PROPERTIES:
:TABLE_EXPORT_FILE: paramtext-2-b.csv
:TABLE_EXPORT_FORMAT: orgtbl-to-csv
:END:

| one word | :: | String |

****** paramtext-3: simple case, two words
:PROPERTIES:
:TABLE_EXPORT_FILE: paramtext-3.csv
:TABLE_EXPORT_FORMAT: orgtbl-to-csv
:END:

| two | words |
****** paramtext-3-b: simple case, two words, typed
:PROPERTIES:
:TABLE_EXPORT_FILE: paramtext-3-b.csv
:TABLE_EXPORT_FORMAT: orgtbl-to-csv
:END:

| two | words | :: | String |
****** paramtext-4-a: multiline
:PROPERTIES:
:TABLE_EXPORT_FILE: paramtext-4-a.csv
:TABLE_EXPORT_FORMAT: orgtbl-to-csv
:END:

| two  | words | :: | String | AKA | TwoWords |
| next | line  |    |        |     |          |

****** example: rule action

| NOTIFY | the PDPC            |
| with   | a list of names     |
| using  | a prescribed format |

****** example: GIVEN parameter input to a DECIDE function

| GIVEN | Sign1 |   | Sign2 | IS | A | Sign |   |   |   |

****** example: HAS relation definition

HAS ParamText

****** example: DECLARE

DECLARE ParamText

***** HornClause

****** fragments
:PROPERTIES:
:TABLE_EXPORT_FILE: horn-0-1.csv
:TABLE_EXPORT_FORMAT: orgtbl-to-csv
:END:

a tiny fragment of a horn clause

| X | IS | Y |

******* decide
:PROPERTIES:
:TABLE_EXPORT_FILE: horn-0-2.csv
:TABLE_EXPORT_FORMAT: orgtbl-to-csv
:END:

let's put a DECIDE in front of it

| DECIDE | X | IS | Y |

****** horn-0-3: multiterm support in RPConstraint
:PROPERTIES:
:TABLE_EXPORT_FILE: horn-0-3.csv
:TABLE_EXPORT_FORMAT: orgtbl-to-csv
:END:

| X1 | X2 | IS | Y |

****** horn-0-4: multiterm support in RPConstraint
:PROPERTIES:
:TABLE_EXPORT_FILE: horn-0-4.csv
:TABLE_EXPORT_FORMAT: orgtbl-to-csv
:END:

| X1 | X2 | IS | Y1 | Y2 |

****** simple define, single line
:PROPERTIES:
:TABLE_EXPORT_FILE: horn-1.csv
:TABLE_EXPORT_FORMAT: orgtbl-to-csv
:END:

(head :: RelationalPredicate) WHEN (body :: AnyAll RelationalPredicate)

but also

X IS HornClauseRHS

| DECIDE | X | IS | Y | WHEN | Z | IS | Q | AND | P | > | NP |


****** simple define, multi line 2
:PROPERTIES:
:TABLE_EXPORT_FILE: horn-2.csv
:TABLE_EXPORT_FORMAT: orgtbl-to-csv
:END:

| DECIDE | X | IS | Y  |
| WHEN   | Z | IS | Q  |
| AND    | P | >  | NP |

****** simple define, multi line 3, and; we don't support this syntax for now.
:PROPERTIES:
:TABLE_EXPORT_FILE: horn-3.csv
:TABLE_EXPORT_FORMAT: orgtbl-to-csv
:END:

| DECIDE | X | IS | Y |     |   |   |    |
| WHEN   | Z | IS | Q | AND | P | > | NP |

BoolStructR should be (AND (z is q) (p gt np))

****** simple define, multi line 3, or
:PROPERTIES:
:TABLE_EXPORT_FILE: horn-3-or.csv
:TABLE_EXPORT_FORMAT: orgtbl-to-csv
:END:

BoolStructR should be (OR (z is q) (p gt np))

| DECIDE | X | IS | Y |    |   |   |    |
| WHEN   | Z | IS | Q | OR | P | > | NP |

****** simple define, multi line 4
:PROPERTIES:
:TABLE_EXPORT_FILE: horn-4.csv
:TABLE_EXPORT_FORMAT: orgtbl-to-csv
:END:

| DECIDE | X |    |    |
| IS     | Y |    |    |
| WHEN   | Z | IS | Q  |
| AND    | P | >  | NP |

****** simple define, multi line 5
:PROPERTIES:
:TABLE_EXPORT_FILE: horn-5.csv
:TABLE_EXPORT_FORMAT: orgtbl-to-csv
:END:

| DECIDE | X |    |    |
| IS     | Y |    |    |
| WHEN   | Z | IS | Q  |
| OR     | P | >  | NP |

****** simple define, multi line 6 with non-nested bool
:PROPERTIES:
:TABLE_EXPORT_FILE: horn-6.csv
:TABLE_EXPORT_FORMAT: orgtbl-to-csv
:END:

"OR" binds tighter than "AND", so we should have (and (or (z is q) (p > np))

| DECIDE | X   |    |       |
| IS     | Y   |    |       |
| WHEN   | Z   | IS | Q     |
| OR     | P   | >  | NP    |
| AND    | top | IS | level |

****** simple define, multi line 7 with nested bool
:PROPERTIES:
:TABLE_EXPORT_FILE: horn-7.csv
:TABLE_EXPORT_FORMAT: orgtbl-to-csv
:END:

"OR" binds tighter than "AND", so explicit nesting should yield (or (z is q) (and (p > np) (top IS level))

| DECIDE | X   |     |    |       |
| IS     | Y   |     |    |       |
| WHEN   | Z   | IS  | Q  |       |
| OR     | P   | >   | NP |       |
|        | AND | top | IS | level |

Explicit nesting only activates when there's a boolconnector after a newline. if the boolconnector is on the same line we keep going.

***** HornClauseRHS

something ... IS HornClauseRHS

ParamText <*> optional (pToken WHEN *> RelationalPredicate)

fragment of a HornClause with a constraint RelationalPredicate sans the X part

****** examples: HAS IS method definition in a type declaration

| DECLARE |   | Round  | IS | A | Type   |        |   |      |                  |       |                  |
| HAS     | 2 | Player | IS | A | Player |        |   |      |                  |       |                  |
| HAS     | 1 | winner | IS | A | Player |        |   |      |                  |       |                  |
|         |   |        | IS |   |        | Player | X | WHEN | Player X's throw | beats | Player Y's throw |

HAS (optional N) OtherVal TypeSig `indented0` IS HornClauseRHS

****** contexts

constitutive rule

| DECIDE | X | IS | Y | ... |

type DECLARE rule

| DECLARE | ... | HAS | something | IS | A | Something |
|         |     |     |           | IS |   | HornClauseRHS |

***** lots of variants on horn clauses

****** x is y when z or q
:PROPERTIES:
:TABLE_EXPORT_FILE: horn-variant-1.csv
:TABLE_EXPORT_FORMAT: orgtbl-to-csv
:END:

|      | X | IS | a relative   |
| WHEN | X | IS | an ancestor  |
| OR   | X | IS | a descendant |
| OR   | X | IS | a sibling    |


****** x is y means z or q
:PROPERTIES:
:TABLE_EXPORT_FILE: horn-variant-2.csv
:TABLE_EXPORT_FORMAT: orgtbl-to-csv
:END:

|       | X | IS | a relative   |
| MEANS | X | IS | an ancestor  |
| OR    | X | IS | a descendant |
| OR    | X | IS | a sibling    |

****** x means y when z
:PROPERTIES:
:TABLE_EXPORT_FILE: horn-variant-3.csv
:TABLE_EXPORT_FORMAT: orgtbl-to-csv
:END:

nope.

****** x includes y when z
:PROPERTIES:
:TABLE_EXPORT_FILE: horn-variant-4.csv
:TABLE_EXPORT_FORMAT: orgtbl-to-csv
:END:

|      | X | INCLUDES | Y            |
| WHEN | Y | IS       | an ancestor  |
| OR   | Y | IS       | a descendant |
| OR   | Y | IS       | a sibling    |

***** RelationalPredicate: IsRelation

MultiText (pToken IS) MultiText

| X | IS | HornClauseRHS |

used for equality and unification

****** simple relationalpredicate in a WHO
:PROPERTIES:
:TABLE_EXPORT_FILE: relpred-1.csv
:TABLE_EXPORT_FORMAT: orgtbl-to-csv
:END:

| EVERY | Person     |
| WHO   | degustates |
| MUST  | sing       |


***** RelationalPredicate: Constraint

MultiText RelToken MultiText

****** examples:

| P | > | NP |

| NOT | isMortal  |

| isMortal |

| degustates|

****** contexts

- part of a HornClause
  
***** RelationalPredicate: N-ary Predicate

ParamText list of words, untyped.

- Words obey the form   ~RecordName+ Predicate~
- where the ~Predicate~ is an n-ary predicate
- where n is the number of RecordNames preceding the Predicate

****** examples: unary predicate, type Bool

| DECIDE | Person | isMortal | WHEN | Person | isHuman |

****** examples: unary function, type Player

| DECLARE | Round | winner

****** contexts

- part of a HornClause

***** ConstitutiveRule, Binary Predicate definition, explicit, infix

| GIVEN  | Sign1 |       | Sign2 | IS | A        | Sign |       |    |          |
| DECIDE | Sign1 | beats | Sign2 |    |          |      |       |    |          |
| IS     | TRUE  | WHEN  | Sign1 | IS | Rock     | AND  | Sign2 | IS | Scissors |
|        | "     | "     | "     | "  | Scissors | "    | "     | "  | Paper    |
|        | "     | "     | "     | "  | Paper    | "    | "     | "  | Rock     |

***** Binary Predicate definition, compact

|       |          | beats |          |
| MEANS | Rock     | beats | Scissors |
|       | Scissors | beats | Rock     |
|       | Paper    | beats | Rock     |

***** Type Declaration

DECLARE ParamText

***** HasRelation



** Keywords

*** DECIDE

followed by

HornClause



** Tests
*** Not a Rule
:PROPERTIES:
:TABLE_EXPORT_FILE: notarule-1.csv
:TABLE_EXPORT_FORMAT: orgtbl-to-csv
:END:

|            | some random text | counts as not a rule |
| moo        | bar              | baz                  |
|            |                  |                      |
| blank line |                  |                      |
|            | and more!        |                      |

*** Mixed Nots
:PROPERTIES:
:TABLE_EXPORT_FILE: notarule-2.csv
:TABLE_EXPORT_FORMAT: orgtbl-to-csv
:END:

|            | some random text | counts as not a rule |
| moo        | bar              | baz                  |
|            |                  |                      |
| blank line |                  |                      |
|            | and more!        |                      |
|            |                  |                      |
| DEEM       | tomato           |                      |
| IS         | vegetable        |                      |
|            |                  |                      |
| some       | more             | blank                |
|            |                  |                      |
| DEEM       | potato           |                      |
| IS         | vegetable        |                      |
| DEEM       | leek             |                      |
| IS         | vegetable        |                      |
|            |                  |                      |

*** one-liners

**** deem ... is ...
:PROPERTIES:
:TABLE_EXPORT_FILE: oneliner-1.csv
:TABLE_EXPORT_FORMAT: orgtbl-to-csv
:END:

| DEEM | potato | IS | vegetable |
| DEEM | leek   | IS | vegetable |

**** deem with ditto
:PROPERTIES:
:TABLE_EXPORT_FILE: oneliner-2.csv
:TABLE_EXPORT_FORMAT: orgtbl-to-csv
:END:

| DEEM | potato | IS | vegetable |
| "    | leek   | "  | vegetable |

*** indented boolean expression under preamble WHO
:PROPERTIES:
:TABLE_EXPORT_FILE: indented-1.csv
:TABLE_EXPORT_FORMAT: orgtbl-to-csv
:END:

walks OR runs OR eats OR (drinks AND swallows)

|   | EVERY | person |          |            |
|   | WHO   | walks  |          |            |
|   | OR    | runs   |          |            |
|   | OR    | eats   |          | // comment |
|   | OR    |        | drinks   |            |
|   |       | AND    | swallows |            |
|   | MUST  |        |          |            |
|   | ->    | sing   |          |            |

*** indented boolean expression (with checkboxes)
:PROPERTIES:
:TABLE_EXPORT_FILE: indented-1-checkboxes.csv
:TABLE_EXPORT_FORMAT: orgtbl-to-csv
:END:

Google Sheets exports checkboxes as booleans. The parser should ignore them.

|   | EVERY |       | person |          |            |
|   | WHO   | TRUE  | walks  |          |            |
|   | OR    | FALSE | runs   |          |            |
|   | OR    | FALSE | eats   |          | // comment |
|   | OR    |       | TRUE   | drinks   |            |
|   |       | AND   | FALSE  | swallows |            |
|   | MUST  |       |        |          |            |
|   | ->    | FALSE | sing   |          |            |

*** simple regulative rule for the Must Sing example
:PROPERTIES:
:TABLE_EXPORT_FILE: mustsing-1.csv
:TABLE_EXPORT_FORMAT: orgtbl-to-csv
:END:

| §     | Matt Wadd's Rule |
| EVERY | Person           |
| WHO   | walks            |
| AND   | eats             |
| OR    | drinks           |
| MUST  | sing             |

*** simple regulative rule for the Must Sing example with a deadline on the MUST
:PROPERTIES:
:TABLE_EXPORT_FILE: mustsing-2.csv
:TABLE_EXPORT_FORMAT: orgtbl-to-csv
:END:

| §     | Matt Wadd's Rule           |    |             |   |
| EVERY | Person                     | :: | Singaporean |   |
| WHO   | walks                      |    |             |   |
| AND   | eats                       |    |             |   |
| OR    | drinks                     |    |             |   |
| IF    | the moon is full           |    |             |   |
| WHEN  | the king is in a good mood |    |             |   |
| MUST  | sing                       |    |             |   |

*** simple regulative rule for the Must Sing example with a deadline on a separate line
:PROPERTIES:
:TABLE_EXPORT_FILE: mustsing-3.csv
:TABLE_EXPORT_FORMAT: orgtbl-to-csv
:END:

| §      | Matt Wadd's Rule |      |
| EVERY  | Person           |      |
| WHO    | walks            |      |
| AND    | eats             |      |
| OR     | drinks           |      |
| MUST   | sing             |      |
| BEFORE | 30               | days |

*** simple constitutive rule
:PROPERTIES:
:TABLE_EXPORT_FILE: simple-constitutive-1.csv
:TABLE_EXPORT_FORMAT: orgtbl-to-csv
:END:

defined terms are T-shaped rules

|       | degustates |
| MEANS | eats       |
| OR    | drinks     |

#+begin_src prolog
  degustates(X) :- eats(X).
  degustates(X) :- drinks(X).
#+end_src

*** simple constitutive rule (with checkboxes)
:PROPERTIES:
:TABLE_EXPORT_FILE: simple-constitutive-1-checkboxes.csv
:TABLE_EXPORT_FORMAT: orgtbl-to-csv
:END:

...ignoring checkboxes...

|   |   |       |      |            |   |   |
|   |   | TRUE  |      | degustates |   |   |
|   |   | MEANS | TRUE | eats       |   |   |
|   |   | OR    | TRUE | drinks     |   |   |
|   |   |       |      |            |   |   |

*** indented inline constitutive rule
:PROPERTIES:
:TABLE_EXPORT_FILE: indented-2.csv
:TABLE_EXPORT_FORMAT: orgtbl-to-csv
:END:

This has the same meaning as the original Waddington example, except the "eats or drinks" is labelled as the defined term "degustates". And we change "drinks" to "imbibes" ...

|   | EVERY | person |            |
|   | WHO   | walks  |            |
|   | AND   |        | degustates |
|   |       | MEANS  | eats       |
|   |       | OR     | imbibes    |
|   | MUST  |        |            |
|   | ->    | sing   |            |

We parse this into a tree of rules; other rules are now welcome to refer to this defined term as well.

#+begin_src haskell
  [ Regulative
      { every = "person"
      , who = All
          ( Pre "Who" )
          [ Leaf "walks"
          , Leaf "degustates"
          ]
      , deontic = DMust
      , action = "sing"
      , temporal = Nothing
      }
  , Constitutive
      { term = "degustates"
      , cond = Any
          ( Pre "any of:" )
          [ Leaf "eats"
          , Leaf "imbibes"
          ]
      }
  ]
#+end_src

What does "imbibes" mean, anyway?

*** multiple nestings
:PROPERTIES:
:TABLE_EXPORT_FILE: indented-3.csv
:TABLE_EXPORT_FORMAT: orgtbl-to-csv
:END:

And we further nest a definition for "imbibes".

|   | EVERY | person     |         |          |
|   | WHO   | walks      |         |          |
|   | AND   | degustates |         |          |
|   |       | MEANS      | eats    |          |
|   |       | OR         | imbibes |          |
|   |       |            | MEANS   | drinks   |
|   |       |            | AND     | swallows |
|   |       |            | OR      | spits    |
|   | MUST  | sing       |         |          |

We parse this into a tree of rules; other rules are now welcome to refer to this defined term as well.

Note the defined terms in this example have moved one cell left to more natural positions.

*** what happens if everything is on one line?
:PROPERTIES:
:TABLE_EXPORT_FILE: experiment-oneline.csv
:TABLE_EXPORT_FORMAT: orgtbl-to-csv
:END:

|   | degustates | MEANS | eats | AND | drinks | OR | farts |

*** Multiple Preambles and BoolStructs
:PROPERTIES:
:TABLE_EXPORT_FILE: multiple-preambles.csv
:TABLE_EXPORT_FORMAT: orgtbl-to-csv
:END:

Preambles are:
- WHO
- WHEN
- IF
- UNLESS

**** Subject Qualifier BoolStructs

Immediately after the PARTY or EVERY line, a single WHO preamble may appear, followed by a BoolStruct. The BoolStruct applies to the entity who is the subject of the rule.

We have seen this form above.

**** General Boolstructs

Anywhere else in the stanza, a WHEN, IF, or UNLESS preamble, may appear, followed by a BoolStruct. Such BoolStructs apply generally -- they do not refer to the entity.

Below we use pilcrows to set off two stanzas which are identical but for permutation.

| EVERY  | person              |   |       |                     |
| WHO    | walks               |   |       |                     |
| AND    | eats                |   |       |                     |
| OR     | drinks              |   |       |                     |
| MUST   |                     |   |       |                     |
| WHEN   | Saturday            |   |       |                     |
| ->     | sing                |   |       |                     |
|        |                     |   |       |                     |
| EVERY  | person              |   |       |                     |
| WHO    | walks               |   |       |                     |
| AND    | eats                |   |       |                     |
| OR     | drinks              |   |       |                     |
| MUST   |                     |   |       |                     |
| ->     | sing                |   |       |                     |
| UNLESS | quietHours          |   |       |                     |
|        |                     |   |       |                     |
| EVERY  | person              | ¶ | EVERY | person              |
| WHO    | walks               | ¶ | WHO   | walks               |
| AND    | eats                | ¶ | AND   | eats                |
| OR     | drinks              | ¶ | OR    | drinks              |
| MUST   |                     | ¶ | MUST  |                     |
| IF     | the King so desires | ¶ | ->    | sing                |
| ->     | sing                | ¶ | IF    | the King so desires |
|        |                     |   |       |                     |
| EVERY  | person              |   |       |                     |
| WHO    | walks               |   |       |                     |
| AND    | eats                |   |       |                     |
| OR     | drinks              |   |       |                     |
| MUST   |                     |   |       |                     |
| IF     | the King wishes     |   |       |                     |
| ->     | sing                |   |       |                     |
| UNLESS | the Queen forbids   |   |       |                     |
|        |                     |   |       |                     |


*** different kinds of conditions
:PROPERTIES:
:TABLE_EXPORT_FILE: if-king-wishes-1.csv
:TABLE_EXPORT_FORMAT: orgtbl-to-csv
:END:

| EVERY | person          |    |                                                     |
| WHO   | walks           |    |                                                     |
| AND   | eats            |    |                                                     |
| MUST  |                 |    |                                                     |
| IF    | the King wishes | // | scope quantification slightly different vs 4        |
| ->    | sing            | // | suggests that the King is consulted for each person |

*** with multiple preambleBoolStructPs
:PROPERTIES:
:TABLE_EXPORT_FILE: if-king-wishes-queen.csv
:TABLE_EXPORT_FORMAT: orgtbl-to-csv
:END:

| EVERY | person                   |
| WHO   | walks                    |
| AND   | eats                     |
| MUST  |                          |
| IF    | the King wishes          |
| WHEN  | the Queen is not looking |
| ->    | sing                     |

*** in a different order 2
:PROPERTIES:
:TABLE_EXPORT_FILE: if-king-wishes-2.csv
:TABLE_EXPORT_FORMAT: orgtbl-to-csv
:END:

| EVERY | person          |   |   |
| WHO   | walks           |   |   |
| AND   | eats            |   |   |
| MUST  |                 |   |   |
| ->    | sing            |   |   |
| IF    | the King wishes |   |   |

*** in a different order again 3
:PROPERTIES:
:TABLE_EXPORT_FILE: if-king-wishes-3.csv
:TABLE_EXPORT_FORMAT: orgtbl-to-csv
:END:

| EVERY | person          |   |   |
| WHO   | walks           |   |   |
| AND   | eats            |   |   |
| IF    | the King wishes |   |   |
| MUST  |                 |   |   |
| ->    | sing            |   |   |

*** in a different order again 4
:PROPERTIES:
:TABLE_EXPORT_FILE: if-king-wishes-4.csv
:TABLE_EXPORT_FORMAT: orgtbl-to-csv
:END:

Let's not allow this form:

| IF    | the King wishes | // | suggests that the King is consulted once, for all people |
| EVERY | person          |    |                                                          |
| WHO   | walks           |    |                                                          |
| AND   | eats            |    |                                                          |
| MUST  |                 |    |                                                          |
| ->    | sing            |    |                                                          |

Because this is really more of a meta-rule situation.

| IF   | the King wishes |        | // we could call this a meta-rule relation |
| THEN | EVERY           | person |                                            |
|      | WHO             | walks  |                                            |
|      | AND             | eats   |                                            |
|      | MUST            |        |                                            |
|      | ->              | sing   |                                            |

Let's not support this case 4 until we have a more principled approach to meta-rule relationships. Then we can put in IF/THEN/ELSE for a closed-world binary logic? and IF/THEN/ELSE/SHRUG for a Maybe Ternary lol

*** chained regulatives
:PROPERTIES:
:TABLE_EXPORT_FILE: chained-regulatives.csv
:TABLE_EXPORT_FORMAT: orgtbl-to-csv
:END:

| EVERY | person          |       |        |        |
| WHO   | walks           |       |        |        |
| AND   | eats            |       |        |        |
| MUST  |                 |       |        |        |
| IF    | the King wishes |       |        |        |
| ->    | sing            |       |        |        |
| HENCE | PARTY           | King  |        |        |
|       | MAY             | pay   |        |        |
|       | AFTER           | 20    | min    |        |
| LEST  | Singer          | MUST  | BEFORE | 1 | supper |
|       |                 | ->    | pay    |        |

**** do the individual components work?

do the individual components work?

***** the king part
:PROPERTIES:
:TABLE_EXPORT_FILE: chained-regulatives-part1.csv
:TABLE_EXPORT_FORMAT: orgtbl-to-csv
:END:

| PARTY | King |     |
| MAY   | pay  |     |
| AFTER | 20   | min |

***** the singer part
:PROPERTIES:
:TABLE_EXPORT_FILE: chained-regulatives-part2.csv
:TABLE_EXPORT_FORMAT: orgtbl-to-csv
:END:

| Singer | MUST | BEFORE | 1 | supper |
|        | ->   | pay    |   |        |

***** Just an Action
:PROPERTIES:
:TABLE_EXPORT_FILE: action-1.csv
:TABLE_EXPORT_FORMAT: orgtbl-to-csv
:END:

| -> | win |

***** A Bigger Action
:PROPERTIES:
:TABLE_EXPORT_FILE: action-2.csv
:TABLE_EXPORT_FORMAT: orgtbl-to-csv
:END:

| -> | win | gloriously |

*** chained regulatives with action params
:PROPERTIES:
:TABLE_EXPORT_FILE: action-params-singer.csv
:TABLE_EXPORT_FORMAT: orgtbl-to-csv
:END:

| Singer | MUST | BEFORE | 1        | supper |
|        | ->   | pay    |          |        |
|        |      | to     | the King |        |
|        |      | amount | $20      |        |

this causes problems for the Parser because we see the word "pay" as a Label.

We need a special case to handle it.

*** Alternative Arrangements of Temporals and Actions
**** may pay after time
:PROPERTIES:
:TABLE_EXPORT_FILE: chained-regulatives-part1-alternative-1.csv
:TABLE_EXPORT_FORMAT: orgtbl-to-csv
:END:

| PARTY | King  |  |
| MAY   | pay   |  |
| AFTER | 20    | min |

**** may after time pay
:PROPERTIES:
:TABLE_EXPORT_FILE: chained-regulatives-part1-alternative-2.csv
:TABLE_EXPORT_FORMAT: orgtbl-to-csv
:END:

| PARTY | King  |    |     |
| MAY   | AFTER | 20 | min |
| ->    | pay   |    |     |

**** party after may time
:PROPERTIES:
:TABLE_EXPORT_FILE: chained-regulatives-part1-alternative-3.csv
:TABLE_EXPORT_FORMAT: orgtbl-to-csv
:END:

| PARTY | King  |     |
| AFTER | 20    | min |
| MAY   | pay   |     |

**** party may, no time
:PROPERTIES:
:TABLE_EXPORT_FILE: chained-regulatives-part1-alternative-4.csv
:TABLE_EXPORT_FORMAT: orgtbl-to-csv
:END:

| PARTY | King |
| MAY   | pay  |

*** simple natural language aliases on the same line
:PROPERTIES:
:TABLE_EXPORT_FILE: nl-aliases.csv
:TABLE_EXPORT_FORMAT: orgtbl-to-csv
:END:

| EVERY | person          | AKA | singer |
| WHO   | walks           |     |        |
| AND   | eats            |     |        |
| MUST  |                 |     |        |
| IF    | the King wishes |     |        |
| ->    | sing            |     |        |

*** simple natural language aliases on the next line
:PROPERTIES:
:TABLE_EXPORT_FILE: nl-aliases-2.csv
:TABLE_EXPORT_FORMAT: orgtbl-to-csv
:END:

| EVERY | person          |        |
|       | AKA             | singer |
| WHO   | walks           |        |
| AND   | eats            |        |
| MUST  |                 |        |
| IF    | the King wishes |        |
| ->    | sing            |        |

*** increasingly complex WHO fields

we're switching from RPParamText to MultiTerm to keep things simpler

**** single-word WHO should be an RPMT
:PROPERTIES:
:TABLE_EXPORT_FILE: who-1.csv
:TABLE_EXPORT_FORMAT: orgtbl-to-csv
:END:

| EVERY | person |
| WHO   | eats   |
| MUST  |        |
| ->    | sing   |

**** two-word WHO should also be an RPMT
:PROPERTIES:
:TABLE_EXPORT_FILE: who-2.csv
:TABLE_EXPORT_FORMAT: orgtbl-to-csv
:END:

| EVERY | person |        |
| WHO   | eats   | rudely |
| MUST  |        |        |
| ->    | sing   |        |


**** three-word WHO should also be an RPMT
:PROPERTIES:
:TABLE_EXPORT_FILE: who-3.csv
:TABLE_EXPORT_FORMAT: orgtbl-to-csv
:END:

| EVERY | person |         |         |
| WHO   | eats   | without | manners |
| MUST  |        |         |         |
| ->    | sing   |         |         |

**** three-word WHO with a proper relation should be a Constraint
:PROPERTIES:
:TABLE_EXPORT_FILE: who-5.csv
:TABLE_EXPORT_FORMAT: orgtbl-to-csv
:END:

| EVERY | person |    |      |
| WHOSE | eyes   | IS | blue |
| MUST  |        |    |      |
| ->    | sing   |    |      |

**** TODO WHO with a recursive BoolStructR
:PROPERTIES:
:TABLE_EXPORT_FILE: who-6.csv
:TABLE_EXPORT_FORMAT: orgtbl-to-csv
:END:

| EVERY | person |    |      |
| WHO   | eyes   | IS | blue |
| MUST  |        |    |      |
| ->    | sing   |    |      |

*** vague temporal spec
:PROPERTIES:
:TABLE_EXPORT_FILE: t-vaguely.csv
:TABLE_EXPORT_FORMAT: orgtbl-to-csv
:END:

| EVERY | person          | AKA | singer |
| WHO   | walks           |     |        |
| AND   | eats            |     |        |
| MUST  | sooner or later |     |        |
| IF    | the King wishes |     |        |
| ->    | sing            |     |        |

*** stanzas interrupted by blank lines
:PROPERTIES:
:TABLE_EXPORT_FILE: blank-lines.csv
:TABLE_EXPORT_FORMAT: orgtbl-to-csv
:END:

|                                                     |                 |          |        |
| A paragraph with irrelevant text should be ignored. |                 | Like so. |        |
|                                                     |                 |          |        |
|                                                     |                 |          |        |
| EVERY                                               | person          | AKA      | singer |
| WHO                                                 | walks           |          |        |
| AND                                                 | eats            |          |        |
| MUST                                                |                 |          |        |
|                                                     |                 |          |        |
|                                                     |                 |          |        |
| IF                                                  | the King wishes |          |        |
| ->                                                  | sing            |          |        |

*** qualifying person
:PROPERTIES:
:TABLE_EXPORT_FILE: qualifying-person.csv
:TABLE_EXPORT_FORMAT: orgtbl-to-csv
:END:

| EVERY | Qualifying Person | AKA   | QP |
|       | MEANS             | walks |    |
|       | AND               | eats  |    |
| MUST  |                   |       |    |
| ->    | sing              |       |    |

*** legislative source citations
:PROPERTIES:
:TABLE_EXPORT_FILE: source-citations.csv
:TABLE_EXPORT_FORMAT: orgtbl-to-csv
:END:

| (Act 1) | EVERY | person          |   |
|         | WHO   | walks           |   |
| (Act 2) | AND   | eats            |   |
|         | MUST  |                 |   |
| (Act 3) | IF    | the King wishes |   |
|         | ->    | sing            |   |

*** Stanza Extraction
:PROPERTIES:
:TABLE_EXPORT_FILE: extract-potatoes.csv
:TABLE_EXPORT_FORMAT: orgtbl-to-csv
:END:

Suppose we downloaded as CSV an entire spreadsheet containing multiple stanzas. How do parse only the relevant bits?

|   | EVERY    | person |                |          |         |   |   |
|   | WHO      | walks  |                |          |         |   |   |
|   | AND      | eats   |                |          |         |   |   |
|   | OR       | drinks |                |          |         |   |   |
|   | MUST     |        |                |          |         |   |   |
|   | ->       | sing   |                |          |         |   |   |
|   |          |        |                |          |         |   |   |
|   | we add a | line   | to separate    | the      | stanzas |   |   |
|   |          |        |                |          |         |   |   |
|   |          | EVERY  | person         |          |         |   |   |
|   |          | MAY    | AFTER          | lunch    |         |   |   |
|   |          | ->     | eat potato     |          |         |   |   |
|   |          | WHEN   | tasty(potato)  |          |         |   |   |
|   |          | UNLESS | green(potato)  |          |         |   |   |
|   |          |        |                |          |         |   |   |
|   | we add a | line   | to separate    | the      | stanzas |   |   |
|   |          |        |                |          |         |   |   |
|   | You      | MUST   | BEFORE         | midnight |         |   |   |
|   |          | ->     | discard potato |          |         |   |   |
|   |          | WHEN   | green(potato)  |          |         |   |   |
|   |          |        |                |          |         |   |   |
|   |          |        |                |          |         |   |   |


*** The ~Unless~ preamble
:PROPERTIES:
:TABLE_EXPORT_FILE: /dev/null
:TABLE_EXPORT_FORMAT: orgtbl-to-csv
:END:

**** UNLESS for entity qualification vs for regular conditionals

The preamble ~WHO~ introduces a Boolean structure which qualifies the party.

The preamble ~IF~ introduces a Boolean structure which qualifies preconditions generally.

The preamble ~UNLESS~ is like ~IF~, but reversed.

What preamble do we use to reverse a WHO? Let's use the keyword ~EXCEPT~ for now.

|          | qualifies party | qualifies preconditions generally |
| positive | WHO             | IF / WHEN                         |
| negative | EXCEPT          | UNLESS                            |

**** Unless /in/ the tail
:PROPERTIES:
:TABLE_EXPORT_FILE: bob-tail-1.csv
:TABLE_EXPORT_FORMAT: orgtbl-to-csv
:END:

|        | Bob's your uncle             |
| MEANS  | Bob is your mother's brother |
| OR     | Bob is your father's brother |
| UNLESS | Bob is estranged             |

if ((morbror or farbror) and not estranged)

**** You can't have an UNLESS being the head of a constitutive rule -- it has to be MEANS or UNLESS or IS :shouldfail:
:PROPERTIES:
:TABLE_EXPORT_FILE: bob-head-1.csv
:TABLE_EXPORT_FORMAT: orgtbl-to-csv
:END:

|       | Bob's your uncle |                  |             |
| MEANS | NOT              | Bob is estranged |             |
|       |                  | OR               | Bob is dead |

if (not (estranged or dead))

**** more explicit indentation                                                         :expected:
:PROPERTIES:
:TABLE_EXPORT_FILE: bob-head-1-b.csv
:TABLE_EXPORT_FORMAT: orgtbl-to-csv
:END:

indenting the "Bob is estranged" term to the right of the OR below it, has the most righteous rectitude.

|       | Bob's your uncle |    |                  |
| MEANS | NOT              |    | Bob is estranged |
|       |                  | OR | Bob is dead      |

if (not (estranged or dead))

**** less explicit indentation                                                         :expected:
:PROPERTIES:
:TABLE_EXPORT_FILE: bob-head-2.csv
:TABLE_EXPORT_FORMAT: orgtbl-to-csv
:END:

|       | Bob's your uncle |                  |
| MEANS | NOT              | Bob is estranged |
|       | OR               | Bob is dead      |

if (not estranged) or dead)

**** but indentation doesn't go backwards
:PROPERTIES:
:TABLE_EXPORT_FILE: bob-head-3.csv
:TABLE_EXPORT_FORMAT: orgtbl-to-csv
:END:

|       | Bob's your uncle |                  |
| MEANS | NOT              | Bob is estranged |
| OR    | Bob is dead      |                  |

if ((not estranged) or dead))

**** combined with other connectors
:PROPERTIES:
:TABLE_EXPORT_FILE: bob-head-4.csv
:TABLE_EXPORT_FORMAT: orgtbl-to-csv
:END:

|       | Bob's your uncle            |             |                  |
| MEANS | Bob's your mother's brother |             |                  |
| OR    | Bob's your father's brother |             |                  |
| AND   |                             | NOT         | Bob is estranged |
|       | OR                          | Bob is dead |                  |



**** Unless as the only term in a regulative rule
:PROPERTIES:
:TABLE_EXPORT_FILE: unless-regulative-1.csv
:TABLE_EXPORT_FORMAT: orgtbl-to-csv
:END:

| EVERY  | person         |
| MUST   | sing           |
| UNLESS | day of silence |

**** Unless as the first term in a regulative rule
:PROPERTIES:
:TABLE_EXPORT_FILE: unless-regulative-2.csv
:TABLE_EXPORT_FORMAT: orgtbl-to-csv
:END:

| EVERY  | person          |
| MUST   | sing            |
| UNLESS | day of silence  |
| IF     | the king wishes |

The intepreter combines two conditions into one: ~if ((not (day of silence)) && (the king wishes))~

**** Unless as the second term in a regulative rule
:PROPERTIES:
:TABLE_EXPORT_FILE: unless-regulative-3.csv
:TABLE_EXPORT_FORMAT: orgtbl-to-csv
:END:

| EVERY  | person          |
| MUST   | sing            |
| IF     | the king wishes |
| UNLESS | day of silence  |

same as above

**** Unless as a separated first term in a regulative rule
:PROPERTIES:
:TABLE_EXPORT_FILE: unless-regulative-4.csv
:TABLE_EXPORT_FORMAT: orgtbl-to-csv
:END:

| EVERY  | person          |
| UNLESS | day of silence  |
| MUST   | sing            |
| IF     | the king wishes |

**** Unless as a separated second term in a regulative rule
:PROPERTIES:
:TABLE_EXPORT_FILE: unless-regulative-5.csv
:TABLE_EXPORT_FORMAT: orgtbl-to-csv
:END:

| EVERY  | person          |
| IF     | the king wishes |
| MUST   | sing            |
| UNLESS | day of silence  |

**** Unless preambles an OR
:PROPERTIES:
:TABLE_EXPORT_FILE: unless-regulative-6.csv
:TABLE_EXPORT_FORMAT: orgtbl-to-csv
:END:

| EVERY  | person          |
| IF     | the king wishes |
| MUST   | sing            |
| UNLESS | day of silence  |
| OR     | day of mourning |

**** Unless preambles an AND
:PROPERTIES:
:TABLE_EXPORT_FILE: unless-regulative-7.csv
:TABLE_EXPORT_FORMAT: orgtbl-to-csv
:END:

| EVERY  | person                   |
| IF     | the king wishes          |
| MUST   | sing                     |
| UNLESS | day of mourning          |
| AND    | mourning forbids singing |

*** NOT is a thing

**** Should be the same as an IF NOT (joined):
:PROPERTIES:
:TABLE_EXPORT_FILE: ifnot-1-joined.csv
:TABLE_EXPORT_FORMAT: orgtbl-to-csv
:END:

| EVERY  | person         |
| MUST   | sing           |
| IF NOT | day of silence |

**** Should be the same as an IF NOT (separated):
:PROPERTIES:
:TABLE_EXPORT_FILE: ifnot-2-separate.csv
:TABLE_EXPORT_FORMAT: orgtbl-to-csv
:END:

| EVERY | person |                |
| MUST  | sing   |                |
| IF    | NOT    | day of silence |

How does this interact with our indentation syntax?

**** Maybe IF NOT indentation binds looser than AND
:PROPERTIES:
:TABLE_EXPORT_FILE: ifnot-3-undefined.csv
:TABLE_EXPORT_FORMAT: orgtbl-to-csv
:END:

| EVERY | person |                         |         |
| MUST  | sing   |                         |         |
| IF    | NOT    | day of silence          |         |
|       | AND    | observance is mandatory |         |

This could trigger an error, forcing the user to choose one of the explicit forms below.

(Right now it matches 4 immediately below, we are being lenient.)

If we get around to https://github.com/smucclaw/sandbox/issues/33 we can revisit this and outlaw it.

**** Maybe IF NOT indentation is required to appear at its own level to reduce human error
:PROPERTIES:
:TABLE_EXPORT_FILE: ifnot-4-indentation-explicit.csv
:TABLE_EXPORT_FORMAT: orgtbl-to-csv
:END:

| EVERY | person |     |                         |
| MUST  | sing   |     |                         |
| IF    | NOT    |     | day of silence          |
|       |        | AND | observance is mandatory |

We already squash AND and OR to the same column, even though they have different precedence, so maybe we should force NOT to be explicit.

**** Maybe IF NOT indentation is required to appear at its own level to reduce human error
:PROPERTIES:
:TABLE_EXPORT_FILE: ifnot-5-indentation-explicit.csv
:TABLE_EXPORT_FORMAT: orgtbl-to-csv
:END:

| EVERY | person      |                |
| MUST  | sing        |                |
| IF    | NOT         | day of silence |
| AND   | day of song |                |

Moving the AND to the level of the IF is an accepted and common form.



*** The semantics of GIVEN and HAVING

Currently GIVEN is a boolstruct / boolrules thingy that has happened previously

maybe we want it to be a ParamText instead?

**** Given in a simple constitutive rule
:PROPERTIES:
:TABLE_EXPORT_FILE: given-consti-1.csv
:TABLE_EXPORT_FORMAT: orgtbl-to-csv
:END:

We look back in the history:

|       | songFee    |    |      |
| GIVEN | songLength |    |      |
| WHEN  | songLength | >= | 2min |
| IS    | $200       |    |      |
|       |            |    |      |
| but   |            |    |      |
|       |            |    |      |
|       | songFee    |    |      |
| GIVEN | songLength | <  | 2min |
| IS    | $100       |    |      |

**** HAVING
:PROPERTIES:
:TABLE_EXPORT_FILE: /dev/null
:TABLE_EXPORT_FORMAT: orgtbl-to-csv
:END:

How about we then make HAVING be the ParamText that refers to something in the trace also?

| GIVEN  | tax rate   | :: | Number |
|        | income     | :: | Number |
|        |            |    |        |
| DEFINE | payableTax | :: | Float  |
| IS     | tax rate   | *  | income |

***** Simple Having
:PROPERTIES:
:TABLE_EXPORT_FILE: having-1.csv
:TABLE_EXPORT_FORMAT: orgtbl-to-csv
:END:

| EVERY  | Party      |                  |      |
| HAVING | sung       |                  |      |
|        | songLength | >=               | 2min |
| MAY    | claim      | songFee          |      |
|        | amount     | $10 * songLength |      |

*** Tracking citations and sources

In the spreadsheet we allow a prefix on each line that shows the source of the legislation.

To handle this we may need to augment our types so that each bit of logic can be annotated with a source Text.Text.

*** very simple primitives

**** just a single pOtherVal
:PROPERTIES:
:TABLE_EXPORT_FILE: primitive-pOtherVal.csv
:TABLE_EXPORT_FORMAT: orgtbl-to-csv
:END:

| this is a string |

**** just a single pOtherVal indented a bit
:PROPERTIES:
:TABLE_EXPORT_FILE: primitive-pOtherVal-indented.csv
:TABLE_EXPORT_FORMAT: orgtbl-to-csv
:END:

|   |   | this is a string |   |   |

**** just a simple number
:PROPERTIES:
:TABLE_EXPORT_FILE: primitive-pNumber.csv
:TABLE_EXPORT_FORMAT: orgtbl-to-csv
:END:

| 42 |

*** less complex primitives

**** number followed by a string, over multiple lines
:PROPERTIES:
:TABLE_EXPORT_FILE: primitive-number-string-multi.csv
:TABLE_EXPORT_FORMAT: orgtbl-to-csv
:END:

|  42 |
| boo |
**** number followed by a string, on the same line
:PROPERTIES:
:TABLE_EXPORT_FILE: primitive-number-string-single.csv
:TABLE_EXPORT_FORMAT: orgtbl-to-csv
:END:

| 42 | boo |

**** number followed by a string, on the same line, 1
:PROPERTIES:
:TABLE_EXPORT_FILE: primitive-number-string-single-indented-1.csv
:TABLE_EXPORT_FORMAT: orgtbl-to-csv
:END:

| 42 |   | boo |

**** number followed by a string, on the same line, 2
:PROPERTIES:
:TABLE_EXPORT_FILE: primitive-number-string-single-indented-2.csv
:TABLE_EXPORT_FORMAT: orgtbl-to-csv
:END:

|   | 42 |   | boo |

**** number followed by a string, on the same line, 3
:PROPERTIES:
:TABLE_EXPORT_FILE: primitive-number-string-single-indented-3.csv
:TABLE_EXPORT_FORMAT: orgtbl-to-csv
:END:

|   | 42 |   |   | boo |

*** compound expressions
**** a pair of numbers one after the other, unindented
:PROPERTIES:
:TABLE_EXPORT_FILE: compound-pairOfNumbers-1.csv
:TABLE_EXPORT_FORMAT: orgtbl-to-csv
:END:

| 42 | 43 |
**** a pair of numbers one after the other, indented
:PROPERTIES:
:TABLE_EXPORT_FILE: compound-pairOfNumbers-2.csv
:TABLE_EXPORT_FORMAT: orgtbl-to-csv
:END:

|   |   | 42 | 43 |


**** a pair of numbers one after the other, indented annoyingly
:PROPERTIES:
:TABLE_EXPORT_FILE: compound-pairOfNumbers-3.csv
:TABLE_EXPORT_FORMAT: orgtbl-to-csv
:END:

|   |   | 42 |   |   | 43 |

**** a pair of numbers one after the other, indented annoyingly, followed by an otherval
:PROPERTIES:
:TABLE_EXPORT_FILE: compound-pairOfNumbers-4.csv
:TABLE_EXPORT_FORMAT: orgtbl-to-csv
:END:

|   |   | 42 |   |   | 43 |   | my string |

** Ontology
:PROPERTIES:
:TABLE_EXPORT_FILE: define-1.csv
:TABLE_EXPORT_FORMAT: orgtbl-to-csv
:END:

|   | DEFINE | Chirality |       |           |           |
|   | ONE OF | Left      |       |           |           |
|   |        | Right     |       |           |           |
|   |        |           |       |           |           |
|   | so     | now we    | can   |           |           |
|   |        |           |       |           |           |
|   | DEFINE | Hand      | ::    | Chirality |           |
|   |        |           |       |           |           |
|   | ;      |           |       |           |           |
|   |        |           |       |           |           |
|   | DEFINE | Arm       | ::    | Chirality |           |
|   |        |           |       |           |           |
|   | ;      |           |       |           |           |
|   |        |           |       |           |           |
|   | DEFINE | Sign      |       |           |           |
|   | ONE OF | Rock      |       |           |           |
|   |        | Scissors  |       |           |           |
|   |        | Paper     |       |           |           |
|   |        |           |       |           |           |
|   | ;      |           |       |           |           |
|   |        |           |       |           |           |
|   | DEFINE | Name      | IS    | A         | String    |
|   |        |           |       |           |           |
|   | ;      |           |       |           |           |
|   |        |           |       |           |           |
|   | DEFINE | BirthYear | IS    | A         | Number    |
|   |        |           |       |           |           |
|   | ;      |           |       |           |           |
|   |        |           |       |           |           |
|   | DEFINE | Player    | IS    | AN        | Entity    |
|   | HAS    | yearBorn  | IS    | A         | BirthYear |
|   |        | fullName  | IS    | A         | Name      |
|   |        | dynamic   | --    | untyped!  |           |
|   |        |           |       |           |           |
|   | ;      |           |       |           |           |
|   |        |           |       |           |           |
|   |        |           | beats |           |           |
|   | MEANS  | rock      | beats | scissors  |           |
|   |        | paper     | beats | rock      |           |
|   |        | scissors  | beats | paper     |           |
|   |        |           |       |           |           |


*** GIVEN ... DEEM
:PROPERTIES:
:TABLE_EXPORT_FILE: define-2.csv
:TABLE_EXPORT_FORMAT: orgtbl-to-csv
:END:

optional Given ParamText
permute
  required Deem ParamText
  optional BoolStruct [If,When]

|   |        |               |       |    |      |
|   | GIVEN  | x             | y     | :: | Sign |
|   | DECIDE | x             | beats | y  |      |
|   | WHEN   | x == Rock     |       |    |      |
|   | AND    | y == Scissors |       |    |      |

#+begin_src prolog
  % direct awkward translation
  beats(X,Y) :- X IS rock, Y IS scissors.

  % idiomatically
  beats(rock,scissors).
#+end_src

creates a Constitutive Rule; the "assig" (assignment) is "deem".

*** Constitutive Rule syntax

Normally we have X MEANS Y

Y could be a boolstruct

#+begin_example
  degustates
       MEANS eats
          OR drinks
#+end_example

but it could be something else:

#+begin_example
    Maximum Number Of People AKA MaxPeople
                       MEANS 500
#+end_example

so let's try parsing as a boolrule and if that doesn't work we just shoehorn it into a paramtext.

*** More Deem Syntax
:PROPERTIES:
:TABLE_EXPORT_FILE: define-3.csv
:TABLE_EXPORT_FORMAT: orgtbl-to-csv
:END:

what if we say
|       |         |   |    |        |
| GIVEN | x       | y | :: | Number |
| DEEM  | product |   |    |        |
| MEANS | x       | * | y  |        |
|       |         |   |    |        |



*** defeating
:PROPERTIES:
:TABLE_EXPORT_FILE: define-4.csv
:TABLE_EXPORT_FORMAT: orgtbl-to-csv
:END:


| GIVEN | Player1        |         |   | Player2        | :: | Player |
| DEEM  | Player1        | defeats |   | Player2        |    |        |
| WHEN  | Player1.choice | beats   |   | Player2.choice |    |        |
        
*** Pilcrows
:PROPERTIES:
:TABLE_EXPORT_FILE: pilcrows-1.csv
:TABLE_EXPORT_FORMAT: orgtbl-to-csv
:END:

| EVERY  | person         |  | ¶ | | EVERY | person      |                |
| MUST   | sing           |  | ¶ | | MUST  | sing        |                |
| IF NOT | day of silence |  | ¶ | | IF    | NOT         | day of silence |
|        |                |  | ¶ | | AND   | day of song |                |

**** Harder Pilcrows
:PROPERTIES:
:TABLE_EXPORT_FILE: pilcrows-2.csv
:TABLE_EXPORT_FORMAT: orgtbl-to-csv
:END:


| (Act §26C.3)   | EVERY  | Data Intermediary                                                                     |                                            | AKA | You |   | ¶ | (Act §26E)   | EVERY | Data Intermediary                                                               |                                             | AKA | You |
| (Act §26C.3)   | UNLESS | you are processing personal data on behalf of and for the purposes of a public agency |                                            |     |     |   | ¶ | (Act §26E)   | WHICH | processes personal data on behalf of and for the purposes of a public agency    |                                             |     |     |
| (Act §26C.2)   | MUST   | without undue delay                                                                   |                                            |     |     |   | ¶ | (Act §26E)   | MUST  | without undue delay                                                             |                                             |     |     |
| (Act §26C.2)   | UPON   | becoming aware a data breach involving a client Organisation may have occurred        |                                            |     |     |   | ¶ | (Act §26C.2) | UPON  | becoming aware a data breach involving a client public agency may have occurred |                                             |     |     |
| (Act §26C.1)   | WHEN   | the data breach occurs on or after the date of commencement of PDP(A)A 2020 §13       |                                            |     |     |   | ¶ |              |       |                                                                                 |                                             |     |     |
| (Act §26C.3.a) | ➔      | notify                                                                                | the Organisation for which you act as a DI |     |     |   | ¶ | (Act §26E)   | ➔     | notify                                                                          | the public agency for which you act as a DI |     |     |
|                |        |                                                                                       |                                            |     |     |   |   |              |       |                                                                                 |                                             |     |     |
|                |        |                                                                                       |                                            |     |     |   |   |              |       |                                                                                 |                                             |     |     |

*** 1: Rule Groups and Rule Labels                                                      :pdpadbno:
:PROPERTIES:
:TABLE_EXPORT_FILE: pdpadbno-1.csv
:TABLE_EXPORT_FORMAT: orgtbl-to-csv
:END:

| §§    | Assess                                                                          |                                   |                 |                   |        |                                  |               |   |
| EVERY | Organisation                                                                    |                                   |                 | AKA               | You    |                                  |               |   |
| WHO   | is                                                                              | not                               | a Public Agency |                   |        |                                  |               |   |
| MUST  | WITHIN                                                                          | 30                                | days            |                   |        |                                  |               |   |
| UPON  | becoming aware a data breach may have occurred                                  |                                   |                 |                   |        |                                  |               |   |
| WHEN  | the data breach occurs on or after the date of commencement of PDP(A)A 2020 §13 |                                   |                 |                   |        |                                  |               |   |
| ->    | assess                                                                          | if it is a Notifiable Data Breach |                 |                   |        |                                  |               |   |
|       | by                                                                              | performing                        |                 | NDB Qualification |        |                                  |               |   |
| HENCE | Notification                                                                    |                                   |                 |                   |        |                                  |               |   |
| LEST  |                                                                                 | the PDPC                          | MAY             |                   |        |                                  |               |   |
|       |                                                                                 |                                   | ->              |                   | demand | an explanation for your inaction |               |   |
|       |                                                                                 |                                   | HENCE           | You               | MUST   |                                  |               |   |
|       |                                                                                 |                                   |                 |                   | ->     | respond                          |               |   |
|       |                                                                                 |                                   |                 |                   |        | to                               | the PDPC      |   |
|       |                                                                                 |                                   |                 |                   |        | about                            | your inaction |   |


*** Nested Or Group with pre/post labels

**** with pre
:PROPERTIES:
:TABLE_EXPORT_FILE: nested-or-pre.csv
:TABLE_EXPORT_FORMAT: orgtbl-to-csv
:END:

|       | degustates                          |       |
| MEANS | eats                                |       |
| OR    | drinking, meaning any of the below: |       |
|       |                                     | sips  |
|       | OR                                  | chugs |

*** Scenarios
:PROPERTIES:
:TABLE_EXPORT_FILE: scenario-1.csv
:TABLE_EXPORT_FORMAT: orgtbl-to-csv
:END:

| §      | Scenario 1   |            |    |             |      |            |    |   |
| GIVEN  | amount saved |            | IS | 22000       |      |            |    |   |
|        | earnings     | amount     | IS | 25000       |      |            |    |   |
|        | earnings     | steadiness | IS | steady      |      |            |    |   |
| EXPECT |              | investment | IS | savings     | WHEN | dependents | IS | 5 |
| "      |              | "          | "  | combination | "    | "          | "  | 3 |
| "      |              | "          | "  | stocks      | "    | "          | "  | 0 |

*** Decide has a WHEN and AND on separate lines
:PROPERTIES:
:TABLE_EXPORT_FILE: financialadvisor-decide-1.csv
:TABLE_EXPORT_FORMAT: orgtbl-to-csv
:END:

| DECIDE | income   |            | IS | adequate |           |   |   |   |   |   |
| WHEN   | earnings | steadiness | IS | steady   |           |   |   |   |   |   |
| AND    | earnings | amount     |    | >        | minincome |   |   |   |   |   |
|        |          |            |    |          |           |   |   |   |   |   |

*** Decide has a WHEN separate and AND on same line
:PROPERTIES:
:TABLE_EXPORT_FILE: financialadvisor-decide-2.csv
:TABLE_EXPORT_FORMAT: orgtbl-to-csv
:END:

| DECIDE | income   |            | IS | adequate |     |          |        |   |   |           |
| WHEN   | earnings | steadiness | IS | steady   | AND | earnings | amount |   | > | minincome |

*** Decide has a WHEN and AND on the same line
:PROPERTIES:
:TABLE_EXPORT_FILE: financialadvisor-decide-3.csv
:TABLE_EXPORT_FORMAT: orgtbl-to-csv
:END:

| DECIDE | income |   | IS | adequate | WHEN | earnings | steadiness | IS | steady | AND | earnings | amount |   | > | minincome |   |


*** Decide has an OTHERWISE default
:PROPERTIES:
:TABLE_EXPORT_FILE: financialadvisor-decide-4.csv
:TABLE_EXPORT_FORMAT: orgtbl-to-csv
:END:

| DECIDE | income |   | IS | adequate   | WHEN | earnings  | steadiness | IS | steady | AND | earnings | amount |   | > | minincome |   |
| "      | "      |   | "  | inadequate |      | OTHERWISE |            |    |        |     |          |        |   |   |           |   |

*** More PDPA Stuff                                                                     :pdpadbno:

**** 2: Data Intermediaries, Part 1
:PROPERTIES:
:TABLE_EXPORT_FILE: pdpadbno-2.csv
:TABLE_EXPORT_FORMAT: orgtbl-to-csv
:END:

| §§    | Data Intermediary non PA                                                        |                                                                               |     |     |
| EVERY | Data Intermediary                                                               |                                                                               | AKA | You |
| WHICH | is not                                                                          | processing personal data on behalf of and for the purposes of a public agency |     |     |
| MUST  | without undue delay                                                             |                                                                               |     |     |
| UPON  | becoming aware a data breach involving a client Organisation may have occurred  |                                                                               |     |     |
| WHEN  | the data breach occurs on or after the date of commencement of PDP(A)A 2020 §13 |                                                                               |     |     |
| ➔     | NOTIFY                                                                          | the Organisation                                                              |     |     |
|       | for which                                                                       | you act as a Data Intermediary                                                |     |     |

**** 3: Data Intermediaries, Part 2
:PROPERTIES:
:TABLE_EXPORT_FILE: pdpadbno-3.csv
:TABLE_EXPORT_FORMAT: orgtbl-to-csv
:END:

| §§    | Data Intermediary for PA                                                        |                                |     |
| EVERY | Data Intermediary                                                               | AKA                            | You |
| WHICH | processes personal data on behalf of and for the purposes of a public agency    |                                |     |
| MUST  | without undue delay                                                             |                                |     |
| UPON  | becoming aware a data breach involving a client public agency may have occurred |                                |     |
| ➔     | NOTIFY                                                                          | the Public Agency              |     |
|       | for which                                                                       | you act as a Data Intermediary |     |

**** 4: setting   dataBreach { Notifiable = True }
:PROPERTIES:
:TABLE_EXPORT_FILE: pdpadbno-4.csv
:TABLE_EXPORT_FORMAT: orgtbl-to-csv
:END:

| §§ | NDB Qualification |             |                                                                                      |                                                                                                 |                                                                                                                     |          |                                                                                       |       |                                                                                                             |                        |                  |                                                                                                    |                       |           |       |          |    |       |              |
|   | A                 | data breach |                                                                                      |                                                                                                 |                                                                                                                     |          |                                                                                       |       |                                                                                                             |                        |                  |                                                                                                    |                       |           |       |          |    |       |              |
|   | IS                | TRUE        | a Notifiable Data Breach                                                             |                                                                                                 |                                                                                                                     |          |                                                                                       |       |                                                                                                             |                        |                  |                                                                                                    |                       |           |       |          |    |       |              |
|   | AKA               | "NDB"       |                                                                                      |                                                                                                 |                                                                                                                     |          |                                                                                       |       |                                                                                                             |                        |                  |                                                                                                    |                       |           |       |          |    |       |              |
|   |                   |             |                                                                                      |                                                                                                 |                                                                                                                     |          |                                                                                       |       |                                                                                                             |                        |                  |                                                                                                    |                       |           |       |          |    |       |              |
|   | IF                | TRUE        | a data breach                                                                        |                                                                                                 |                                                                                                                     | occurred |                                                                                       |       |                                                                                                             |                        |                  |                                                                                                    |                       |           |       |          |    |       |              |
|   |                   |             | IS                                                                                   | any                                                                                             | unauthorised                                                                                                        |          |                                                                                       | FALSE | access                                                                                                      |                        |                  | // maybe the label also needs to be a paramtext!? ["any","unauthorised"]                           |                       |           |       |          |    |       |              |
|   |                   |             |                                                                                      |                                                                                                 |                                                                                                                     |          | OR                                                                                    | FALSE | use                                                                                                         |                        |                  | // so that the test engine's GIVEN fact-finder can match  unauthorised disclosure of personal data |                       |           |       |          |    |       |              |
|   |                   |             |                                                                                      |                                                                                                 |                                                                                                                     |          | OR                                                                                    | TRUE  | disclosure                                                                                                  |                        |                  |                                                                                                    |                       |           |       |          |    |       |              |
|   |                   |             |                                                                                      |                                                                                                 |                                                                                                                     |          | OR                                                                                    | FALSE | copying                                                                                                     |                        |                  |                                                                                                    |                       |           |       |          |    |       |              |
|   |                   |             |                                                                                      |                                                                                                 |                                                                                                                     |          | OR                                                                                    | FALSE | modification                                                                                                |                        |                  |                                                                                                    |                       |           |       |          |    |       |              |
|   |                   |             |                                                                                      |                                                                                                 |                                                                                                                     |          | OR                                                                                    | TRUE  | disposal                                                                                                    |                        |                  | of personal data                                                                                   |                       |           |       |          |    |       |              |
|   |                   |             | OR                                                                                   | loss of storage medium on which personal data is stored in circumstances where the unauthorised |                                                                                                                     |          |                                                                                       |       |                                                                                                             |                        |                  |                                                                                                    |                       |           |       |          |    |       | access       |
|   |                   |             |                                                                                      |                                                                                                 |                                                                                                                     |          |                                                                                       |       |                                                                                                             |                        |                  |                                                                                                    |                       |           |       |          |    | OR    | use          |
|   |                   |             |                                                                                      |                                                                                                 |                                                                                                                     |          |                                                                                       |       |                                                                                                             |                        |                  |                                                                                                    |                       |           |       |          |    | OR    | disclosure   |
|   |                   |             |                                                                                      |                                                                                                 |                                                                                                                     |          |                                                                                       |       |                                                                                                             |                        |                  |                                                                                                    |                       |           |       |          |    | OR    | copying      |
|   |                   |             |                                                                                      |                                                                                                 |                                                                                                                     |          |                                                                                       |       |                                                                                                             |                        |                  |                                                                                                    |                       |           |       |          |    | OR    | modification |
|   |                   |             |                                                                                      |                                                                                                 |                                                                                                                     |          |                                                                                       |       |                                                                                                             |                        |                  |                                                                                                    |                       |           |       |          |    | OR    | disposal     |
|   |                   |             |                                                                                      |                                                                                                 |                                                                                                                     |          |                                                                                       |       |                                                                                                             |                        |                  |                                                                                                    |                       |           |       |          |    |       |              |
|   | UNLESS            | FALSE       | the data breach occurred only within an organisation                                 |                                                                                                 |                                                                                                                     |          |                                                                                       |       |                                                                                                             |                        |                  |                                                                                                    |                       |           |       |          |    |       |              |
|   |                   |             |                                                                                      |                                                                                                 |                                                                                                                     |          |                                                                                       |       |                                                                                                             |                        |                  |                                                                                                    |                       |           |       |          |    |       |              |
|   | AND               | TRUE        | it results in, or is likely to result in, significant harm to an affected individual |                                                                                                 |                                                                                                                     |          |                                                                                       |       |                                                                                                             |                        |                  |                                                                                                    |                       |           |       |          |    |       |              |
|   |                   |             | IF                                                                                   | FALSE                                                                                           | the data breach is in relation to any prescribed personal data or class of personal data relating to the individual |          |                                                                                       |       |                                                                                                             |                        |                  |                                                                                                    |                       |           |       |          |    |       |              |
|   |                   |             |                                                                                      |                                                                                                 | IF                                                                                                                  | FALSE    | the data breach relates to                                                            |       |                                                                                                             |                        |                  |                                                                                                    |                       |           |       |          |    |       |              |
|   |                   |             |                                                                                      |                                                                                                 |                                                                                                                     |          |                                                                                       | TRUE  |                                                                                                             |                        | the individual’s | TRUE                                                                                               | full name             |           |       |          |    |       |              |
|   |                   |             |                                                                                      |                                                                                                 |                                                                                                                     |          |                                                                                       |       |                                                                                                             |                        | ,                | FALSE                                                                                              | alias                 |           |       |          |    |       |              |
|   |                   |             |                                                                                      |                                                                                                 |                                                                                                                     |          |                                                                                       |       |                                                                                                             |                        | OR               | FALSE                                                                                              | identification number |           |       |          |    |       |              |
|   |                   |             |                                                                                      |                                                                                                 |                                                                                                                     |          | AND                                                                                   | FALSE | any of the prescribed personal data or classes of personal data relating to the individual                  |                        |                  |                                                                                                    |                       |           |       |          |    |       |              |
|   |                   |             |                                                                                      |                                                                                                 |                                                                                                                     |          |                                                                                       |       | set out in                                                                                                  | Part 1 of the Schedule |                  |                                                                                                    |                       |           |       |          |    |       |              |
|   |                   |             |                                                                                      |                                                                                                 |                                                                                                                     |          |                                                                                       |       | subject to                                                                                                  | Part 2 of the Schedule |                  |                                                                                                    |                       |           |       |          |    |       |              |
|   |                   |             |                                                                                      |                                                                                                 |                                                                                                                     |          |                                                                                       |       |                                                                                                             |                        |                  |                                                                                                    |                       |           |       |          |    |       |              |
|   |                   |             | OR                                                                                   | TRUE                                                                                            | in other prescribed circumstances.                                                                                  |          |                                                                                       |       |                                                                                                             |                        |                  |                                                                                                    |                       |           |       |          |    |       |              |
|   |                   |             |                                                                                      |                                                                                                 | MEANS                                                                                                               | all of   | the following personal data relating to an individual’s account with an organisation: |       |                                                                                                             |                        |                  |                                                                                                    |                       |           |       |          |    |       |              |
|   |                   |             |                                                                                      |                                                                                                 |                                                                                                                     | TRUE     | the individual’s account identifier                                                   |       |                                                                                                             |                        |                  |                                                                                                    |                       |           |       |          |    |       |              |
|   |                   |             |                                                                                      |                                                                                                 |                                                                                                                     |          | INCLUDES                                                                              | FALSE | an account                                                                                                  |                        | name             |                                                                                                    |                       |           |       |          |    |       |              |
|   |                   |             |                                                                                      |                                                                                                 |                                                                                                                     |          | OR                                                                                    | TRUE  |                                                                                                             |                        | number           |                                                                                                    |                       |           |       |          |    |       |              |
|   |                   |             |                                                                                      |                                                                                                 |                                                                                                                     |          | OR                                                                                    | FALSE | a number assigned to any account the individual has with an organisation that is a bank or finance company. |                        |                  |                                                                                                    |                       |           |       |          |    |       |              |
|   |                   |             |                                                                                      |                                                                                                 | AND                                                                                                                 | TRUE     | any                                                                                   | FALSE | password                                                                                                    |                        |                  |                                                                                                    |                       |           |       |          |    |       |              |
|   |                   |             |                                                                                      |                                                                                                 |                                                                                                                     |          |                                                                                       | TRUE  | security code                                                                                               |                        |                  |                                                                                                    |                       |           |       |          |    |       |              |
|   |                   |             |                                                                                      |                                                                                                 |                                                                                                                     |          |                                                                                       | FALSE | access code                                                                                                 |                        |                  |                                                                                                    |                       |           |       |          |    |       |              |
|   |                   |             |                                                                                      |                                                                                                 |                                                                                                                     |          |                                                                                       | FALSE | response to a security question                                                                             |                        |                  |                                                                                                    |                       |           |       |          |    |       |              |
|   |                   |             |                                                                                      |                                                                                                 |                                                                                                                     |          |                                                                                       | FALSE | biometric data                                                                                              |                        |                  |                                                                                                    |                       |           |       |          |    |       |              |
|   |                   |             |                                                                                      |                                                                                                 |                                                                                                                     |          | OR                                                                                    | FALSE | other data                                                                                                  |                        |                  |                                                                                                    |                       | that is   | FALSE | used     | to | allow | access to    |
|   |                   |             |                                                                                      |                                                                                                 |                                                                                                                     |          |                                                                                       |       |                                                                                                             |                        |                  |                                                                                                    |                       | or        | FALSE | required |    | or    | use of       |
|   |                   |             |                                                                                      |                                                                                                 |                                                                                                                     |          |                                                                                       |       |                                                                                                             |                        |                  |                                                                                                    |                       |           |       |          |    |       |              |
|   | OR                | FALSE       | it is, or is likely to be, of a significant scale                                    |                                                                                                 |                                                                                                                     |          |                                                                                       |       |                                                                                                             |                        |                  |                                                                                                    |                       |           |       |          |    |       |              |
|   |                   |             | IF                                                                                   | FALSE                                                                                           | if the data breach affects not fewer than                                                                           |          |                                                                                       |       |                                                                                                             |                        |                  | the prescribed number of affected individuals                                                      |                       |           |       |          |    |       |              |
|   |                   |             | OR                                                                                   | FALSE                                                                                           | in other prescribed circumstances.                                                                                  |          |                                                                                       |       |                                                                                                             |                        |                  | IS                                                                                                 | 500                   | (Regs §4) |       |          |    |       |              |

**** 5: notification to PDPC
:PROPERTIES:
:TABLE_EXPORT_FILE: pdpadbno-5.csv
:TABLE_EXPORT_FORMAT: orgtbl-to-csv
:END:

| §§   | Notify PDPC |       |                         |                                                  |      |                                                              |                                                    |                                        |                         |
| You  | MUST        |       | WITHIN                  | 3                                                | days |                                                              |                                                    |                                        |                         |
| TRUE | IF          | TRUE  | it is                   | an NDB                                           |      |                                                              |                                                    |                                        |                         |
|      | UNLESS      | FALSE | you are a Public Agency |                                                  |      |                                                              |                                                    |                                        |                         |
|      |             |       |                         |                                                  |      |                                                              |                                                    |                                        |                         |
|      | ➔           |       | NOTIFY                  | the PDPC                                         |      |                                                              |                                                    |                                        |                         |
|      |             |       | in                      | the form and manner specified at www.pdpc.gov.sg |      |                                                              |                                                    |                                        |                         |
|      |             |       | with                    | a Notification Message                           |      |                                                              |                                                    | // can we link to a constitutive rule? |                         |
|      |             |       | and                     | (optional)                                       |      | a list of individuals for whom notification waiver is sought | // we need PTree parsing if we want to indent more |                                        |                         |
|      |             |       |                         |                                                  |      |                                                              |                                                    |                                        |                         |
|      | HENCE       |       | the PDPC                | MAY                                              |      | NOTIFY                                                       | you                                                |                                        |                         |
|      |             |       |                         |                                                  |      | with                                                         | a list of individuals to exclude from notification | AKA                                    | the PDPC Exclusion List |


**** 6: "Unlikely" significant harm exception
:PROPERTIES:
:TABLE_EXPORT_FILE: pdpadbno-6.csv
:TABLE_EXPORT_FORMAT: orgtbl-to-csv
:END:

| §§     | Unlikely      |                                                                                                     |     |                                                                                                      |
| GIVEN  | an individual |                                                                                                     |     |                                                                                                      |
|        | who           | is affected by an NDB                                                                               |     |                                                                                                      |
| DECIDE | it is         | unlikely that the notifiable data breach will result in significant harm to the affected individual | AKA | Unlikely                                                                                             |
| IF     | FALSE         | the organisation has taken any action                                                               | to  | render it unlikely that the notifiable data breach will result in significant harm to the individual |
| OR     | TRUE          | the organisation already implemented any technological measure                                      | "   | "                                                                                                    |



**** 7: Notification to users
:PROPERTIES:
:TABLE_EXPORT_FILE: pdpadbno-7.csv
:TABLE_EXPORT_FORMAT: orgtbl-to-csv
:END:

| §§     | Notify Individuals |                                            |                                                    |                         |
| IF     | TRUE               | it is                                      | an NDB                                             |                         |
| UNLESS | FALSE              | you are a Public Agency                    |                                                    |                         |
| PARTY  | You                |                                            |                                                    |                         |
| MUST   |                    | WITHIN                                     | 3                                                  | days                    |
| ➔      |                    | NOTIFY                                     | each of the Notifiable Individuals                 |                         |
|        |                    | in                                         | any manner that is reasonable in the circumstances |                         |
|        |                    | with                                       | a message obeying a certain format                 |                         |
| WHERE  |                    | the Notifiable Individuals                 |                                                    |                         |
|        | MEANS              | the set of individuals affected by the NDB |                                                    |                         |
|        |                    | LESS                                       | the individuals who are deemed                     | Unlikely                |
|        |                    | LESS                                       | the individuals on                                 | the PDPC Exclusion List |
|        |                    | LESS                                       | the individuals on                                 | the LEA Exclusion List  |
|        |                    |                                            |                                                    |                         |

**** 7 extras



***** pdpadbno-7-a: simpler regular version to test setPlus and setLess
:PROPERTIES:
:TABLE_EXPORT_FILE: pdpadbno-7-a.csv
:TABLE_EXPORT_FORMAT: orgtbl-to-csv
:END:

| §§    | section 7    |                                |
| IF    | it is an NDB |                                |
| PARTY | You          |                                |
| MUST  | Party Hearty |                                |
| WHERE |              | Party Hearty                   |
|       | MEANS        | to party with great enthusiasm |

***** pdpadbno-7-b: simpler sugary version to test if an IF can precede a You Must
:PROPERTIES:
:TABLE_EXPORT_FILE: pdpadbno-7-b.csv
:TABLE_EXPORT_FORMAT: orgtbl-to-csv
:END:

decision: a Sugary thing has to start with You MUST.

The "IF" line has to go below.

|     | §§    | section 7    |                                |                                |
| You | MUST  | Party Hearty |                                | // if you flip these two lines |
|     | IF    | it is an NDB |                                | // it doesn't parse.           |
|     | WHERE |              | Party Hearty                   |                                |
|     |       | MEANS        | to party with great enthusiasm |                                |

**** 8: Notification is 5 and 7. let's use rule groups to group specific rules
:PROPERTIES:
:TABLE_EXPORT_FILE: pdpadbno-8.csv
:TABLE_EXPORT_FORMAT: orgtbl-to-csv
:END:

| §            | Notification       |
| Notification |                    |
| MEANS        | Notify Individuals |
| AND          | Notify PDPC        |

**** Part 1 of the Schedule
:PROPERTIES:
:TABLE_EXPORT_FILE: pdpadbno-part1.csv
:TABLE_EXPORT_FORMAT: orgtbl-to-csv
:END:

| any of the prescribed personal data or classes of personal data relating to the individual |       |       |      |                                                                                                                                                                                                                                                                                                                              |
| IS                                                                                         | FALSE |       |    1 | The amount of any wages, salary, fee, commission, bonus, gratuity, allowance or other remuneration paid or payable to the individual by any person, whether under a contract of service or a contract for services.                                                                                                          |
| OR                                                                                         | FALSE |       |    2 | The income of the individual from the sale of any goods or property.                                                                                                                                                                                                                                                         |
| OR                                                                                         | FALSE |       |    3 | The number of any credit card, charge card or debit card issued to or in the name of the individual.                                                                                                                                                                                                                         |
| OR                                                                                         | FALSE |       |    4 | The number assigned to any account the individual has with any organisation that is a bank or finance company.                                                                                                                                                                                                               |
| OR                                                                                         | FALSE |       |    5 | Any information that identifies, or is likely to lead to the identification of, the individual as a child or young person who —                                                                                                                                                                                              |
|                                                                                            |       | FALSE |  5.a | is or had been the subject of any investigation under the CYPA;                                                                                                                                                                                                                                                              |
|                                                                                            | OR    | FALSE |  5.b | is or had been arrested, on or after 1 July 2020, for an offence committed under any written law;                                                                                                                                                                                                                            |
|                                                                                            | OR    | FALSE |  5.c | is or had been taken into care or custody by the Director-General of Social Welfare, a protector, any officer generally or specially authorised in that behalf in writing by the Director-General or protector or a police officer under the CYPA;                                                                           |
|                                                                                            | OR    | FALSE |  5.d | is attending or had attended a family programme in relation to an application to be made under section 50 of the CYPA;                                                                                                                                                                                                       |
|                                                                                            | OR    | FALSE |  5.e | is or was the subject of an order made by a court under the CYPA; or                                                                                                                                                                                                                                                         |
|                                                                                            | OR    | FALSE |  5.f | is or had been concerned in any proceedings in any court or on appeal from any court, whether the individual is the person against or in respect of whom the proceedings are taken or a witness in those proceedings.                                                                                                        |
| OR                                                                                         | FALSE |       |    6 | Any information that identifies, or is likely to lead to the identification of —                                                                                                                                                                                                                                             |
|                                                                                            |       | FALSE |  6.a | the individual who has been or is the subject of any investigation, examination, assessment or treatment under the VAA relating to whether the individual is a vulnerable adult experiencing or at risk of abuse, neglect or self-neglect;                                                                                   |
|                                                                                            | OR    | FALSE |  6.b | the individual as a vulnerable adult who has been committed to a place of temporary care and protection or place of safety or to the care of a fit person under the VAA;                                                                                                                                                     |
|                                                                                            | OR    | FALSE |  6.c | the individual as a vulnerable adult who is the subject of an order made by a court under the VAA;                                                                                                                                                                                                                           |
|                                                                                            | OR    | FALSE |  6.d | a place of temporary care and protection or place of safety in which an individual or a vulnerable adult mentioned in sub-paragraph (a), (b) or (c) is committed, or the location of such a place of temporary care and protection or place of safety; or                                                                    |
|                                                                                            | OR    | FALSE |  6.e | a fit person under whose care an individual or a vulnerable adult mentioned in sub-paragraph (a), (b) or (c) is placed, or the location of the premises of such a fit person.                                                                                                                                                |
| OR                                                                                         | FALSE |       |    7 | Any private key of or relating to the individual that is used or may be used —                                                                                                                                                                                                                                               |
|                                                                                            |       | FALSE |  7.a | to create a secure electronic record or secure electronic signature;                                                                                                                                                                                                                                                         |
|                                                                                            | OR    | FALSE |  7.b | to verify the integrity of a secure electronic record; or                                                                                                                                                                                                                                                                    |
|                                                                                            | OR    | FALSE |  7.c | to verify the authenticity or integrity of a secure electronic signature.                                                                                                                                                                                                                                                    |
| OR                                                                                         | FALSE |       |    8 | The net worth of the individual.                                                                                                                                                                                                                                                                                             |
| OR                                                                                         | FALSE |       |    9 | The deposit of moneys by the individual with any organisation.                                                                                                                                                                                                                                                               |
| OR                                                                                         | FALSE |       |   10 | The withdrawal by the individual of moneys deposited with any organisation.                                                                                                                                                                                                                                                  |
| OR                                                                                         | FALSE |       |   11 | The granting by an organisation of advances, loans and other facilities by which the individual, being a customer of the organisation, has access to funds or financial guarantees.                                                                                                                                          |
| OR                                                                                         | FALSE |       |   12 | The incurring by the organisation of any liabilities other than those mentioned in paragraph 11 on behalf of the individual.                                                                                                                                                                                                 |
| OR                                                                                         | FALSE |       |   13 | The payment of any moneys, or transfer of any property, by any person to the individual, including the amount of the moneys paid or the value of the property transferred, as the case may be.                                                                                                                               |
| OR                                                                                         | FALSE |       |   14 | The creditworthiness of the individual.                                                                                                                                                                                                                                                                                      |
| OR                                                                                         | FALSE |       |   15 | The individual’s investment in any capital markets products.                                                                                                                                                                                                                                                                 |
| OR                                                                                         | FALSE |       |   16 | The existence, and amount due or outstanding, of any debt —                                                                                                                                                                                                                                                                  |
|                                                                                            |       | FALSE | 16.a | owed by the individual to an organisation; or                                                                                                                                                                                                                                                                                |
|                                                                                            | OR    | FALSE | 16.b | owed by an organisation to the individual.                                                                                                                                                                                                                                                                                   |
| OR                                                                                         | FALSE |       |   17 | Any of the following:                                                                                                                                                                                                                                                                                                        |
|                                                                                            |       | FALSE | 17.a | the terms and conditions of any accident and health policy or life policy (called in this item the applicable policy) of which the individual is the policy owner or under which the individual is a beneficiary;                                                                                                            |
|                                                                                            | OR    | FALSE | 17.b | the premium payable by the policy owner under the applicable policy;                                                                                                                                                                                                                                                         |
|                                                                                            | OR    | FALSE | 17.c | the benefits payable to any beneficiary under the applicable policy;                                                                                                                                                                                                                                                         |
|                                                                                            | OR    | FALSE | 17.d | any information relating to any claim on, or payment under, the applicable policy, including the condition of the health of the individual and the diagnosis, treatment, prevention or alleviation of any ailment, condition, disability, disease, disorder or injury that the individual has suffered or is suffering from; |
|                                                                                            | OR    | FALSE | 17.e | any other information that the individual is the policy owner of, or a beneficiary under, an applicable policy.                                                                                                                                                                                                              |
| OR                                                                                         | FALSE |       |   18 | The assessment, diagnosis, treatment, prevention or alleviation by a health professional of any of the following affecting the individual:                                                                                                                                                                                   |
|                                                                                            |       | FALSE | 18.a | any sexually-transmitted disease such as Chlamydial Genital Infection, Gonorrhoea and Syphilis;                                                                                                                                                                                                                              |
|                                                                                            | OR    | FALSE | 18.b | Human Immunodeficiency Virus Infection;                                                                                                                                                                                                                                                                                      |
|                                                                                            | OR    | FALSE | 18.c | schizophrenia or delusional disorder;                                                                                                                                                                                                                                                                                        |
|                                                                                            | OR    | FALSE | 18.d | substance abuse and addiction, including drug addiction and alcoholism.                                                                                                                                                                                                                                                      |
| OR                                                                                         | FALSE |       |   19 | The provision of treatment to the individual for or in respect of —                                                                                                                                                                                                                                                          |
|                                                                                            |       | FALSE | 19.a | the donation or receipt of a human egg or human sperm; or                                                                                                                                                                                                                                                                    |
|                                                                                            | OR    | FALSE | 19.b | any contraceptive operation or procedure or abortion.                                                                                                                                                                                                                                                                        |
| OR                                                                                         | FALSE |       |   20 | Any of the following:                                                                                                                                                                                                                                                                                                        |
|                                                                                            |       | FALSE | 20.a | subject to section 4(4)(b) of the Act, the donation and removal of any organ from the body of the deceased individual for the purpose of its transplantation into the body of another individual;                                                                                                                            |
|                                                                                            | OR    | FALSE | 20.b | the donation and removal of any specified organ from the individual, being a living organ donor, for the purpose of its transplantation into the body of another individual;                                                                                                                                                 |
|                                                                                            | OR    | FALSE | 20.c | the transplantation of any organ mentioned in sub-paragraph (a) or (b) into the body of the individual.                                                                                                                                                                                                                      |
| OR                                                                                         | FALSE |       |   21 | Subject to section 4(4)(b) of the Act, the suicide or attempted suicide of the individual.                                                                                                                                                                                                                                   |
| OR                                                                                         | FALSE |       |   22 | Domestic abuse, child abuse or sexual abuse involving or alleged to involve the individual.                                                                                                                                                                                                                                  |
| OR                                                                                         | FALSE |       |   23 | Any of the following:                                                                                                                                                                                                                                                                                                        |
|                                                                                            |       | FALSE | 23.a | information that the individual is or had been adopted pursuant to an adoption order made under the Adoption of Children Act (Cap. 4), or is or had been the subject of an application for an adoption order;                                                                                                                |
|                                                                                            | OR    | FALSE | 23.b | the identity of the natural father or mother of the individual;                                                                                                                                                                                                                                                              |
|                                                                                            | OR    | FALSE | 23.c | the identity of the adoptive father or mother of the individual;                                                                                                                                                                                                                                                             |
|                                                                                            | OR    | FALSE | 23.d | the identity of any applicant for an adoption order;                                                                                                                                                                                                                                                                         |
|                                                                                            | OR    | FALSE | 23.e | the identity of any person whose consent is necessary under that Act for an adoption order to be made, whether or not the court has dispensed with the consent of that person in accordance with that Act;                                                                                                                   |
|                                                                                            | OR    | FALSE | 23.f | any other information that the individual is or had been an adopted child or relating to the adoption of the individual.                                                                                                                                                                                                     |
|                                                                                            |       |       |      |                                                                                                                                                                                                                                                                                                                              |



** intro examples

*** you may park
:PROPERTIES:
:TABLE_EXPORT_FILE: intro-park.csv
:TABLE_EXPORT_FORMAT: orgtbl-to-csv
:END:

| EVERY | Person                |     |      |
| MAY   | park                  | for | free |
| UNTIL | midnight              |     |      |
| WHEN  | it is an Off-Peak Day |     |      |

*** off-peak day
:PROPERTIES:
:TABLE_EXPORT_FILE: intro-offpeak.csv
:TABLE_EXPORT_FORMAT: orgtbl-to-csv
:END:

| IT IS | an Off-Peak Day        |
| IF    | it is a weekend        |
| OR    | it is a public holiday |
<|MERGE_RESOLUTION|>--- conflicted
+++ resolved
@@ -185,8 +185,7 @@
 |   |    | AND    | thing3 |
 
 paramtext OR ( paramtext AND paramtext )
-<<<<<<< HEAD
-=======
+
 **** boolstructp-3: with typically
 :PROPERTIES:
 :TABLE_EXPORT_FILE: boolstructp-3.csv
@@ -201,7 +200,6 @@
 when we run `stack run -- --only grounds test/boolstructp-3.csv` we should see one ground
 
 when we run `stack run -- --only grounds --extd test/boolstructp-3.csv` we should see two grounds
->>>>>>> a00ce3a8
 
 **** inline-1: inline conjunctive lists
 
