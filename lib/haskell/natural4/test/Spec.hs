--- conflicted
+++ resolved
@@ -1081,21 +1081,6 @@
         ( (  (42,43)
           , "my string"), [])
 
-<<<<<<< HEAD
-      filetest "inline-1-a" "compound-pair"
-        (parseOther ( (,)
-                      $>| pOtherVal 
-                      |>< pBoolStruct ))
-        ( ("one word", Any Nothing [Leaf "thing1"
-                      ,Leaf "thing2"]), [] )
-
-      filetest "inline-1-b" "compound-pair"
-        (parseOther ( (,)
-                      $>| pOtherVal 
-                      |>< pBoolStruct ))
-        ( ("one word", Any Nothing [Leaf "thing1"
-                      ,Leaf "thing2"]), [] )
-=======
       filetest "inline-1-a" "line crossing"
         (parseOther ( (,,)
                       >*| slMultiTerm
@@ -1145,9 +1130,6 @@
           , ["of","personal data"]
           ), []
         )
-
-
->>>>>>> ac46d973
 
 {-
     describe "Prolog" $ do
