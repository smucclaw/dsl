--- conflicted
+++ resolved
@@ -578,11 +578,6 @@
         --   parseR pRules testfile stream
         --     `shouldParse` [ defaultCon
         --                   ]
-<<<<<<< HEAD
-    nlgTests
-    --nlgTests2
-=======
->>>>>>> c0792557
 
   -- upgrade single OR group to bypass the top level AND group
 
