cabal-version: 1.12

-- This file has been generated from package.yaml by hpack version 0.34.4.
--
-- see: https://github.com/sol/hpack

name:           mp
version:        0.1.0.0
description:    Please see the README on GitHub at <https://github.com/mengwong/mp#readme>
homepage:       https://github.com/mengwong/mp#readme
bug-reports:    https://github.com/mengwong/mp/issues
author:         Wong Meng Weng
maintainer:     mwwong@smu.edu.sg
copyright:      2020
license:        BSD3
license-file:   LICENSE
build-type:     Simple
extra-source-files:
    README.md
    ChangeLog.md

source-repository head
  type: git
  location: https://github.com/mengwong/mp

library
  exposed-modules:
      LS
      LS.BasicTypes
      LS.Error
      LS.Lib
      LS.NLG
      LS.Types
<<<<<<< HEAD
=======
      LS.UDExt
>>>>>>> 46530708
      LS.XPile.CoreL4
      LS.XPile.CSV
      LS.XPile.Odoyle
      LS.XPile.Prolog
      LS.XPile.SVG
      LS.XPile.Uppaal
      LS.XPile.VueJSON
  other-modules:
      Paths_mp
  hs-source-dirs:
      src
  ghc-options: -Wall
  build-depends:
      aeson
    , aeson-pretty
    , anyall
    , baby-l4-core
    , base >=4.7 && <5
    , boxes
    , bytestring
    , cassava
    , containers
    , generic-data
    , gf
    , gf-ud
    , hspec
    , hspec-megaparsec
    , megaparsec
    , mtl
    , optparse-generic
    , parsers
    , pretty-simple
    , prolog
    , replace-megaparsec
    , split
    , stm
    , text
    , typed-process
    , utf8-string
    , vector
  default-language: Haskell2010

executable mp-exe
  main-is: Main.hs
  other-modules:
      Paths_mp
  hs-source-dirs:
      app
  ghc-options: -Wall -threaded -rtsopts -with-rtsopts=-N
  build-depends:
      aeson
    , aeson-pretty
    , anyall
    , baby-l4-core
    , base >=4.7 && <5
    , boxes
    , bytestring
    , cassava
    , containers
    , generic-data
    , gf
    , gf-ud
    , hspec
    , hspec-megaparsec
    , megaparsec
    , mp
    , mtl
    , optparse-generic
    , parsers
    , pretty-simple
    , prolog
    , replace-megaparsec
    , split
    , stm
    , text
    , typed-process
    , utf8-string
    , vector
  default-language: Haskell2010

test-suite mp-test
  type: exitcode-stdio-1.0
  main-is: Spec.hs
  other-modules:
      Paths_mp
  hs-source-dirs:
      test
  ghc-options: -Wall -threaded -rtsopts -with-rtsopts=-N
  build-depends:
      aeson
    , aeson-pretty
    , anyall
    , baby-l4-core
    , base >=4.7 && <5
    , boxes
    , bytestring
    , cassava
    , containers
    , generic-data
    , gf
    , gf-ud
    , hspec
    , hspec-megaparsec
    , megaparsec
    , mp
    , mtl
    , optparse-generic
    , parsers
    , pretty-simple
    , prolog
    , replace-megaparsec
    , split
    , stm
    , text
    , typed-process
    , utf8-string
    , vector
  default-language: Haskell2010<|MERGE_RESOLUTION|>--- conflicted
+++ resolved
@@ -31,10 +31,7 @@
       LS.Lib
       LS.NLG
       LS.Types
-<<<<<<< HEAD
-=======
       LS.UDExt
->>>>>>> 46530708
       LS.XPile.CoreL4
       LS.XPile.CSV
       LS.XPile.Odoyle
