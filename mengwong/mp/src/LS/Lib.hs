--- conflicted
+++ resolved
@@ -101,54 +101,6 @@
   concat <$> mapM (\file -> parseFile runConfig {sourceURL=Text.pack file} file) files
   
   where
-<<<<<<< HEAD
-    indentShow depth = concat $ replicate depth "| "
-
-debugPrint :: String -> Parser ()
-debugPrint str = whenDebug $ do
-  lookingAt <- lookAhead (getToken :: Parser MyToken)
-  depth <- asks callDepth
-  myTraceM $ "/ " <> str <> " running. depth=" <> show depth <> "; looking at: " <> show lookingAt
-
--- force debug=true for this subpath
-alwaysdebugName :: Show a => String -> Parser a -> Parser a
-alwaysdebugName name p = local (\rc -> rc { debug = True }) $ debugName name p
-
-debugName :: Show a => String -> Parser a -> Parser a
-debugName name p = do
-  debugPrint name
-  res <- local (increaseNestLevel name) p
-  myTraceM $ "\\ " <> name <> " has returned " <> show res
-  return res
-
--- | withDepth n p sets the depth to n for parser p
-withDepth :: Depth -> Parser a -> Parser a
-withDepth n = local (\st -> st {callDepth= n})
-
-runExample :: RunConfig -> ByteString -> IO ()
-runExample rc str = forM_ (exampleStreams str) $ \stream ->
-    case runMyParser id rc pRules "dummy" stream of
-      Left bundle -> putStr (errorBundlePrettyCustom bundle)
-      -- Left bundle -> putStr (errorBundlePretty bundle)
-      -- Left bundle -> pPrint bundle
-      Right ([], []) -> return ()
-      Right (xs, xs') -> do
-        let rules = xs ++ xs'
-        when (asJSON rc) $
-          putStrLn $ toString $ encodePretty rules
-        when (toNLG rc) $ do
-          naturalLangSents <- mapM nlg xs
-          mapM_ (putStrLn . Text.unpack) naturalLangSents
-        when (toBabyL4 rc) $ do
-          pPrint $ sfl4ToCorel4 rules
-        when (toProlog rc) $ do
-          pPrint $ sfl4ToProlog rules
-        when (toUppaal rc) $ do
-          pPrint $ Uppaal.toL4TA rules
-          putStrLn $ Uppaal.taSysToString $ Uppaal.toL4TA rules
-        unless (asJSON rc || toBabyL4 rc || toNLG rc || toProlog rc) $
-          pPrint rules
-=======
     getNoLabel (NoLabel x) = x
     getBS "-"   = BS.getContents
     getBS other = BS.readFile other  
@@ -175,7 +127,6 @@
 
 printStream :: MonadIO m => MyStream -> m ()
 printStream stream = pPrint (tokenVal <$> unMyStream stream)
->>>>>>> 30d4407b
 
 exampleStream :: ByteString -> MyStream
 exampleStream s = case getStanzas <$> asCSV s of
@@ -238,20 +189,13 @@
                                                      = trimComment True (x:xs) -- a bit baroque, why not just short-circuit here?
     trimComment False (x:xs)                         = V.cons x $ trimComment False xs
 
-<<<<<<< HEAD
-=======
 -- TODO: left trim all blank columns
 
->>>>>>> 30d4407b
 rewriteDitto :: V.Vector (V.Vector Text.Text) -> RawStanza
 rewriteDitto vvt = V.imap (V.imap . rD) vvt
   where
     rD :: Int -> Int -> Text.Text -> Text.Text
-<<<<<<< HEAD
-    rD row col "\"" = -- first non-lank above
-=======
     rD row col "\"" = -- first non-blank above
->>>>>>> 30d4407b
       let aboves = V.filter (`notElem` ["", "\""]) $ (! col) <$> V.slice 0 row vvt
       in if V.null aboves
          then error $ "line " ++ show (row+1) ++ " column " ++ show (col+1) ++ ": ditto lacks referent (upward nonblank cell)"
@@ -294,11 +238,7 @@
   --    -- trace ("getChunks: returning " ++ show (length toreturn) ++ " stanzas: " ++ show toreturn)
   -- toreturn
 
-<<<<<<< HEAD
-firstAndLast :: NonEmpty Int -> (Int, Int)
-=======
 firstAndLast :: NE.NonEmpty Int -> (Int, Int)
->>>>>>> 30d4407b
 firstAndLast xs = (NE.head xs, NE.last xs)
 
 -- because sometimes a chunk followed by another chunk is really part of the same chunk.
@@ -392,56 +332,7 @@
 --
 
 pToplevel :: Parser [Rule]
-<<<<<<< HEAD
-pToplevel = withDepth 1 $ do
-  pRules <* eof
-
-pRules :: Parser [Rule]
-pRules = do
-  wanted <- many (try pRule)
-  _ <- optional pNotARule
-  next <- ([] <$ eof) <|> pRules
-  return $ wanted ++ next
-
-pNotARule :: Parser Rule
-pNotARule = debugName "pNotARule" $ do
-  myTraceM "pNotARule: starting"
-  toreturn <- NotARule <$> many getTokenNonEOL <* optional dnl <* optional eof
-  myTraceM "pNotARule: returning"
-  return toreturn
-
--- the goal is tof return a list of Rule, which an be either regulative or constitutive:
-pRule :: Parser Rule
-pRule = do
-  _ <- many dnl
-  try (pRegRule <?> "regulative rule")
-    <|> try (id <$ pToken Define `indented0` pTypeDefinition   <?> "ontology definition")
-    <|> try (pDeemRule <?> "deem rule")
-    <|> try (pConstitutiveRule <?> "constitutive rule")
-    <|> try (pScenarioRule <?> "scenario rule")
-    <|> try (RuleGroup . Just <$> pRuleLabel <?> "standalone rule section heading")
-
-pTypeSig :: Parser TypeSig
-pTypeSig = debugName "pTypeSig" $ do
-  _           <- pToken TypeSeparator <|> pToken Is
-  simpletype <|> inlineenum
-  where
-    simpletype = do
-      cardinality <- optional $ choice [ TOne      <$ pToken One
-                                       , TOne      <$ pToken A_An
-                                       , TOptional <$ pToken Optional
-                                       , TList0    <$ pToken List0
-                                       , TList1    <$ pToken List1 ]
-      base        <- pOtherVal
-      return $ SimpleType (fromMaybe TOne cardinality) base
-    inlineenum = do
-      InlineEnum TOne <$> pOneOf
-
-pOneOf :: Parser ParamText
-pOneOf = id <$ pToken OneOf `indented0` pParamText
-=======
 pToplevel = pRules <* eof
->>>>>>> 30d4407b
 
 -- do not allow NotARule parsing
 
@@ -477,122 +368,6 @@
   srcurl <- asks sourceURL
   let srcref = SrcRef srcurl srcurl leftX leftY Nothing
 
-<<<<<<< HEAD
-  ((_d,d),gs,w,i,u,means,is,includes) <- permute $ (,,,,,,,)
-    <$$> preambleParamText [Deem, Decide]
-    <|?> ([], some $ preambleParamText [Given, Upon])
-    <|?> ([], some $ preambleBoolRules [When])
-    <|?> ([], some $ preambleBoolRules [If])
-    <|?> ([], some $ preambleBoolRules [Unless])
-    <|?> ([], some $ preambleBoolRules [Means])
-    <|?> ([], some $ preambleBoolRules [Is])
-    <|?> ([], some $ preambleBoolRules [Includes])
-
-  -- let's extract the new term from the deem line
-  let givens = concatMap (concatMap toList . toList . untypePT . snd) gs :: [Text.Text]
-      dnew   = [ word | word <- concatMap toList $ toList (untypePT d), word `notElem` givens ]
-  if length dnew /= 1
-    then error "DEEM should identify exactly one term which was not previously found in the GIVEN line"
-    else return $ Constitutive
-         { name = head dnew -- we lose the ordering
-         , keyword = Given
-         , letbind = AA.Leaf d
-         , orig = [(Deem, AA.Leaf d)] ++ means ++ is ++ includes
-         , cond = addneg
-                  (snd <$> mergePBRS (w++i))
-                  (snd <$> mergePBRS u)
-         , given = nonEmpty $ foldMap toList (snd <$> gs)
-         , rlabel = noLabel
-         , lsource = noLSource
-         , srcref = Just srcref
-         }
-
-pScenarioRule :: Parser Rule
-pScenarioRule = debugName "pScenarioRule" $ do
-  leftY  <- lookAhead pYLocation -- this is the column where we expect IF/AND/OR etc.
-  leftX  <- lookAhead pXLocation -- this is the column where we expect IF/AND/OR etc.
-  srcurl <- asks sourceURL
-  let srcref = SrcRef srcurl srcurl leftX leftY Nothing
-  (expects,givens) <- permute $ (,)
-    <$$> some pExpect
-    <|?> ([], pToken Given >> pGivens)
-  return $ Scenario
-    { scgiven = givens
-    , expect  = expects
-    , rlabel = Nothing, lsource = Nothing, srcref = Just srcref
-    }
-
-pExpect :: Parser HornClause
-pExpect = debugName "pExpect" $ do
-  _expect  <- pToken Expect
-  expect   <- pRelationalPredicate
-  whenpart <- optional pWhenPart
-  _        <- dnl
-  return $ HC
-    { relPred = expect
-    , relWhen = whenpart
-    }
-  where
-    pWhenPart :: Parser HornBody
-    pWhenPart = do
-      _when   <- pToken When
-      HBRP . AA.Leaf <$> pRelationalPredicate
-      -- TODO: add support for more complex boolstructs of relational predicates
-          
-pGivens :: Parser [RelationalPredicate]
-pGivens = debugName "pGiven" $ do
-  some (pRelationalPredicate <* dnl)
-
-pRelationalPredicate :: Parser RelationalPredicate
-pRelationalPredicate = try pConstraint <|> pFunction
-
-pMultiTerm :: Parser MultiTerm
-pMultiTerm = debugName "pMultiTerm" $ some $ choice [ pOtherVal
-                                                    , pNumAsText ]
-
-pNumAsText :: Parser Text.Text
-pNumAsText = debugName "pNumAsText" $ do
-  (TNumber n) <- pTokenMatch isNumber (TNumber 1234)
-  return (Text.pack $ show n)
-  where
-    isNumber (TNumber _) = True
-    isNumber _           = False
-
-pFunction :: Parser RelationalPredicate
-pFunction = debugName "pFunction" $ RPFunction <$> pMultiTerm
-
-pConstraint :: Parser RelationalPredicate
-pConstraint = debugName "pConstraint" $ do
-  RPConstraint
-    <$> pMultiTerm
-    <*> tok2rel
-    <*> pMultiTerm
-
--- can we rephrase this as Either or Maybe so we only accept certain tokens as RPRels?
-tok2rel :: Parser RPRel
-tok2rel = do
-  choice
-    [ RPis      <$ pToken Is      
-    , RPis      <$ pToken TokEQ   
-    , RPlt      <$ pToken TokLT   
-    , RPlte     <$ pToken TokLTE  
-    , RPgt      <$ pToken TokGT   
-    , RPgte     <$ pToken TokGTE  
-    , RPelem    <$ pToken TokIn   
-    , RPnotElem <$ pToken TokNotIn
-    ]
-
-pConstitutiveRule :: Parser Rule
-pConstitutiveRule = debugName "pConstitutiveRule" $ do
-  leftY              <- lookAhead pYLocation
-  name               <- pNameParens
-  leftX              <- lookAhead pXLocation -- this is the column where we expect IF/AND/OR etc.
-
-  ( (copula, mletbind), whenifs, unlesses, givens ) <-
-    withDepth leftX $ permutationsCon [Means,Is,Includes] [When,If] [Unless] [Given]
-  srcurl <- asks sourceURL
-  let srcref = SrcRef srcurl srcurl leftX leftY Nothing
-=======
   foundRule <- try (pRegRule <?> "regulative rule")
     <|> try (pTypeDefinition   <?> "ontology definition")
     <|> try (c2hornlike <$> pConstitutiveRule <?> "constitutive rule")
@@ -634,7 +409,6 @@
         , lsource = noLSource
         , srcref  = noSrcRef
         }
->>>>>>> 30d4407b
 
     givenLimb = debugName "pHornlike/givenLimb" $ Just <$> preambleParamText [Given]
     uponLimb  = debugName "pHornlike/uponLimb"  $ Just <$> preambleParamText [Upon]
@@ -1012,21 +786,12 @@
 
   
 
-<<<<<<< HEAD
-getTokenNonEOL :: Parser MyToken
-getTokenNonEOL = token test Set.empty <?> "any token except EOL"
-  where
-    test (WithPos _ _ _ EOL) = Nothing
-    test (WithPos _ _ _ tok) = Just tok
-
-=======
 pHornClause2 :: Parser HornClause2
 pHornClause2 = do
   hhead <- pHornHead2
   _when <- pToken When
   hbody <- pHornBody2
   return $ HC2 hhead (Just hbody)
->>>>>>> 30d4407b
 
 pHornHead2 :: Parser RelationalPredicate
 pHornHead2 = pRelationalPredicate
