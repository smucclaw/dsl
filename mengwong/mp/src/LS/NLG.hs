--- conflicted
+++ resolved
@@ -106,13 +106,8 @@
 parseFields env rl = case rl of
   Regulative {} -> do
     subjA'  <- parseBool env (subj rl)
-<<<<<<< HEAD
-    whoA'   <- mapM (parseBool env) (who rl)
-    condA'   <- mapM (parseBool env) (cond rl) --if
-=======
     whoA'   <- mapM (parseBSR env) (who rl)
     condA'   <- return Nothing --if
->>>>>>> 30d4407b
     let deonticA' = parseDeontic (deontic rl)    :: CId
     actionA' <- parseBool env (action rl)
     temporalA' <- mapM (parseTemporal env) (temporal rl)
@@ -131,7 +126,7 @@
   Constitutive {} -> do
     givenA' <- mapM (parseGiven env) (given rl)
     nameA' <- parseName env (name rl)
-    condA'   <- mapM (parseBool env) (cond rl) -- when/if/unless
+    condA'   <- mapM (parseBSR env) (cond rl) -- when/if/unless
     return ConstitutiveA {
       givenA = givenA',
       nameA = nameA',
