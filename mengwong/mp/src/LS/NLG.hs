<<<<<<< HEAD
=======
{-# OPTIONS_GHC -Wno-name-shadowing #-}
>>>>>>> 46530708
{-# LANGUAGE OverloadedStrings #-}

module LS.NLG (
    nlg
    ) where

import LS.UDExt
import LS.Types ( Deontic(..),
      EntityType,
<<<<<<< HEAD
      TemporalConstraint (..),
      BoolStruct,
      BoolStructP,
      Rule(..),
      pt2text, text2pt, ParamText, ruleName, TComparison (..)
    , bsp2text
      )
import PGF ( CId, Expr, linearize, mkApp, mkCId, startCat, parse, readType, showExpr )
=======
      TemporalConstraint (..), TComparison(..),
      ParamText,
      BoolStruct(..),
      ConstitutiveName,
      Rule(..), BoolStructP, pt2text, bsp2text )
import PGF ( readPGF, languages, CId, Expr, linearize, mkApp, mkCId, showExpr )
>>>>>>> 46530708
import UDAnnotations ( UDEnv(..), getEnv )
import qualified Data.Text.Lazy as Text
import Data.Char (toLower)
import Data.Void (Void)
import Data.List.NonEmpty (toList)
import UD2GF (getExprs)
import AnyAll (Item(..))
import qualified AnyAll as AA
<<<<<<< HEAD
import Data.String (IsString)
-- import Llvm.AbsSyn (LlvmStatement(Expr))
=======
import Data.Maybe ( fromJust, fromMaybe )
import Data.List ( elemIndex, intercalate )
import Replace.Megaparsec ( sepCap )
import Text.Megaparsec
    ( (<|>), anySingle, match, parseMaybe, manyTill, Parsec )
import Text.Megaparsec.Char (char)
import Data.Either (rights)

-- typeprocess to run a python
import System.IO ()
import System.Process.Typed ( proc, readProcessStdout_ )
import qualified Data.ByteString.Lazy.Char8 as L8
import qualified Control.Monad.IO.Class
import Control.Monad (join)
>>>>>>> 46530708

myUDEnv :: IO UDEnv
myUDEnv = getEnv (path "UDApp") "Eng" "UDS"
  where path x = "grammars/" ++ x

unpacked :: L8.ByteString -> String
unpacked x = drop (fromMaybe (-1) $ elemIndex '[' conll) conll
    where conll = filter (not . (`elem` ("\n" :: String))) $ L8.unpack x

patterns :: (Char, Char) -> Parsec Void String String
patterns (a,b) = do
  char a
  join <$> manyTill
          ((fst <$> match (patterns (a,b))) <|> (pure <$> anySingle))
          (char b)

grabStrings :: (Char, Char) -> String -> [String]
grabStrings (a,b) txt =
  rights $ fromJust $ parseMaybe (sepCap (patterns (a,b))) txt

getString :: String -> String
getString txt = intercalate "\n" [ intercalate "\t" $ grabStrings ('\'','\'') l | l <- grabStrings ('[',']') txt ]

getPy :: Control.Monad.IO.Class.MonadIO m => String -> m L8.ByteString
getPy x = readProcessStdout_ (proc "python3" ["src/L4/sentence.py", x])

parseCoNLLU :: UDEnv -> String -> [[Expr]]
parseCoNLLU = getExprs []

parseOut :: UDEnv -> Text.Text -> IO Expr
parseOut env txt = do
  let str = Text.unpack txt
  getConll <- getPy str
  let conll = getString $ unpacked getConll
  let exprs = parseCoNLLU env conll -- env -> str -> [[expr]]
      expr = case exprs of
        (x : _xs) : _xss -> x  -- TODO: add code that tries to parse with the words in lowercase, if at first it doesn't succeed
        _ -> mkApp (mkCId "dummy_N") [] -- dummy expr
  mapM_ print exprs
  putStrLn conll
  return expr

peel :: Expr -> Expr
peel subj = gf $ fromJust $ fromGUDS (fg subj)

fromGUDS :: GUDS -> Maybe GNP
fromGUDS x = case x of
  Groot_only (GrootN_ someNP) -> Just someNP
  _ -> Nothing
--  Groot_nsubj (rootV_ someVP) (nsubj_ someNP) -> GRelNP someNP (GRelVP someVP)


nlg :: Rule -> IO Text.Text
nlg rl = do
   env <- myUDEnv
   annotatedRule <- parseFields env rl
   -- TODO: here let's do some actual NLG
   gr <- readPGF "grammars/UDExt.pgf"
   let lang = head $ languages gr
       subjectRaw = subjA annotatedRule
       actionRaw = actionA annotatedRule
       finalTree = mkApp (mkCId "subjAction") [peel subjectRaw, actionRaw]
       linText = linearize gr lang finalTree
       linTree = showExpr [] finalTree
   return (Text.pack (linText ++ "\n" ++ linTree))


parseFields :: UDEnv -> Rule -> IO AnnotatedRule
parseFields env rl = case rl of
  Regulative {} -> do
    subjA'  <- parseBool env (subj rl)
    whoA'   <- mapM (parseBool env) (who rl)
    condA'   <- return Nothing --if
    let deonticA' = parseDeontic (deontic rl)    :: CId
    actionA' <- parseBool env (action rl)
    temporalA' <- mapM (parseTemporal env) (temporal rl)
    uponA' <- parseUpon env (upon rl)
    givenA' <- mapM (parseGiven env) (given rl)
    return RegulativeA {
      subjA = subjA',
      whoA = whoA',
      condA = condA',
      deonticA = deonticA',
      actionA = actionA',
      temporalA = temporalA',
      uponA = uponA',
      givenA = givenA'
    }
  Constitutive {} -> do
    givenA' <- mapM (parseGiven env) (given rl)
    nameA' <- parseName env (name rl)
    condA'   <- return Nothing -- when/if/unless
    return ConstitutiveA {
      givenA = givenA',
      nameA = nameA',
      condA = condA'
    }
  -- meansA <- parseMeans --    keyword  :: MyToken       -- Means
  -- includesA <-  -- keyword :: MyToken  Includes, Is, Deem
  -- deemsA <-  -- keyword :: MyToken  Deem
  -- letbindA <-
    --name     :: ConstitutiveName   -- the thing we are defining
    -- letbind  :: BoolStructP   -- might be just a bunch of words to be parsed downstream
    -- rlabel   :: Maybe Text.Text
    -- lsource  :: Maybe Text.Text
    -- srcref   :: Maybe SrcRef
    -- orig     :: [(Preamble, BoolStructP)]
  _ -> error "parseFields: rule type not supported yet"
  where
    parseGiven :: UDEnv -> ParamText -> IO Expr
    parseGiven env pt = parseOut env $ pt2text pt

    -- ConstitutiveName is Text.Text
    parseName :: UDEnv -> Text.Text -> IO Expr
    parseName env txt = parseOut env txt

    parseBool :: UDEnv -> BoolStructP -> IO Expr
    parseBool env bsp = parseOut env (bsp2text bsp)

    parseUpon :: UDEnv -> [BoolStructP] -> IO (Maybe Expr)
    parseUpon env (bs:_) = do
      parse <- parseOut env (bsp2text bs)
      return $ Just parse
    parseUpon _ [] = return Nothing

    parseDeontic :: Deontic -> CId
    parseDeontic d = case d of
        DMust  -> mkCId "must_Deontic"
        DMay   -> mkCId "may_Deontic"
        DShant -> mkCId "shant_Deontic"

<<<<<<< HEAD
    parseTemporal :: UDEnv -> TemporalConstraint Text.Text -> Expr
    parseTemporal env (TemporalConstraint cmp time unit) = parse' "Adv"  env (Text.unwords [Text.pack (tcompToStr cmp), Text.pack $ show time, unit])

    tcompToStr :: TComparison -> String
    tcompToStr TBefore = "before"
    tcompToStr TAfter = "after"
    tcompToStr TBy = "by"
    tcompToStr TOn = "on"
    tcompToStr TVague = ""
    -- parseTemporal env (TBefore event unit)  = parse' "Adv"  env (Text.unwords [Text.pack "before", Text.pack $ show event, unit])
    -- parseTemporal env (TAfter event unit)  = parse' "Adv"  env (Text.unwords [Text.pack "after", Text.pack $ show event, unit])
    -- parseTemporal env (TBy event unit)  = parse' "Adv"  env (Text.unwords [Text.pack "by", Text.pack $ show event, unit])
    -- parseTemporal env (TOn event unit)  = parse' "Adv"  env (Text.unwords [Text.pack "on", Text.pack $ show event, unit])

    parseUpon :: UDEnv -> BoolStructP -> Expr
    parseUpon env bs = parse' "Adv" env (Text.unwords [Text.pack "upon", bsp2text bs])

parseFields _env rl = error $ "Unsupported rule type " ++ show rl

-- BoolStruct is from Types, and Item is from AnyAll
-- TODO: for now only return the first thing
-- later: BoolStruct -> PGF.Expr -- mimic the structure in GF grammar
bs2text :: BoolStruct -> Text.Text
bs2text (AA.Leaf txt ) = txt
bs2text (AA.All (Just pp) xs) = prepost pp $ Text.unwords $ bs2text <$> xs
bs2text (AA.All Nothing   xs) = Text.unwords $ "all of:" : (bs2text <$> xs)
bs2text (AA.Any (Just pp) xs) = prepost pp $ Text.unwords $ bs2text <$> xs
bs2text (AA.Any Nothing   xs) = Text.unwords $ "any of:" : (bs2text <$> xs)
bs2text (AA.Not x    ) =                   "not " <> bs2text x

prepost :: (IsString a, Monoid a) => AA.Label a -> a -> a
prepost (AA.Pre     p1   ) t = p1 <> " " <> t
prepost (AA.PrePost p1 p2) t = p1 <> " " <> t <> " " <> p2
=======
    -- TODO: add GF funs for  ParseTemporal
    -- It will look like this:
    {- parseUpon env bs = do
        rawExpr <- parseOut env event
        let gfFun = getGFFun (TAfter/TWhatever/…) -- should we move on to the Haskell version of the abstract syntax?
        return $ <gfFun applied to rawExpr>  -- either use PGF.mkApp, or with Haskell version of abstract syntax
      -}
    parseTemporal :: UDEnv -> TemporalConstraint Text.Text -> IO Expr
    parseTemporal env tc = case tc of
      TemporalConstraint TAfter  n tunit -> parseOut env $ "after "   <> Text.pack (show n) <> " " <> tunit
      TemporalConstraint TBefore n tunit -> parseOut env $ "before "  <> Text.pack (show n) <> " " <> tunit
      TemporalConstraint TBy     n tunit -> parseOut env $ "by "      <> Text.pack (show n) <> " " <> tunit
      TemporalConstraint TOn     n tunit -> parseOut env $ "on "      <> Text.pack (show n) <> " " <> tunit
      TemporalConstraint TVague  n tunit -> parseOut env $ "vaguely " <> Text.pack (show n) <> " " <> tunit

    {- TODO: do we want to give this more structure in the GF grammar as well?
      so that the GF tree looks like
         Upon (GerundVP some_VP)
      instead of
         PrepNP upon_Prep (GerundVP some_VP)
      in the latter case, the fact that this is an "upon" sentence is hidden in a lexical function upon_Prep
      in the former, we know from the first constructor that this is an "upon" sentence
    -}

>>>>>>> 46530708


------------------------------------------------------------
-- Ignore everything below for now


data AnnotatedRule = RegulativeA
            { subjA     :: Expr                      -- man AND woman AND child
            , whoA      :: Maybe Expr                -- who walks and (eats or drinks) (RS)
            , condA     :: Maybe Expr                -- if it is a saturday (Adv)
            , deonticA  :: CId                       -- must (CId -- a hack, will change later)
            , actionA   :: Expr                      -- sing / pay the king $20 (VP)
            , temporalA :: Maybe Expr                -- before midnight (Adv)
            , uponA     :: Maybe Expr                -- UPON entering the club (event prereq trigger)
            , givenA    :: Maybe Expr                -- GIVEN an Entertainment flag was previously set in the history trace
            -- TODO later
            -- , henceA    :: Maybe [AnnotatedRule]     -- hence [UDS]
            -- , lestA     :: Maybe [AnnotatedRule]     -- lest [UDS]
            -- , rlabelA   :: Maybe Text.Text -- TODO what are these?
            -- , lsourceA  :: Maybe Text.Text
            -- , srcrefA   :: Maybe SrcRef
            }
            | ConstitutiveA
                { nameA       :: Expr   -- the thing we are defining
                -- , keyword  :: MyToken       -- Means, Includes, Is, Deem
                , letbindA    :: BoolStructP   -- might be just a bunch of words to be parsed downstream
                , condA       :: Maybe Expr -- a boolstruct set of conditions representing When/If/Unless
                , givenA      :: Maybe Expr
                -- , rlabel    :: Maybe Text.Text
                -- , lsource   :: Maybe Text.Text
                -- , srcref    :: Maybe SrcRef
                -- , orig      :: [(Preamble, BoolStructP)]
                }
          deriving (Eq, Show)<|MERGE_RESOLUTION|>--- conflicted
+++ resolved
@@ -1,7 +1,4 @@
-<<<<<<< HEAD
-=======
 {-# OPTIONS_GHC -Wno-name-shadowing #-}
->>>>>>> 46530708
 {-# LANGUAGE OverloadedStrings #-}
 
 module LS.NLG (
@@ -11,23 +8,12 @@
 import LS.UDExt
 import LS.Types ( Deontic(..),
       EntityType,
-<<<<<<< HEAD
-      TemporalConstraint (..),
-      BoolStruct,
-      BoolStructP,
-      Rule(..),
-      pt2text, text2pt, ParamText, ruleName, TComparison (..)
-    , bsp2text
-      )
-import PGF ( CId, Expr, linearize, mkApp, mkCId, startCat, parse, readType, showExpr )
-=======
       TemporalConstraint (..), TComparison(..),
       ParamText,
       BoolStruct(..),
       ConstitutiveName,
       Rule(..), BoolStructP, pt2text, bsp2text )
 import PGF ( readPGF, languages, CId, Expr, linearize, mkApp, mkCId, showExpr )
->>>>>>> 46530708
 import UDAnnotations ( UDEnv(..), getEnv )
 import qualified Data.Text.Lazy as Text
 import Data.Char (toLower)
@@ -36,10 +22,6 @@
 import UD2GF (getExprs)
 import AnyAll (Item(..))
 import qualified AnyAll as AA
-<<<<<<< HEAD
-import Data.String (IsString)
--- import Llvm.AbsSyn (LlvmStatement(Expr))
-=======
 import Data.Maybe ( fromJust, fromMaybe )
 import Data.List ( elemIndex, intercalate )
 import Replace.Megaparsec ( sepCap )
@@ -54,7 +36,6 @@
 import qualified Data.ByteString.Lazy.Char8 as L8
 import qualified Control.Monad.IO.Class
 import Control.Monad (join)
->>>>>>> 46530708
 
 myUDEnv :: IO UDEnv
 myUDEnv = getEnv (path "UDApp") "Eng" "UDS"
@@ -186,41 +167,6 @@
         DMay   -> mkCId "may_Deontic"
         DShant -> mkCId "shant_Deontic"
 
-<<<<<<< HEAD
-    parseTemporal :: UDEnv -> TemporalConstraint Text.Text -> Expr
-    parseTemporal env (TemporalConstraint cmp time unit) = parse' "Adv"  env (Text.unwords [Text.pack (tcompToStr cmp), Text.pack $ show time, unit])
-
-    tcompToStr :: TComparison -> String
-    tcompToStr TBefore = "before"
-    tcompToStr TAfter = "after"
-    tcompToStr TBy = "by"
-    tcompToStr TOn = "on"
-    tcompToStr TVague = ""
-    -- parseTemporal env (TBefore event unit)  = parse' "Adv"  env (Text.unwords [Text.pack "before", Text.pack $ show event, unit])
-    -- parseTemporal env (TAfter event unit)  = parse' "Adv"  env (Text.unwords [Text.pack "after", Text.pack $ show event, unit])
-    -- parseTemporal env (TBy event unit)  = parse' "Adv"  env (Text.unwords [Text.pack "by", Text.pack $ show event, unit])
-    -- parseTemporal env (TOn event unit)  = parse' "Adv"  env (Text.unwords [Text.pack "on", Text.pack $ show event, unit])
-
-    parseUpon :: UDEnv -> BoolStructP -> Expr
-    parseUpon env bs = parse' "Adv" env (Text.unwords [Text.pack "upon", bsp2text bs])
-
-parseFields _env rl = error $ "Unsupported rule type " ++ show rl
-
--- BoolStruct is from Types, and Item is from AnyAll
--- TODO: for now only return the first thing
--- later: BoolStruct -> PGF.Expr -- mimic the structure in GF grammar
-bs2text :: BoolStruct -> Text.Text
-bs2text (AA.Leaf txt ) = txt
-bs2text (AA.All (Just pp) xs) = prepost pp $ Text.unwords $ bs2text <$> xs
-bs2text (AA.All Nothing   xs) = Text.unwords $ "all of:" : (bs2text <$> xs)
-bs2text (AA.Any (Just pp) xs) = prepost pp $ Text.unwords $ bs2text <$> xs
-bs2text (AA.Any Nothing   xs) = Text.unwords $ "any of:" : (bs2text <$> xs)
-bs2text (AA.Not x    ) =                   "not " <> bs2text x
-
-prepost :: (IsString a, Monoid a) => AA.Label a -> a -> a
-prepost (AA.Pre     p1   ) t = p1 <> " " <> t
-prepost (AA.PrePost p1 p2) t = p1 <> " " <> t <> " " <> p2
-=======
     -- TODO: add GF funs for  ParseTemporal
     -- It will look like this:
     {- parseUpon env bs = do
@@ -245,7 +191,6 @@
       in the former, we know from the first constructor that this is an "upon" sentence
     -}
 
->>>>>>> 46530708
 
 
 ------------------------------------------------------------
