--- conflicted
+++ resolved
@@ -133,17 +133,10 @@
             , wwhere   :: [Rule]
             }
           | Constitutive
-<<<<<<< HEAD
-            { name     :: ConstitutiveName   -- the thing we are defining
-            , keyword  :: MyToken       -- Means, Includes, Is, Deem, Decide
-            , letbind  :: BoolStructP   -- might be just a bunch of words to be parsed downstream
-            , cond     :: Maybe BoolStructP -- a boolstruct set of conditions representing When/If/Unless
-=======
             { name     :: RuleName   -- the thing we are defining
             , keyword  :: MyToken       -- Means, Includes, Is, Deem, Decide
             , letbind  :: BoolStructR
             , cond     :: Maybe BoolStructR -- a boolstruct set of conditions representing When/If/Unless
->>>>>>> 30d4407b
             , given    :: Maybe ParamText
             , rlabel   :: Maybe RuleLabel
             , lsource  :: Maybe Text.Text
@@ -177,13 +170,6 @@
             , lsource  :: Maybe Text.Text
             , srcref   :: Maybe SrcRef
             }
-          | Scenario
-            { scgiven  :: [RelationalPredicate]
-            , expect   :: [HornClause]      -- investment is savings when dependents is 5
-            , rlabel   :: Maybe RuleLabel
-            , lsource  :: Maybe Text.Text
-            , srcref   :: Maybe SrcRef
-            }
           | DefNameAlias -- inline alias, like     some thing AKA Thing
             { name   :: RuleName  -- "Thing" -- the thing usually said as ("Thing")
             , detail :: RuleName  -- ["some", "thing"]
@@ -205,8 +191,6 @@
           | NotARule [MyToken]
           deriving (Eq, Show, Generic, ToJSON)
 
-<<<<<<< HEAD
-=======
 data HornClause2 = HC2
   { hHead :: RelationalPredicate
   , hBody :: Maybe BoolStructR
@@ -216,7 +200,6 @@
 data IsPredicate = IP ParamText ParamText
   deriving (Eq, Show, Generic, ToJSON)
 
->>>>>>> 30d4407b
 -- Prologgy stuff
 data HornClause = HC
   { relPred :: RelationalPredicate
@@ -229,21 +212,6 @@
 data HornBody = HBRP HornRP
               | HBITE { hbif   :: HornRP
                       , hbthen :: HornRP
-<<<<<<< HEAD
-                      , hbelse :: HornRP } 
-  deriving (Eq, Show, Generic, ToJSON)
-
-data RelationalPredicate = RPFunction MultiTerm
-                         | RPConstraint MultiTerm RPRel MultiTerm
-  deriving (Eq, Show, Generic, ToJSON)
-
-type MultiTerm = [Text.Text]
-
-data RPRel = RPis | RPlt | RPlte | RPgt | RPgte | RPelem | RPnotElem
-  deriving (Eq, Show, Generic, ToJSON)
-
-newtype RelName = RN { getName :: ConstitutiveName }
-=======
                       , hbelse :: HornRP }
   deriving (Eq, Show, Generic, ToJSON)
 
@@ -291,7 +259,6 @@
   deriving (Eq, Show, Generic, ToJSON)
 
 newtype RelName = RN { getName :: RuleName }
->>>>>>> 30d4407b
 
 noLabel :: Maybe (Text.Text, Int, Text.Text)
 noLabel   = Nothing
@@ -330,6 +297,9 @@
 
 multiterm2bsr :: Rule -> BoolStructR
 multiterm2bsr = AA.Leaf . RPParamText . multiterm2pt . name
+
+multiterm2bsr' :: MultiTerm -> BoolStructR
+multiterm2bsr' = AA.Leaf . RPParamText . multiterm2pt
 
 bsp2text :: BoolStructP -> Text.Text
 bsp2text (AA.Not                    x ) = Text.unwords ["not", bsp2text x]
@@ -479,48 +449,6 @@
 toToken "HENCE" = pure Hence
 toToken  "THEN" = pure Hence
 -- trivial contracts
-<<<<<<< HEAD
-toToken  "FULFILLED" = Fulfilled
-toToken  "BREACH" = Breach
-
-toToken     "LEST" = Lest
-toToken     "ELSE" = Lest
-toToken  "OR ELSE" = Lest
-toToken "XOR ELSE" = Lest
-toToken    "XELSE" = Lest
-
-toToken ";"      = EOL
-
-toToken ":"      = TypeSeparator
-toToken "::"     = TypeSeparator
-toToken "TYPE"   = TypeSeparator
-toToken "IS A"   = TypeSeparator
-toToken "IS AN"  = TypeSeparator
-toToken "A"      = A_An
-toToken "AN"     = A_An
-
-toToken "DEFINE"    = Define
-toToken "DECIDE"    = Decide
-toToken "ONE OF"    = OneOf
-toToken "AS ONE OF" = OneOf
-toToken "DEEM"      = Deem
-toToken "HAS"       = Has
-
-toToken "ONE"       = One
-toToken "OPTIONAL"  = Optional
-toToken "LIST0"     = List0
-toToken "LIST1"     = List1
-
-toToken "AKA"       = Aka
-
-toToken "-§"        = RuleMarker (-1) "§"
-toToken "§"         = RuleMarker   1  "§"
-toToken "§§"        = RuleMarker   2  "§"
-toToken "§§§"       = RuleMarker   3  "§"
-toToken "§§§§"      = RuleMarker   4  "§"
-toToken "§§§§§"     = RuleMarker   5  "§"
-toToken "§§§§§§"    = RuleMarker   6  "§"
-=======
 toToken  "FULFILLED" = pure Fulfilled
 toToken  "BREACH" = pure Breach
 
@@ -579,18 +507,6 @@
 toToken "OTHERWISE" = pure Otherwise
 
 toToken "WHERE"     = pure Where
->>>>>>> 30d4407b
-
-toToken "EXPECT"    = Expect
-toToken "<"         = TokLT
-toToken "=<"        = TokLTE
-toToken "<="        = TokLTE
-toToken ">"         = TokGT
-toToken ">="        = TokGTE
-toToken "="         = TokEQ
-toToken "=="        = TokEQ
-toToken "IN"        = TokIn
-toToken "NOT IN"    = TokNotIn
 
 -- we recognize numbers
 -- let's not recognize numbers yet; treat them as strings to be pOtherVal'ed.
