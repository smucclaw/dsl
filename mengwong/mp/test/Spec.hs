--- conflicted
+++ resolved
@@ -13,23 +13,18 @@
 import AnyAll hiding (asJSON)
 import LS.Types
 import LS.Error
+import TestNLG
 
 import LS.XPile.Prolog
 
 import Test.Hspec
 import qualified Data.ByteString.Lazy as BS
-<<<<<<< HEAD
-import Data.List.NonEmpty (NonEmpty ((:|)))
-import Options.Generic (getRecordPure, unwrapRecord)
-import TestNLG
-=======
 import Data.List.NonEmpty (NonEmpty ((:|)), fromList)
 import Debug.Trace (traceShowM, traceM)
 import qualified Data.Text.Lazy as Text
 import System.Environment (lookupEnv)
 import Data.Maybe (isJust)
 import Control.Monad (when)
->>>>>>> 30d4407b
 
 -- | Create an expectation by saying what the result should be.
 --
@@ -138,30 +133,6 @@
 
 
       it "should parse an unconditional" $ do
-<<<<<<< HEAD
-        parseR pRules "" (exampleStream ",,,,\n,EVERY,person,,\n,MUST,,,\n,->,sing,,\n")
-          `shouldParse` [ defaultReg { subj = mkLeaf "person"
-                                     , deontic = DMust
-                                     } ]
-
-      it "should parse a single OtherVal" $ do
-        parseR pRules "" (exampleStream ",,,,\n,EVERY,person,,\n,WHO,walks,,\n,MUST,,,\n,->,sing,,\n")
-          `shouldParse` [ defaultReg { who = Just (mkLeaf "walks") } ]
-
-      it "should parse the null temporal EVENTUALLY" $ do
-        parseR pRules "" (exampleStream ",,,,\n,EVERY,person,,\n,WHO,walks,,\n,MUST,EVENTUALLY,,\n,->,sing,,\n")
-          `shouldParse` [ defaultReg { who = Just (mkLeaf "walks") } ]
-
-      it "should parse dummySing" $ do
-        parseR pRules "" (exampleStream ",,,,\n,EVERY,person,,\n,WHO,walks,// comment,continued comment should be ignored\n,AND,runs,,\n,AND,eats,,\n,OR,drinks,,\n,MUST,,,\n,->,sing,,\n")
-          `shouldParse` [ defaultReg {
-                            who = Just (All allof
-                                         [ mkLeaf "walks"
-                                         , mkLeaf "runs"
-                                         , Any anyof
-                                           [ mkLeaf "eats"
-                                           , mkLeaf "drinks"
-=======
         parseR pRules "" (exampleStream ",EVERY,person,,\n,MUST,,,\n,->,sing,,\n")
           `shouldParse` [ srcrow2 $ defaultReg { subj = mkLeaf "person"
                                                , deontic = DMust
@@ -188,7 +159,6 @@
                                          , Any Nothing
                                            [ mkLeafR "eats"
                                            , mkLeafR "drinks"
->>>>>>> 30d4407b
                                            ]
                                          ])
                             } ]
@@ -206,39 +176,6 @@
 
       it "should parse indentedDummySing" $ do
         parseR pRules "" (exampleStream ",,,,\n,EVERY,person,,\n,WHO,walks,// comment,continued comment should be ignored\n,OR,runs,,\n,OR,eats,,\n,OR,,drinks,\n,,AND,swallows,\n,MUST,,,\n,->,sing,,\n")
-<<<<<<< HEAD
-          `shouldParse` imbibeRule
-
-      it "should parse indented-1.csv (inline boolean expression)" $ do
-        mycsv <- BS.readFile "test/indented-1.csv"
-        parseR pRules "" (exampleStream mycsv) `shouldParse` imbibeRule
-
-
-      it "should parse indented-1-checkboxes.csv (with checkboxes)" $ do
-        mycsv <- BS.readFile "test/indented-1-checkboxes.csv"
-        parseR pRules "" (exampleStream mycsv) `shouldParse` imbibeRule
-
-      let degustates = defaultCon
-                       { name = "degustates"
-                       , letbind = Any anyof [ mkLeaf "eats", mkLeaf "drinks" ]
-                       , srcref = Just (SrcRef {url = "test/Spec", short = "test/Spec", srcrow = 1, srccol = 1, version = Nothing})
-                       }
-
-      it "should parse a simple constitutive rule" $ do
-        mycsv <- BS.readFile "test/simple-constitutive-1.csv"
-        parseR pRules "" (exampleStream mycsv) `shouldParse` [degustates]
-
-      it "should parse a simple constitutive rule with checkboxes" $ do
-        mycsv <- BS.readFile "test/simple-constitutive-1-checkboxes.csv"
-        parseR pRules "" (exampleStream mycsv) `shouldParse` [degustates { srcref = Just (SrcRef {url = "test/Spec", short = "test/Spec", srcrow = 3, srccol = 2, version = Nothing}) }]
-
-      let imbibeRule2 = [ defaultReg
-                          { who = Just $ All allof
-                                  [ mkLeaf "walks"
-                                  , mkLeaf "degustates"
-                                  ]
-                          , srcref = Nothing
-=======
           `shouldParse` (srccol2 <$> srcrow2 <$> imbibeRule)
 
       filetest "indented-1" "parse indented-1.csv (inline boolean expression)" 
@@ -280,7 +217,6 @@
                           , srcref = Just (SrcRef {url = "test/Spec", short = "test/Spec"
                                                   , srcrow = srcrow, srccol = srccol
                                                   , version = Nothing})
->>>>>>> 30d4407b
                           }
             ]
 
@@ -328,36 +264,11 @@
                               ]
                             )
                           }
-<<<<<<< HEAD
-                        ]
-
-      let imbibeRule3 = imbibeRule2 ++ [
-            defaultCon
-              { name = "imbibes"
-              , letbind = All allof
-                          [ mkLeaf "drinks"
-                          , Any anyof [ mkLeaf "swallows"
-                                , mkLeaf "spits" ]
-                          ]
-              , cond = Nothing
-              , srcref = Just (SrcRef {url = "test/Spec", short = "test/Spec", srcrow = 4, srccol = 5, version = Nothing})
-              } ]
-
-      it "should parse indented-2.csv (inline constitutive rule)" $ do
-        mycsv <- BS.readFile "test/indented-2.csv"
-        parseR pRules "" (exampleStream mycsv) `shouldParse` imbibeRule2
-
-      it "should parse indented-3.csv (defined names in natural positions)" $ do
-        mycsv <- BS.readFile "test/indented-3.csv"
-        parseR pRules "" (exampleStream mycsv) `shouldParse` imbibeRule3
-
-=======
                       ]
       
       filetest "mustsing-1" "mustsing-1: should handle the most basic form of Matt Wadd's rule" 
         (parseR pRules) mustsing1
         
->>>>>>> 30d4407b
       let if_king_wishes = [ defaultReg
                           { who = Just $ All Nothing
                                   [ mkLeafR "walks"
@@ -399,47 +310,6 @@
                          , srcref = Nothing
                          } ]
 
-<<<<<<< HEAD
-      it "should parse kingly permutations 1" $ do
-        mycsv <- BS.readFile "test/if-king-wishes-1.csv"
-        parseR pRules "" (exampleStream mycsv) `shouldParse` if_king_wishes
-
-      it "should parse kingly permutations 2" $ do
-        mycsv <- BS.readFile "test/if-king-wishes-2.csv"
-        parseR pRules "" (exampleStream mycsv) `shouldParse` if_king_wishes
-
-      it "should parse kingly permutations 3" $ do
-        mycsv <- BS.readFile "test/if-king-wishes-3.csv"
-        parseR pRules "" (exampleStream mycsv) `shouldParse` if_king_wishes
-
-      it "should parse chained-regulatives part 1" $ do
-        mycsv <- BS.readFile "test/chained-regulatives-part1.csv"
-        parseR pRules "" (exampleStream mycsv) `shouldParse` [king_pays_singer]
-
-      it "should parse chained-regulatives part 2" $ do
-        mycsv <- BS.readFile "test/chained-regulatives-part2.csv"
-        parseR pRules "" (exampleStream mycsv) `shouldParse` [singer_must_pay]
-
-      it "should parse chained-regulatives.csv" $ do
-        mycsv <- BS.readFile "test/chained-regulatives.csv"
-        parseR pRules "" (exampleStream mycsv) `shouldParse` singer_chain
-
-      it "should parse alternative deadline/action arrangement 1" $ do
-        mycsv <- BS.readFile "test/chained-regulatives-part1-alternative-1.csv"
-        parseR pRules "" (exampleStream mycsv) `shouldParse` [king_pays_singer]
-
-      it "should parse alternative deadline/action arrangement 2" $ do
-        mycsv <- BS.readFile "test/chained-regulatives-part1-alternative-2.csv"
-        parseR pRules "" (exampleStream mycsv) `shouldParse` [king_pays_singer]
-
-      it "should parse alternative deadline/action arrangement 3" $ do
-        mycsv <- BS.readFile "test/chained-regulatives-part1-alternative-3.csv"
-        parseR pRules "" (exampleStream mycsv) `shouldParse` [king_pays_singer]
-
-      it "should parse alternative arrangement 4, no deadline at all" $ do
-        mycsv <- BS.readFile "test/chained-regulatives-part1-alternative-4.csv"
-        parseR pRules "" (exampleStream mycsv) `shouldParse` [king_pays_singer_eventually]
-=======
       filetest "if-king-wishes-1" "should parse kingly permutations 1" 
         (parseR pRules) if_king_wishes
 
@@ -469,21 +339,11 @@
 
       filetest "chained-regulatives-part1-alternative-4" "should parse alternative arrangement 4, no deadline at all" 
         (parseR pRules) [king_pays_singer_eventually]
->>>>>>> 30d4407b
 
       let if_king_wishes_singer = if_king_wishes ++
             [ DefNameAlias ["singer"] ["person"] Nothing
               (Just (SrcRef {url = "test/Spec", short = "test/Spec", srcrow = 4, srccol = 1, version = Nothing})) ]
 
-<<<<<<< HEAD
-      let if_king_wishes_singer_2 = if_king_wishes ++
-            [ DefNameAlias ("singer") (mkLeaf "person") Nothing
-              (Just (SrcRef {url = "test/Spec", short = "test/Spec", srcrow = 3, srccol = 5, version = Nothing})) ]
-
-      it "should parse natural language aliases (\"NL Aliases\") aka inline defined names" $ do
-        mycsv <- BS.readFile "test/nl-aliases.csv"
-        parseR pRules "" (exampleStream mycsv) `shouldParse` if_king_wishes_singer
-=======
       let if_king_wishes_singer_nextline = if_king_wishes ++
             [ DefNameAlias ["singer"] ["person"] Nothing
               (Just (SrcRef {url = "test/Spec", short = "test/Spec", srcrow = 3, srccol = 2, version = Nothing})) ]
@@ -497,44 +357,12 @@
 
       filetest "nl-aliases-2" "should parse natural language aliases (\"NL Aliases\") on the next line" 
         (parseR pRules) if_king_wishes_singer_nextline
->>>>>>> 30d4407b
 
       let singer_must_pay_params =
             singer_must_pay { action = Leaf (("pay" :| []                 , Nothing)
                                              :| [("to"     :| ["the King"], Nothing)
                                                 ,("amount" :| ["$20"]     , Nothing)]) }
 
-<<<<<<< HEAD
-      it "should parse action params" $ do
-        mycsv <- BS.readFile "test/action-params-singer.csv"
-        parseR pRules "" (exampleStream mycsv) `shouldParse` [singer_must_pay_params]
-
-      it "should parse despite interrupting newlines" $ do
-        mycsv <- BS.readFile "test/blank-lines.csv"
-        parseR pRules "" (exampleStream mycsv) `shouldParse` if_king_wishes_singer_2
-      -- XXX: this is awful and needs to be fixed.  wtf, head.tail?
-
-    describe "megaparsing MEANS" $ do
-
-      let bobUncle = defaultCon { name = "Bob's your uncle"
-                                , letbind = Not
-                                            ( Any anyof
-                                              [ mkLeaf "Bob is estranged"
-                                              , mkLeaf "Bob is dead"
-                                              ]
-                                            )
-                                }
-
-      it "should start a bool struct" $ do
-        let testfile = "test/bob-head-1.csv"
-        testcsv <- BS.readFile testfile
-        parseR pRules testfile (exampleStream testcsv)
-          `shouldParse` [bobUncle]
-
-    describe "megaparsing UNLESS semantics" $ do
-
-      let dayOfSilence = [ defaultReg { cond = Just ( Not ( mkLeaf "day of silence" ) ) } ]
-=======
       filetest "action-params-singer" "should parse action params" 
         (parseR pRules) [singer_must_pay_params]
 
@@ -588,7 +416,6 @@
     describe "megaparsing UNLESS semantics" $ do
 
       let dayOfSilence = [ defaultReg { cond = Just ( Not ( mkLeafR "day of silence" ) ) } ] 
->>>>>>> 30d4407b
 
       let observanceMandatory = [ defaultReg { cond = Just
                                                ( Not
@@ -606,39 +433,6 @@
       let silenceKing = [ defaultReg { cond = Just ( All Nothing [ mkLeafR "the king wishes"
                                                                  , Not ( mkLeafR "day of silence" )
                                                                  ] ) } ]
-<<<<<<< HEAD
-
-      it "should read EVERY MUST UNLESS" $ do
-        let testfile = "test/unless-regulative-1.csv"
-        testcsv <- BS.readFile testfile
-        parseR pRules testfile (exampleStream testcsv)
-          `shouldParse` dayOfSilence
-
-      it "should read EVERY MUST UNLESS IF" $ do
-        let testfile = "test/unless-regulative-2.csv"
-        testcsv <- BS.readFile testfile
-        parseR pRules testfile (exampleStream testcsv)
-          `shouldParse` silenceKing
-
-      it "should read EVERY MUST IF UNLESS" $ do
-        let testfile = "test/unless-regulative-3.csv"
-        testcsv <- BS.readFile testfile
-        parseR pRules testfile (exampleStream testcsv)
-          `shouldParse` silenceKing
-
-      it "should read EVERY UNLESS MUST IF" $ do
-        let testfile = "test/unless-regulative-4.csv"
-        testcsv <- BS.readFile testfile
-        parseR pRules testfile (exampleStream testcsv)
-          `shouldParse` silenceKing
-
-      it "should read EVERY IF MUST UNLESS" $ do
-        let testfile = "test/unless-regulative-5.csv"
-        testcsv <- BS.readFile testfile
-        parseR pRules testfile (exampleStream testcsv)
-          `shouldParse` silenceKing
-
-=======
             
       filetest "unless-regulative-1" "read EVERY MUST UNLESS" 
         (parseR pRules) dayOfSilence
@@ -655,7 +449,6 @@
       filetest "unless-regulative-5" "read EVERY IF MUST UNLESS" 
         (parseR pRules) silenceKing
                       
->>>>>>> 30d4407b
       let silenceMourning = [
             defaultReg { cond = Just ( All Nothing [
                                          mkLeafR "the king wishes"
@@ -667,16 +460,8 @@
                                            )
                                          ] ) } ]
 
-<<<<<<< HEAD
-      it "should read EVERY MUST IF UNLESS OR" $ do
-        let testfile = "test/unless-regulative-6.csv"
-        testcsv <- BS.readFile testfile
-        parseR pRules testfile (exampleStream testcsv)
-          `shouldParse` silenceMourning
-=======
       filetest "unless-regulative-6" "should read EVERY MUST IF UNLESS OR" 
         (parseR pRules) silenceMourning
->>>>>>> 30d4407b
 
       let mourningForbids = [
             defaultReg { cond = Just ( All Nothing [
@@ -687,63 +472,6 @@
                                              , mkLeafR "mourning forbids singing"
                                              ]
                                            ) ] ) } ]
-<<<<<<< HEAD
-
-      it "should read EVERY MUST IF UNLESS AND" $ do
-        let testfile = "test/unless-regulative-7.csv"
-        testcsv <- BS.readFile testfile
-        parseR pRules testfile (exampleStream testcsv)
-          `shouldParse` mourningForbids
-
-      it "should read IF NOT when joined" $ do
-        let testfile = "test/ifnot-1-joined.csv"
-        testcsv <- BS.readFile testfile
-        parseR pRules testfile (exampleStream testcsv)
-          `shouldParse` dayOfSilence
-
-      it "should read IF-NOT when separate" $ do
-        let testfile = "test/ifnot-2-separate.csv"
-        testcsv <- BS.readFile testfile
-        parseR pRules testfile (exampleStream testcsv)
-          `shouldParse` dayOfSilence
-
-      it "should handle NOT ... AND indented" $ do
-        let testfile = "test/ifnot-4-indentation-explicit.csv"
-        testcsv <- BS.readFile testfile
-        parseR pRules testfile (exampleStream testcsv)
-          `shouldParse` observanceMandatory
-
-      it "should handle NOT AND indented the other way" $ do
-        let testfile = "test/ifnot-5-indentation-explicit.csv"
-        testcsv <- BS.readFile testfile
-        parseR pRules testfile (exampleStream testcsv)
-          `shouldParse` dayOfSong
-
-      it "should work for constitutive rules" $ do
-        let testfile = "test/bob-tail-1.csv"
-        testcsv <- BS.readFile testfile
-        parseR pRules testfile (exampleStream testcsv)
-          `shouldParse` [ defaultCon
-                          { name = "Bob's your uncle"
-                          , letbind = Any anyof
-                                      [ mkLeaf "Bob is your mother's brother"
-                                      , mkLeaf "Bob is your father's brother"
-                                      ]
-                          , cond = Just $ Not
-                                ( mkLeaf "Bob is estranged" )
-                          }
-                        ]
-      it "should handle pilcrows" $ do
-        let testfile = "test/pilcrows-1.csv"
-        testcsv <- BS.readFile testfile
-        parseR pRules testfile `traverse` (exampleStreams testcsv)
-          `shouldParse` [ dayOfSilence
-                        , dayOfSong
-                        ]
-        -- forM_ (exampleStreams testcsv) $ \stream ->
-        --   parseR pRules testfile stream
-        --     `shouldParse` [ defaultCon
-=======
                                          
       filetest "unless-regulative-7" "should read EVERY MUST IF UNLESS AND" 
         (parseR pRules) mourningForbids
@@ -768,7 +496,6 @@
         -- forM_ (exampleStreams testcsv) $ \stream ->
         --   parseR pRules testfile stream
         --     `shouldParse` [ defaultCon 
->>>>>>> 30d4407b
         --                   ]
     nlgTests
 
